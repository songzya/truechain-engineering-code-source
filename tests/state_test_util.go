// Copyright 2015 The go-ethereum Authors
// This file is part of the go-ethereum library.
//
// The go-ethereum library is free software: you can redistribute it and/or modify
// it under the terms of the GNU Lesser General Public License as published by
// the Free Software Foundation, either version 3 of the License, or
// (at your option) any later version.
//
// The go-ethereum library is distributed in the hope that it will be useful,
// but WITHOUT ANY WARRANTY; without even the implied warranty of
// MERCHANTABILITY or FITNESS FOR A PARTICULAR PURPOSE. See the
// GNU Lesser General Public License for more details.
//
// You should have received a copy of the GNU Lesser General Public License
// along with the go-ethereum library. If not, see <http://www.gnu.org/licenses/>.

package tests

import (
	"encoding/json"
	"fmt"
	"github.com/ethereum/go-ethereum/common"
	"github.com/ethereum/go-ethereum/common/hexutil"
	"github.com/ethereum/go-ethereum/common/math"
<<<<<<< HEAD
=======
	"github.com/ethereum/go-ethereum/crypto"
>>>>>>> bc7e2eae
	"github.com/ethereum/go-ethereum/rlp"
	"github.com/truechain/truechain-engineering-code/core"
	"github.com/truechain/truechain-engineering-code/core/state"
	"github.com/truechain/truechain-engineering-code/core/types"
	"github.com/truechain/truechain-engineering-code/core/vm"
	"github.com/truechain/truechain-engineering-code/etruedb"
	"github.com/truechain/truechain-engineering-code/params"
	"golang.org/x/crypto/sha3"
	"math/big"
<<<<<<< HEAD
=======
	"strings"
>>>>>>> bc7e2eae
)

// StateTest checks transaction processing without block context.
// See https://github.com/ethereum/EIPs/issues/176 for the test format specification.
type StateTest struct {
	json stJSON
}

// StateSubtest selects a specific configuration of a General State Test.
type StateSubtest struct {
	Fork  string
	Index int
}

func (t *StateTest) UnmarshalJSON(in []byte) error {
	return json.Unmarshal(in, &t.json)
}

type stJSON struct {
	Env  stEnv                    `json:"env"`
<<<<<<< HEAD
	Pre  types.GenesisAlloc       `json:"pre"`
=======
	Pre  types.GenesisAlloc        `json:"pre"`
>>>>>>> bc7e2eae
	Tx   stTransaction            `json:"transaction"`
	Out  hexutil.Bytes            `json:"out"`
	Post map[string][]stPostState `json:"post"`
}

type stPostState struct {
	Root    common.UnprefixedHash `json:"hash"`
	Logs    common.UnprefixedHash `json:"logs"`
	Indexes struct {
		Data  int `json:"data"`
		Gas   int `json:"gas"`
		Value int `json:"value"`
	}
}

//go:generate gencodec -type stEnv -field-override stEnvMarshaling -out gen_stenv.go

type stEnv struct {
	Coinbase   common.Address `json:"currentCoinbase"   gencodec:"required"`
	Difficulty *big.Int       `json:"currentDifficulty" gencodec:"required"`
	GasLimit   uint64         `json:"currentGasLimit"   gencodec:"required"`
	Number     uint64         `json:"currentNumber"     gencodec:"required"`
	Timestamp  uint64         `json:"currentTimestamp"  gencodec:"required"`
}

type stEnvMarshaling struct {
	Coinbase   common.UnprefixedAddress
	Difficulty *math.HexOrDecimal256
	GasLimit   math.HexOrDecimal64
	Number     math.HexOrDecimal64
	Timestamp  math.HexOrDecimal64
}

//go:generate gencodec -type stTransaction -field-override stTransactionMarshaling -out gen_sttransaction.go

type stTransaction struct {
	GasPrice   *big.Int `json:"gasPrice"`
	Nonce      uint64   `json:"nonce"`
	To         string   `json:"to"`
	Data       []string `json:"data"`
	GasLimit   []uint64 `json:"gasLimit"`
	Value      []string `json:"value"`
	PrivateKey []byte   `json:"secretKey"`
}

type stTransactionMarshaling struct {
	GasPrice   *math.HexOrDecimal256
	Nonce      math.HexOrDecimal64
	GasLimit   []math.HexOrDecimal64
	PrivateKey hexutil.Bytes
}

// Subtests returns all valid subtests of the test.
func (t *StateTest) Subtests() []StateSubtest {
	var sub []StateSubtest
	for fork, pss := range t.json.Post {
		for i := range pss {
			sub = append(sub, StateSubtest{fork, i})
		}
	}
	return sub
}

// Run executes a specific subtest.
func (t *StateTest) Run(subtest StateSubtest, vmconfig vm.Config) (*state.StateDB, error) {
	config, ok := Forks[subtest.Fork]
	if !ok {
		return nil, UnsupportedForkError{subtest.Fork}
	}
	block := t.genesis(config).ToFastBlock(nil)
	statedb := MakePreState(etruedb.NewMemDatabase(), t.json.Pre)

	post := t.json.Post[subtest.Fork][subtest.Index]
	msg, err := t.json.Tx.toMessage(post)
	if err != nil {
		return nil, err
	}
	context := core.NewEVMContext(msg, block.Header(), nil)
	context.GetHash = vmTestBlockHash
	evm := vm.NewEVM(context, statedb, config, vmconfig)

	gaspool := new(core.GasPool)
	gaspool.AddGas(block.GasLimit())
	snapshot := statedb.Snapshot()
	if _, _, _, err := core.ApplyMessage(evm, msg, gaspool); err != nil {
		statedb.RevertToSnapshot(snapshot)
	}
	// Commit block
	statedb.Commit(true)
	// Add 0-value mining reward. This only makes a difference in the cases
	// where
	// - the coinbase suicided, or
	// - there are only 'bad' transactions, which aren't executed. In those cases,
	//   the coinbase gets no txfee, so isn't created, and thus needs to be touched
	statedb.AddBalance(block.Coinbase(), new(big.Int))
	// And _now_ get the state root
	root := statedb.IntermediateRoot(true)
	// N.B: We need to do this in a two-step process, because the first Commit takes care
	// of suicides, and we need to touch the coinbase _after_ it has potentially suicided.
	if root != common.Hash(post.Root) {
		return statedb, fmt.Errorf("post state root mismatch: got %x, want %x", root, post.Root)
	}
	if logs := rlpHash(statedb.Logs()); logs != common.Hash(post.Logs) {
		return statedb, fmt.Errorf("post state logs hash mismatch: got %x, want %x", logs, post.Logs)
	}
	return statedb, nil
}

func (t *StateTest) gasLimit(subtest StateSubtest) uint64 {
	return t.json.Tx.GasLimit[t.json.Post[subtest.Fork][subtest.Index].Indexes.Gas]
}

func MakePreState(db etruedb.Database, accounts types.GenesisAlloc) *state.StateDB {
	sdb := state.NewDatabase(db)
	statedb, _ := state.New(common.Hash{}, sdb)
	for addr, a := range accounts {
		statedb.SetCode(addr, a.Code)
		statedb.SetNonce(addr, a.Nonce)
		statedb.SetBalance(addr, a.Balance)
		for k, v := range a.Storage {
			statedb.SetState(addr, k, v)
		}
	}
	// Commit and re-open to start with a clean state.
	root, _ := statedb.Commit(false)
	statedb, _ = state.New(root, sdb)
	return statedb
}

func (t *StateTest) genesis(config *params.ChainConfig) *core.Genesis {
	return &core.Genesis{
		Config:     config,
		Coinbase:   t.json.Env.Coinbase,
		Difficulty: t.json.Env.Difficulty,
		GasLimit:   t.json.Env.GasLimit,
		Number:     t.json.Env.Number,
		Timestamp:  t.json.Env.Timestamp,
		Alloc:      t.json.Pre,
	}
}

func (tx *stTransaction) toMessage(ps stPostState) (core.Message, error) {
	// Derive sender from private key if present.
<<<<<<< HEAD
	//var from common.Address
	//if len(tx.PrivateKey) > 0 {
	//	key, err := crypto.ToECDSA(tx.PrivateKey)
	//	if err != nil {
	//		return nil, fmt.Errorf("invalid private key: %v", err)
	//	}
	//	from = crypto.PubkeyToAddress(key.PublicKey)
	//}
	//// Parse recipient if present.
	//var to *common.Address
	//if tx.To != "" {
	//	to = new(common.Address)
	//	if err := to.UnmarshalText([]byte(tx.To)); err != nil {
	//		return nil, fmt.Errorf("invalid to address: %v", err)
	//	}
	//}
	//
	//// Get values specific to this post state.
	//if ps.Indexes.Data > len(tx.Data) {
	//	return nil, fmt.Errorf("tx data index %d out of bounds", ps.Indexes.Data)
	//}
	//if ps.Indexes.Value > len(tx.Value) {
	//	return nil, fmt.Errorf("tx value index %d out of bounds", ps.Indexes.Value)
	//}
	//if ps.Indexes.Gas > len(tx.GasLimit) {
	//	return nil, fmt.Errorf("tx gas limit index %d out of bounds", ps.Indexes.Gas)
	//}
	//dataHex := tx.Data[ps.Indexes.Data]
	//valueHex := tx.Value[ps.Indexes.Value]
	//gasLimit := tx.GasLimit[ps.Indexes.Gas]
	//// Value, Data hex encoding is messy: https://github.com/ethereum/tests/issues/203
	//value := new(big.Int)
	//if valueHex != "0x" {
	//	v, ok := math.ParseBig256(valueHex)
	//	if !ok {
	//		return nil, fmt.Errorf("invalid tx value %q", valueHex)
	//	}
	//	value = v
	//}
	//data, err := hex.DecodeString(strings.TrimPrefix(dataHex, "0x"))
	//if err != nil {
	//	return nil, fmt.Errorf("invalid tx data %q", dataHex)
	//}
	//
	//msg := types.NewMessage(from, to, tx.Nonce, value, gasLimit, tx.GasPrice, data, true)
	//return msg, nil
	return nil, nil
=======
	var from common.Address
	if len(tx.PrivateKey) > 0 {
		key, err := crypto.ToECDSA(tx.PrivateKey)
		if err != nil {
			return nil, fmt.Errorf("invalid private key: %v", err)
		}
		from = crypto.PubkeyToAddress(key.PublicKey)
	}
	// Parse recipient if present.
	var to *common.Address
	if tx.To != "" {
		to = new(common.Address)
		if err := to.UnmarshalText([]byte(tx.To)); err != nil {
			return nil, fmt.Errorf("invalid to address: %v", err)
		}
	}

	// Get values specific to this post state.
	if ps.Indexes.Data > len(tx.Data) {
		return nil, fmt.Errorf("tx data index %d out of bounds", ps.Indexes.Data)
	}
	if ps.Indexes.Value > len(tx.Value) {
		return nil, fmt.Errorf("tx value index %d out of bounds", ps.Indexes.Value)
	}
	if ps.Indexes.Gas > len(tx.GasLimit) {
		return nil, fmt.Errorf("tx gas limit index %d out of bounds", ps.Indexes.Gas)
	}
	dataHex := tx.Data[ps.Indexes.Data]
	valueHex := tx.Value[ps.Indexes.Value]
	gasLimit := tx.GasLimit[ps.Indexes.Gas]
	// Value, Data hex encoding is messy: https://github.com/ethereum/tests/issues/203
	value := new(big.Int)
	if valueHex != "0x" {
		v, ok := math.ParseBig256(valueHex)
		if !ok {
			return nil, fmt.Errorf("invalid tx value %q", valueHex)
		}
		value = v
	}
	data, err := hex.DecodeString(strings.TrimPrefix(dataHex, "0x"))
	if err != nil {
		return nil, fmt.Errorf("invalid tx data %q", dataHex)
	}

	msg := types.NewMessage(from, to,common.Address{}, tx.Nonce, value,nil, gasLimit, tx.GasPrice, data, true)
	return msg, nil
>>>>>>> bc7e2eae
}

func rlpHash(x interface{}) (h common.Hash) {
	hw := sha3.NewLegacyKeccak256()
	rlp.Encode(hw, x)
	hw.Sum(h[:0])
	return h
}<|MERGE_RESOLUTION|>--- conflicted
+++ resolved
@@ -17,15 +17,13 @@
 package tests
 
 import (
+	"encoding/hex"
 	"encoding/json"
 	"fmt"
 	"github.com/ethereum/go-ethereum/common"
 	"github.com/ethereum/go-ethereum/common/hexutil"
 	"github.com/ethereum/go-ethereum/common/math"
-<<<<<<< HEAD
-=======
 	"github.com/ethereum/go-ethereum/crypto"
->>>>>>> bc7e2eae
 	"github.com/ethereum/go-ethereum/rlp"
 	"github.com/truechain/truechain-engineering-code/core"
 	"github.com/truechain/truechain-engineering-code/core/state"
@@ -35,10 +33,7 @@
 	"github.com/truechain/truechain-engineering-code/params"
 	"golang.org/x/crypto/sha3"
 	"math/big"
-<<<<<<< HEAD
-=======
 	"strings"
->>>>>>> bc7e2eae
 )
 
 // StateTest checks transaction processing without block context.
@@ -59,11 +54,7 @@
 
 type stJSON struct {
 	Env  stEnv                    `json:"env"`
-<<<<<<< HEAD
-	Pre  types.GenesisAlloc       `json:"pre"`
-=======
 	Pre  types.GenesisAlloc        `json:"pre"`
->>>>>>> bc7e2eae
 	Tx   stTransaction            `json:"transaction"`
 	Out  hexutil.Bytes            `json:"out"`
 	Post map[string][]stPostState `json:"post"`
@@ -207,55 +198,6 @@
 
 func (tx *stTransaction) toMessage(ps stPostState) (core.Message, error) {
 	// Derive sender from private key if present.
-<<<<<<< HEAD
-	//var from common.Address
-	//if len(tx.PrivateKey) > 0 {
-	//	key, err := crypto.ToECDSA(tx.PrivateKey)
-	//	if err != nil {
-	//		return nil, fmt.Errorf("invalid private key: %v", err)
-	//	}
-	//	from = crypto.PubkeyToAddress(key.PublicKey)
-	//}
-	//// Parse recipient if present.
-	//var to *common.Address
-	//if tx.To != "" {
-	//	to = new(common.Address)
-	//	if err := to.UnmarshalText([]byte(tx.To)); err != nil {
-	//		return nil, fmt.Errorf("invalid to address: %v", err)
-	//	}
-	//}
-	//
-	//// Get values specific to this post state.
-	//if ps.Indexes.Data > len(tx.Data) {
-	//	return nil, fmt.Errorf("tx data index %d out of bounds", ps.Indexes.Data)
-	//}
-	//if ps.Indexes.Value > len(tx.Value) {
-	//	return nil, fmt.Errorf("tx value index %d out of bounds", ps.Indexes.Value)
-	//}
-	//if ps.Indexes.Gas > len(tx.GasLimit) {
-	//	return nil, fmt.Errorf("tx gas limit index %d out of bounds", ps.Indexes.Gas)
-	//}
-	//dataHex := tx.Data[ps.Indexes.Data]
-	//valueHex := tx.Value[ps.Indexes.Value]
-	//gasLimit := tx.GasLimit[ps.Indexes.Gas]
-	//// Value, Data hex encoding is messy: https://github.com/ethereum/tests/issues/203
-	//value := new(big.Int)
-	//if valueHex != "0x" {
-	//	v, ok := math.ParseBig256(valueHex)
-	//	if !ok {
-	//		return nil, fmt.Errorf("invalid tx value %q", valueHex)
-	//	}
-	//	value = v
-	//}
-	//data, err := hex.DecodeString(strings.TrimPrefix(dataHex, "0x"))
-	//if err != nil {
-	//	return nil, fmt.Errorf("invalid tx data %q", dataHex)
-	//}
-	//
-	//msg := types.NewMessage(from, to, tx.Nonce, value, gasLimit, tx.GasPrice, data, true)
-	//return msg, nil
-	return nil, nil
-=======
 	var from common.Address
 	if len(tx.PrivateKey) > 0 {
 		key, err := crypto.ToECDSA(tx.PrivateKey)
@@ -302,7 +244,6 @@
 
 	msg := types.NewMessage(from, to,common.Address{}, tx.Nonce, value,nil, gasLimit, tx.GasPrice, data, true)
 	return msg, nil
->>>>>>> bc7e2eae
 }
 
 func rlpHash(x interface{}) (h common.Hash) {
