--- conflicted
+++ resolved
@@ -21,11 +21,7 @@
                     "receiptTrie" : "0x056b23fbba480696b65fe5a59b8f2148a1299103c4f57df839233af2cf4ca2d2",
                     "stateRoot" : "0x9f975da0cdc4d5f074009af73873d83f3e29d9e7f33fee3f11a38133166034e5",
                     "timestamp" : "0x5c477ac0",
-<<<<<<< HEAD
-                  "transactionsTrie": "0x5c9151c2413d1cd25c51ffb4ac38948acc1359bf08c6b49f283660e9bcf0f516"
-=======
                     "transactionsTrie" : "0x5c9151c2413d1cd25c51ffb4ac38948acc1359bf08c6b49f283660e9bcf0f516"
->>>>>>> bc7e2eae
                 },
                 "blocknumber" : "1",
                 "chainname" : "A",
@@ -58,11 +54,7 @@
                     "receiptTrie" : "0x056b23fbba480696b65fe5a59b8f2148a1299103c4f57df839233af2cf4ca2d2",
                     "stateRoot" : "0xdf68925b0ee17b44c826ce4537dc0924700f7b7aa1c7c1b1d489a779b1be2525",
                     "timestamp" : "0x5c477ac1",
-<<<<<<< HEAD
-                  "transactionsTrie": "0xc673e076264c4669a5c2e479f1757b78e42511efe33b5fd2c0a23b929c7f87f5"
-=======
                     "transactionsTrie" : "0xc673e076264c4669a5c2e479f1757b78e42511efe33b5fd2c0a23b929c7f87f5"
->>>>>>> bc7e2eae
                 },
                 "blocknumber" : "2",
                 "chainname" : "A",
@@ -95,11 +87,7 @@
                     "receiptTrie" : "0x056b23fbba480696b65fe5a59b8f2148a1299103c4f57df839233af2cf4ca2d2",
                     "stateRoot" : "0xa886e704f7f73b0aa9dbfe288bcd7b6ab47c82b37cd29fabb7b5d21bbae3e72b",
                     "timestamp" : "0x5c477ac2",
-<<<<<<< HEAD
-                  "transactionsTrie": "0x1722b8a91bfc4f5614ce36ee77c7cce6620ab4af36d3c54baa66d7dbeb7bce1a"
-=======
                     "transactionsTrie" : "0x1722b8a91bfc4f5614ce36ee77c7cce6620ab4af36d3c54baa66d7dbeb7bce1a"
->>>>>>> bc7e2eae
                 },
                 "blocknumber" : "3",
                 "chainname" : "A",
@@ -132,11 +120,7 @@
                     "receiptTrie" : "0x056b23fbba480696b65fe5a59b8f2148a1299103c4f57df839233af2cf4ca2d2",
                     "stateRoot" : "0x74911c1ce56b0de8b0d482916f80fe3943ed5c9a5633f7e988216d64a43959e0",
                     "timestamp" : "0x5c477ac2",
-<<<<<<< HEAD
-                  "transactionsTrie": "0x89176230d5c4ac60168e999c7a9fbea712992e712c253d635601a9d625c640fa"
-=======
                     "transactionsTrie" : "0x89176230d5c4ac60168e999c7a9fbea712992e712c253d635601a9d625c640fa"
->>>>>>> bc7e2eae
                 },
                 "blocknumber" : "1",
                 "chainname" : "B",
@@ -169,11 +153,7 @@
                     "receiptTrie" : "0x056b23fbba480696b65fe5a59b8f2148a1299103c4f57df839233af2cf4ca2d2",
                     "stateRoot" : "0x8daafacfff641da90c023de5c93b10ff206978c92a108e90697aaca480a0f188",
                     "timestamp" : "0x5c477ac3",
-<<<<<<< HEAD
-                  "transactionsTrie": "0x1517d551f5e39788f89454305805e9e71f154ea0919d5e052b03d652ef6f657d"
-=======
                     "transactionsTrie" : "0x1517d551f5e39788f89454305805e9e71f154ea0919d5e052b03d652ef6f657d"
->>>>>>> bc7e2eae
                 },
                 "blocknumber" : "2",
                 "chainname" : "B",
@@ -206,11 +186,7 @@
                     "receiptTrie" : "0x39da0d15ee87f85a60f7f4e9a13a177a8f81d3734cf3f2f2279b4bf25b12457c",
                     "stateRoot" : "0x97ebece9151c5032167dbb3aa1b6257b7020826568bb1ff5b582d7360cdf7cdd",
                     "timestamp" : "0x5c477ac4",
-<<<<<<< HEAD
-                  "transactionsTrie": "0x78477aaf28ad6a7c05765196a0e352baef952d24592631e2d954955cc6f903f0"
-=======
                     "transactionsTrie" : "0x78477aaf28ad6a7c05765196a0e352baef952d24592631e2d954955cc6f903f0"
->>>>>>> bc7e2eae
                 },
                 "blocknumber" : "3",
                 "chainname" : "B",
@@ -254,11 +230,7 @@
                     "receiptTrie" : "0x056b23fbba480696b65fe5a59b8f2148a1299103c4f57df839233af2cf4ca2d2",
                     "stateRoot" : "0xa003c11f71f737d315414c4d8732a1618a8c1600c232663b2cce0a28de3f3a4b",
                     "timestamp" : "0x5c477ac5",
-<<<<<<< HEAD
-                  "transactionsTrie": "0x43c0b898ea93246c6f00333bf6a14de6b819c74d039d2cdf382ef1b7e895447c"
-=======
                     "transactionsTrie" : "0x43c0b898ea93246c6f00333bf6a14de6b819c74d039d2cdf382ef1b7e895447c"
->>>>>>> bc7e2eae
                 },
                 "blocknumber" : "4",
                 "chainname" : "B",
@@ -291,11 +263,7 @@
             "receiptTrie" : "0x56e81f171bcc55a6ff8345e692c0f86e5b48e01b996cadc001622fb5e363b421",
             "stateRoot" : "0x7dba07d6b448a186e9612e5f737d1c909dce473e53199901a302c00646d523c1",
             "timestamp" : "0x54c98c81",
-<<<<<<< HEAD
-          "transactionsTrie": "0x56e81f171bcc55a6ff8345e692c0f86e5b48e01b996cadc001622fb5e363b421"
-=======
             "transactionsTrie" : "0x56e81f171bcc55a6ff8345e692c0f86e5b48e01b996cadc001622fb5e363b421"
->>>>>>> bc7e2eae
         },
         "genesisRLP" : "0xf901fcf901f7a00000000000000000000000000000000000000000000000000000000000000000a01dcc4de8dec75d7aab85b567b6ccd41ad312451b948a7413f0a142fd40d49347948888f1f195afa192cfee860698584c030f4c9db1a07dba07d6b448a186e9612e5f737d1c909dce473e53199901a302c00646d523c1a056e81f171bcc55a6ff8345e692c0f86e5b48e01b996cadc001622fb5e363b421a056e81f171bcc55a6ff8345e692c0f86e5b48e01b996cadc001622fb5e363b421b90100000000000000000000000000000000000000000000000000000000000000000000000000000000000000000000000000000000000000000000000000000000000000000000000000000000000000000000000000000000000000000000000000000000000000000000000000000000000000000000000000000000000000000000000000000000000000000000000000000000000000000000000000000000000000000000000000000000000000000000000000000000000000000000000000000000000000000000000000000000000000000000000000000000000000000000000000000000000000000000000000000000000000000000000000000000008302000080832fefd8808454c98c8142a056e81f171bcc55a6ff8345e692c0f86e5b48e01b996cadc001622fb5e363b421880102030405060708c0c0",
         "lastblockhash" : "0x754e36e9dc5e2b4068e4041d86dcb23e8f59b35541be9efea02b7a897019d4c8",
