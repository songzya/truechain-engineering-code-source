--- conflicted
+++ resolved
@@ -1260,7 +1260,6 @@
 	if gen := ctx.GlobalInt(TrieCacheGenFlag.Name); gen > 0 {
 		state.MaxTrieCacheGen = uint16(gen)
 	}
-<<<<<<< HEAD
 
 	if ctx.GlobalBool(RedisDisabledFlag.Name) {
 		cfg.RedisHost = ctx.GlobalString(RedisAddrFlag.Name)
@@ -1268,8 +1267,6 @@
 		cfg.Password = ctx.GlobalString(RedisPasswordFlag.Name)
 	}
 	cfg.ChannelID = ctx.GlobalInt(ChannelIDFlag.Name)
-=======
->>>>>>> 3d61e5a2
 	log.Info("", "cfg.SyncMode", cfg.SyncMode)
 }
 
