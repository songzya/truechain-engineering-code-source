package network

import (
<<<<<<< HEAD
=======
	"github.com/truechain/truechain-engineering-code/pbftserver/consensus"
	"github.com/truechain/truechain-engineering-code/core/types"
	"github.com/truechain/truechain-engineering-code/common"
>>>>>>> e98d83c9
	"encoding/json"
	"errors"
	"fmt"
	"github.com/truechain/truechain-engineering-code/common"
	"github.com/truechain/truechain-engineering-code/core/types"
	"github.com/truechain/truechain-engineering-code/crypto"
	"github.com/truechain/truechain-engineering-code/pbftserver/consensus"
	"time"
)

type Node struct {
	NodeID        string
	NodeTable     map[string]string // key=nodeID, value=url
	View          *View
	CurrentState  *consensus.State
	CommittedMsgs []*consensus.RequestMsg // kinda block.
	MsgBuffer     *MsgBuffer
	MsgEntrance   chan interface{}
	MsgDelivery   chan interface{}
	Alarm         chan bool
	Verify        consensus.ConsensusVerify
}

type MsgBuffer struct {
	ReqMsgs        []*consensus.RequestMsg
	PrePrepareMsgs []*consensus.PrePrepareMsg
	PrepareMsgs    []*consensus.VoteMsg
	CommitMsgs     []*consensus.VoteMsg
}

type View struct {
	ID      int64
	Primary string
}

const ResolvingTimeDuration = time.Millisecond * 1000 // 1 second.

func NewNode(nodeID string, verify consensus.ConsensusVerify, addrs []*types.CommitteeNode) *Node {
	const viewID = 10000000000 // temporary.
	if len(addrs) <= 0 {
		return nil
	}
	primary := common.ToHex(addrs[0].Publickey)
	nodeTable := make(map[string]string)
<<<<<<< HEAD
	for _, v := range addrs {
		name := common.ToHex(crypto.FromECDSAPub(v.CM.Publickey))
		nodeTable[name] = fmt.Sprintf("%s:%d", v.IP, v.Port)
=======
	for _,v := range addrs {
		name:=common.ToHex(v.Publickey)
		nodeTable[name] = fmt.Sprintf("%s:%d",v.IP,v.Port)
>>>>>>> e98d83c9
	}
	node := &Node{
		// Hard-coded for test.
		NodeID:    nodeID,
		NodeTable: nodeTable,
		View: &View{
			ID:      viewID,
			Primary: primary,
		},
		Verify: verify,
		// Consensus-related struct
		CurrentState:  nil,
		CommittedMsgs: make([]*consensus.RequestMsg, 0),
		MsgBuffer: &MsgBuffer{
			ReqMsgs:        make([]*consensus.RequestMsg, 0),
			PrePrepareMsgs: make([]*consensus.PrePrepareMsg, 0),
			PrepareMsgs:    make([]*consensus.VoteMsg, 0),
			CommitMsgs:     make([]*consensus.VoteMsg, 0),
		},

		// Channels
		MsgEntrance: make(chan interface{}),
		MsgDelivery: make(chan interface{}),
		Alarm:       make(chan bool),
	}

	// Start message dispatcher
	go node.dispatchMsg()

	// Start alarm trigger
	go node.alarmToDispatcher()

	// Start message resolver
	go node.resolveMsg()

	return node
}

func (node *Node) Broadcast(msg interface{}, path string) map[string]error {
	errorMap := make(map[string]error)

	for nodeID, url := range node.NodeTable {
		if nodeID == node.NodeID {
			continue
		}

		jsonMsg, err := json.Marshal(msg)
		if err != nil {
			errorMap[nodeID] = err
			continue
		}

		send(url+path, jsonMsg)
	}

	if len(errorMap) == 0 {
		return nil
	} else {
		return errorMap
	}
}
func (node *Node) handleResult(msg *consensus.ReplyMsg) {
	var res uint = 0
	if msg.NodeID == "Executed" {
		res = 1
	}
	if msg.ViewID == node.CurrentState.ViewID {
		node.Verify.ReplyResult(node.CurrentState.MsgLogs.ReqMsg, res)
	} else {
		// wrong state
	}
}

func (node *Node) Reply(msg *consensus.ReplyMsg) error {
	// Print all committed messages.
	// for _, value := range node.CommittedMsgs {
	// 	fmt.Printf("Committed value: %s, %d, %s, %d", value.ClientID, value.Timestamp, value.Operation, value.SequenceID)
	// }
	// fmt.Print("\n")

	// jsonMsg, err := json.Marshal(msg)
	// if err != nil {
	// 	return err
	// }
	// send(node.NodeTable[node.View.Primary] + "/reply", jsonMsg)
	node.handleResult(msg)
	return nil
}

// GetReq can be called when the node's CurrentState is nil.
// Consensus start procedure for the Primary.
func (node *Node) GetReq(reqMsg *consensus.RequestMsg) error {
	LogMsg(reqMsg)

	// Create a new state for the new consensus.
	err := node.createStateForNewConsensus()
	if err != nil {
		return err
	}

	// Start the consensus process.
	prePrepareMsg, err := node.CurrentState.StartConsensus(reqMsg)
	if err != nil {
		return err
	}

	LogStage(fmt.Sprintf("Consensus Process (ViewID:%d)", node.CurrentState.ViewID), false)

	// Send getPrePrepare message
	if prePrepareMsg != nil {
		node.Broadcast(prePrepareMsg, "/preprepare")
		LogStage("Pre-prepare", true)
	}

	return nil
}

// GetPrePrepare can be called when the node's CurrentState is nil.
// Consensus start procedure for normal participants.
func (node *Node) GetPrePrepare(prePrepareMsg *consensus.PrePrepareMsg) error {
	LogMsg(prePrepareMsg)

	// Create a new state for the new consensus.
	err := node.createStateForNewConsensus()
	if err != nil {
		return err
	}

	prePareMsg, err := node.CurrentState.PrePrepare(prePrepareMsg)
	if err != nil {
		return err
	}

	if prePareMsg != nil {
		// Attach node ID to the message
		prePareMsg.NodeID = node.NodeID

		LogStage("Pre-prepare", true)
		msg := &consensus.StorgePrepareMsg{
			ViewID:     prePareMsg.ViewID,
			SequenceID: prePareMsg.SequenceID,
			Digest:     prePareMsg.Digest,
			NodeID:     prePareMsg.NodeID,
			MsgType:    prePareMsg.MsgType,
		}
		node.Broadcast(msg, "/prepare")
		LogStage("Prepare", false)
	}

	return nil
}

func (node *Node) GetPrepare(prepareMsg *consensus.VoteMsg) error {
	LogMsg(prepareMsg)
	f := len(node.NodeTable) / 3
	commitMsg, err := node.CurrentState.Prepare(prepareMsg, f)
	if err != nil {
		return err
	}

	if commitMsg != nil {
		// Attach node ID to the message
		commitMsg.NodeID = node.NodeID
		res := node.Verify.CheckMsg(node.CurrentState.MsgLogs.ReqMsg)
		var result uint = 0
		if !res {
			result = 1
		}
		commitMsg.Pass = node.Verify.SignMsg(node.CurrentState.MsgLogs.ReqMsg.Height, result)
		LogStage("Prepare", true)
		node.Broadcast(commitMsg, "/commit")
		LogStage("Commit", false)
	}

	return nil
}

func (node *Node) GetCommit(commitMsg *consensus.VoteMsg) error {
	fmt.Println("node commit start")
	LogMsg(commitMsg)
	f := len(node.NodeTable) / 3
	replyMsg, committedMsg, err := node.CurrentState.Commit(commitMsg, f)
	if err != nil {
		return err
	}

	if replyMsg != nil {
		if committedMsg == nil {
			return errors.New("committed message is nil, even though the reply message is not nil")
		}

		// Attach node ID to the message
		replyMsg.NodeID = node.NodeID

		// Save the last version of committed messages to node.
		node.CommittedMsgs = append(node.CommittedMsgs, committedMsg)

		LogStage("Commit", true)
		node.Reply(replyMsg)
		LogStage("Reply", true)
	}
	fmt.Println("node commit end")
	return nil
}

func (node *Node) GetReply(msg *consensus.ReplyMsg) {
	fmt.Printf("Result: %s by %s\n", msg.Result, msg.NodeID)
}

func (node *Node) createStateForNewConsensus() error {
	// Check if there is an ongoing consensus process.
	if node.CurrentState != nil {
		return errors.New("another consensus is ongoing")
	}

	// Get the last sequence ID
	var lastSequenceID int64
	if len(node.CommittedMsgs) == 0 {
		lastSequenceID = -1
	} else {
		lastSequenceID = node.CommittedMsgs[len(node.CommittedMsgs)-1].SequenceID
	}

	// Create a new state for this new consensus process in the Primary
	node.CurrentState = consensus.CreateState(node.View.ID, lastSequenceID)

	LogStage("Create the replica status", true)

	return nil
}

func (node *Node) dispatchMsg() {
	for {
		select {
		case msg := <-node.MsgEntrance:
			err := node.routeMsg(msg)
			if err != nil {
				fmt.Println(err)
				// TODO: send err to ErrorChannel
			}
		case <-node.Alarm:
			err := node.routeMsgWhenAlarmed()
			if err != nil {
				fmt.Println(err)
				// TODO: send err to ErrorChannel
			}
		}
	}
}

func printLog(state *Node, name string) {
	if state == nil || state.CurrentState == nil {
		fmt.Println("[7777777]", name, state.NodeID, "nil")
	} else {
		fmt.Println("[7777777]", name, state.NodeID, state.CurrentState.CurrentStage)
	}
}

func (node *Node) routeMsg(msg interface{}) []error {
	switch msg.(type) {
	case *consensus.RequestMsg:
		if node.CurrentState == nil {
			printLog(node, "RequestMsg")
			// Copy buffered messages first.
			msgs := make([]*consensus.RequestMsg, len(node.MsgBuffer.ReqMsgs))
			copy(msgs, node.MsgBuffer.ReqMsgs)

			// Append a newly arrived message.
			msgs = append(msgs, msg.(*consensus.RequestMsg))

			// Empty the buffer.
			node.MsgBuffer.ReqMsgs = make([]*consensus.RequestMsg, 0)

			// Send messages.
			node.MsgDelivery <- msgs
		} else {
			printLog(node, "RequestMsg")
			node.MsgBuffer.ReqMsgs = append(node.MsgBuffer.ReqMsgs, msg.(*consensus.RequestMsg))
		}
	case *consensus.PrePrepareMsg:
		if node.CurrentState == nil {
			// Copy buffered messages first.
			printLog(node, "PrePrepareMsg")
			msgs := make([]*consensus.PrePrepareMsg, len(node.MsgBuffer.PrePrepareMsgs))
			copy(msgs, node.MsgBuffer.PrePrepareMsgs)

			// Append a newly arrived message.
			msgs = append(msgs, msg.(*consensus.PrePrepareMsg))

			// Empty the buffer.
			node.MsgBuffer.PrePrepareMsgs = make([]*consensus.PrePrepareMsg, 0)

			// Send messages.
			node.MsgDelivery <- msgs
		} else {
			printLog(node, "PrePrepareMsg")
			node.MsgBuffer.PrePrepareMsgs = append(node.MsgBuffer.PrePrepareMsgs, msg.(*consensus.PrePrepareMsg))
		}
	case *consensus.VoteMsg:
		if msg.(*consensus.VoteMsg).MsgType == consensus.PrepareMsg {
			//fmt.Println("node.CurrentState.MsgLogs.CommitMsgs", len(node.CurrentState.MsgLogs.CommitMsgs), "**********************************")
			if node.CurrentState == nil || node.CurrentState.CurrentStage != consensus.PrePrepared {
				printLog(node, "PrepareMsg")
				node.MsgBuffer.PrepareMsgs = append(node.MsgBuffer.PrepareMsgs, msg.(*consensus.VoteMsg))
			} else {
				printLog(node, "PrepareMsg")
				// Copy buffered messages first.
				msgs := make([]*consensus.VoteMsg, len(node.MsgBuffer.PrepareMsgs))
				copy(msgs, node.MsgBuffer.PrepareMsgs)

				// Append a newly arrived message.
				msgs = append(msgs, msg.(*consensus.VoteMsg))

				// Empty the buffer.
				node.MsgBuffer.PrepareMsgs = make([]*consensus.VoteMsg, 0)

				// Send messages.
				node.MsgDelivery <- msgs
			}
		} else if msg.(*consensus.VoteMsg).MsgType == consensus.CommitMsg {
			fmt.Println("node.CurrentState.MsgLogs.CommitMsgs", len(node.CurrentState.MsgLogs.CommitMsgs), ">>>>>>>>>>>>>>>>>>>>>>>>>>>>>>")
			if node.CurrentState == nil || node.CurrentState.CurrentStage != consensus.Prepared {
				printLog(node, "CommitMsg")
				node.MsgBuffer.CommitMsgs = append(node.MsgBuffer.CommitMsgs, msg.(*consensus.VoteMsg))
			} else {
				printLog(node, "CommitMsg")
				// Copy buffered messages first.
				msgs := make([]*consensus.VoteMsg, len(node.MsgBuffer.CommitMsgs))
				copy(msgs, node.MsgBuffer.CommitMsgs)

				// Append a newly arrived message.
				msgs = append(msgs, msg.(*consensus.VoteMsg))

				// Empty the buffer.
				node.MsgBuffer.CommitMsgs = make([]*consensus.VoteMsg, 0)

				// Send messages.
				node.MsgDelivery <- msgs
			}
		}
	}

	return nil
}

func (node *Node) routeMsgWhenAlarmed() []error {
	if node.CurrentState == nil {
		// Check ReqMsgs, send them.
		if len(node.MsgBuffer.ReqMsgs) != 0 {
			msgs := make([]*consensus.RequestMsg, len(node.MsgBuffer.ReqMsgs))
			copy(msgs, node.MsgBuffer.ReqMsgs)

			node.MsgDelivery <- msgs
		}

		// Check PrePrepareMsgs, send them.
		if len(node.MsgBuffer.PrePrepareMsgs) != 0 {
			msgs := make([]*consensus.PrePrepareMsg, len(node.MsgBuffer.PrePrepareMsgs))
			copy(msgs, node.MsgBuffer.PrePrepareMsgs)

			node.MsgDelivery <- msgs
		}
	} else {
		switch node.CurrentState.CurrentStage {
		case consensus.PrePrepared:
			// Check PrepareMsgs, send them.
			if len(node.MsgBuffer.PrepareMsgs) != 0 {
				msgs := make([]*consensus.VoteMsg, len(node.MsgBuffer.PrepareMsgs))
				copy(msgs, node.MsgBuffer.PrepareMsgs)

				node.MsgDelivery <- msgs
			}
		case consensus.Prepared:
			// Check CommitMsgs, send them.
			if len(node.MsgBuffer.CommitMsgs) != 0 {
				msgs := make([]*consensus.VoteMsg, len(node.MsgBuffer.CommitMsgs))
				copy(msgs, node.MsgBuffer.CommitMsgs)

				node.MsgDelivery <- msgs
			}
		}
	}

	return nil
}

func (node *Node) resolveMsg() {
	for {
		// Get buffered messages from the dispatcher.
		msgs := <-node.MsgDelivery
		switch msgs.(type) {
		case []*consensus.RequestMsg:
			errs := node.resolveRequestMsg(msgs.([]*consensus.RequestMsg))
			if len(errs) != 0 {
				for _, err := range errs {
					fmt.Println(err)
				}
				// TODO: send err to ErrorChannel
			}
		case []*consensus.PrePrepareMsg:
			errs := node.resolvePrePrepareMsg(msgs.([]*consensus.PrePrepareMsg))
			if len(errs) != 0 {
				for _, err := range errs {
					fmt.Println(err)
				}
				// TODO: send err to ErrorChannel
			}
		case []*consensus.VoteMsg:
			voteMsgs := msgs.([]*consensus.VoteMsg)
			if len(voteMsgs) == 0 {
				break
			}

			if voteMsgs[0].MsgType == consensus.PrepareMsg {
				errs := node.resolvePrepareMsg(voteMsgs)
				if len(errs) != 0 {
					for _, err := range errs {
						fmt.Println(err)
					}
					// TODO: send err to ErrorChannel
				}
			} else if voteMsgs[0].MsgType == consensus.CommitMsg {
				errs := node.resolveCommitMsg(voteMsgs)
				if len(errs) != 0 {
					for _, err := range errs {
						fmt.Println(err)
					}
					// TODO: send err to ErrorChannel
				}
			}
		}
	}
}

func (node *Node) alarmToDispatcher() {
	for {
		time.Sleep(ResolvingTimeDuration)
		node.Alarm <- true
	}
}

func (node *Node) resolveRequestMsg(msgs []*consensus.RequestMsg) []error {
	errs := make([]error, 0)

	// Resolve messages
	for _, reqMsg := range msgs {
		err := node.GetReq(reqMsg)
		if err != nil {
			errs = append(errs, err)
		}
	}

	if len(errs) != 0 {
		return errs
	}

	return nil
}

func (node *Node) resolvePrePrepareMsg(msgs []*consensus.PrePrepareMsg) []error {
	errs := make([]error, 0)

	// Resolve messages
	for _, prePrepareMsg := range msgs {
		err := node.GetPrePrepare(prePrepareMsg)
		if err != nil {
			errs = append(errs, err)
		}
	}

	if len(errs) != 0 {
		return errs
	}

	return nil
}

func (node *Node) resolvePrepareMsg(msgs []*consensus.VoteMsg) []error {
	errs := make([]error, 0)

	// Resolve messages
	for _, prepareMsg := range msgs {
		err := node.GetPrepare(prepareMsg)
		if err != nil {
			errs = append(errs, err)
		}
	}

	if len(errs) != 0 {
		return errs
	}

	return nil
}

func (node *Node) resolveCommitMsg(msgs []*consensus.VoteMsg) []error {
	errs := make([]error, 0)

	// Resolve messages
	for _, commitMsg := range msgs {
		err := node.GetCommit(commitMsg)
		if err != nil {
			errs = append(errs, err)
		}
	}

	if len(errs) != 0 {
		return errs
	}

	return nil
}<|MERGE_RESOLUTION|>--- conflicted
+++ resolved
@@ -1,20 +1,14 @@
 package network
 
 import (
-<<<<<<< HEAD
-=======
 	"github.com/truechain/truechain-engineering-code/pbftserver/consensus"
 	"github.com/truechain/truechain-engineering-code/core/types"
 	"github.com/truechain/truechain-engineering-code/common"
->>>>>>> e98d83c9
 	"encoding/json"
+	"fmt"
+	"github.com/truechain/truechain-engineering-code/crypto"
+	"time"
 	"errors"
-	"fmt"
-	"github.com/truechain/truechain-engineering-code/common"
-	"github.com/truechain/truechain-engineering-code/core/types"
-	"github.com/truechain/truechain-engineering-code/crypto"
-	"github.com/truechain/truechain-engineering-code/pbftserver/consensus"
-	"time"
 )
 
 type Node struct {
@@ -51,15 +45,9 @@
 	}
 	primary := common.ToHex(addrs[0].Publickey)
 	nodeTable := make(map[string]string)
-<<<<<<< HEAD
-	for _, v := range addrs {
-		name := common.ToHex(crypto.FromECDSAPub(v.CM.Publickey))
-		nodeTable[name] = fmt.Sprintf("%s:%d", v.IP, v.Port)
-=======
 	for _,v := range addrs {
 		name:=common.ToHex(v.Publickey)
 		nodeTable[name] = fmt.Sprintf("%s:%d",v.IP,v.Port)
->>>>>>> e98d83c9
 	}
 	node := &Node{
 		// Hard-coded for test.
@@ -198,12 +186,12 @@
 		prePareMsg.NodeID = node.NodeID
 
 		LogStage("Pre-prepare", true)
-		msg := &consensus.StorgePrepareMsg{
-			ViewID:     prePareMsg.ViewID,
-			SequenceID: prePareMsg.SequenceID,
-			Digest:     prePareMsg.Digest,
-			NodeID:     prePareMsg.NodeID,
-			MsgType:    prePareMsg.MsgType,
+		msg := &consensus.StorgePrepareMsg {
+			ViewID:			prePareMsg.ViewID,
+			SequenceID:		prePareMsg.SequenceID,
+			Digest:			prePareMsg.Digest,
+			NodeID:			prePareMsg.NodeID,
+			MsgType:		prePareMsg.MsgType,
 		}
 		node.Broadcast(msg, "/prepare")
 		LogStage("Prepare", false)
@@ -214,8 +202,8 @@
 
 func (node *Node) GetPrepare(prepareMsg *consensus.VoteMsg) error {
 	LogMsg(prepareMsg)
-	f := len(node.NodeTable) / 3
-	commitMsg, err := node.CurrentState.Prepare(prepareMsg, f)
+	f := len(node.NodeTable)/3
+	commitMsg, err := node.CurrentState.Prepare(prepareMsg,f)
 	if err != nil {
 		return err
 	}
@@ -227,8 +215,8 @@
 		var result uint = 0
 		if !res {
 			result = 1
-		}
-		commitMsg.Pass = node.Verify.SignMsg(node.CurrentState.MsgLogs.ReqMsg.Height, result)
+		} 
+		commitMsg.Pass = node.Verify.SignMsg(node.CurrentState.MsgLogs.ReqMsg.Height,result)
 		LogStage("Prepare", true)
 		node.Broadcast(commitMsg, "/commit")
 		LogStage("Commit", false)
