--- conflicted
+++ resolved
@@ -18,11 +18,7 @@
 	Accum       int64         `json:"accum"`
 }
 
-<<<<<<< HEAD
-//add validator for pk
-=======
 //NewValidator is return a new Validator
->>>>>>> 0d42ede3
 func NewValidator(pubKey crypto.PubKey, votingPower int64) *Validator {
 	return &Validator{
 		Address:     pubKey.Address(),
