--- conflicted
+++ resolved
@@ -4,7 +4,6 @@
 	"bytes"
 	"errors"
 	"fmt"
-	"github.com/truechain/truechain-engineering-code/consensus/tbft/crypto"
 	"reflect"
 	"runtime/debug"
 	"sync"
@@ -384,15 +383,11 @@
 		sleepDuration := time.Duration(1) * time.Millisecond
 		cs.timeoutTicker.ScheduleTimeout(timeoutInfo{sleepDuration, cs.Height, uint(0), ttypes.RoundStepNewHeight, 2})
 	}
-<<<<<<< HEAD
+
 	var d = cs.taskTimeOut
-	cs.timeoutTask.ScheduleTimeout(timeoutInfo{d, cs.Height, uint(cs.Round), cs.Step, 2})
+
+	cs.timeoutTask.ScheduleTimeout(timeoutInfo{d, cs.Height, uint(cs.Round), ttypes.RoundStepNewHeight, 2})
 	log.Info("end UpdateStateForSync", "newHeight", newH)
-=======
-	var d time.Duration = cs.taskTimeOut
-	cs.timeoutTask.ScheduleTimeout(timeoutInfo{d, cs.Height, uint(cs.Round), ttypes.RoundStepNewHeight, 2})
-	log.Info("end UpdateStateForSync","newHeight",newH)
->>>>>>> bb9f6372
 }
 
 // send a msg into the receiveRoutine regarding our own proposal, block part, or vote
@@ -661,13 +656,8 @@
 		panic(fmt.Sprintf("Invalid timeout step: %v", ti.Step))
 	}
 }
-<<<<<<< HEAD
 func (cs *ConsensusState) handleTimeoutForTask(ti timeoutInfo, rs ttypes.RoundState) {
-	log.Info("Received task tock", "timeout", ti.Duration, "height", ti.Height, "round", ti.Round, "step", ti.Step, "cs.height", cs.Height)
-=======
-func (cs *ConsensusState) handleTimeoutForTask(ti timeoutInfo,rs ttypes.RoundState) {
 	log.Info("Received task tock", "timeout", ti.Duration, "height", ti.Height, "round", ti.Round,"cs.height",cs.Height)
->>>>>>> bb9f6372
 	cs.mtx.Lock()
 	defer cs.mtx.Unlock()
 	// timeouts must be for current height, round, step
@@ -749,6 +739,7 @@
 			ValidatorIndex:   uint(valIndex),
 		}
 		cs.privValidator.SignHeartbeat(chainID, heartbeat)
+		
 		ehb := &ttypes.EventDataProposalHeartbeat{heartbeat}
 		cs.eventBus.PublishEventProposalHeartbeat(*ehb)
 		cs.evsw.FireEvent(ttypes.EventProposalHeartbeat, heartbeat)
@@ -1129,17 +1120,11 @@
 			log.Info("ValidateBlock faild will vote VoteAgreeAgainst", "hash", common.ToHex(blockID.Hash), "err", err)
 		}
 		if ksign != nil {
-<<<<<<< HEAD
+			if ksign.Result == types.VoteAgree {
 			cs.LockedRound = uint(round)
 			cs.LockedBlock = cs.ProposalBlock
 			cs.LockedBlockParts = cs.ProposalBlockParts
-=======
-			if ksign.Result == types.VoteAgree {
-				cs.LockedRound = uint(round)
-				cs.LockedBlock = cs.ProposalBlock
-				cs.LockedBlockParts = cs.ProposalBlockParts
 			}			
->>>>>>> bb9f6372
 			cs.eventBus.PublishEventLock(cs.RoundStateEvent())
 			cs.signAddVote(ttypes.VoteTypePrecommit, blockID.Hash, blockID.PartsHeader, ksign)
 		} else {
@@ -1453,7 +1438,7 @@
 			if bytes.Equal(vote.ValidatorAddress, cs.privValidator.GetAddress()) {
 				log.Error("Found conflicting vote from ourselves. Did you unsafe_reset a validator?", "height", vote.Height, "round", vote.Round, "type", vote.Type)
 				return err
-			}
+				}
 			log.Error("Found conflicting vote.", "height", vote.Height, "round", vote.Round, "type", vote.Type)
 			return err
 		}
@@ -1463,6 +1448,7 @@
 		return ErrAddingVote
 
 	}
+
 	return nil
 }
 
@@ -1616,6 +1602,7 @@
 	return
 }
 
+
 func (cs *ConsensusState) signVote(typeB byte, hash []byte, header ttypes.PartSetHeader) (*ttypes.Vote, error) {
 	addr := cs.privValidator.GetAddress()
 	valIndex, _ := cs.Validators.GetByAddress(addr)
@@ -1625,6 +1612,7 @@
 		Height:           cs.Height,
 		Round:            cs.Round,
 		Timestamp:        time.Now().UTC(),
+
 		Type:             typeB,
 		Result:           types.VoteAgree,
 		BlockID:          ttypes.BlockID{hash, header},
@@ -1634,11 +1622,13 @@
 }
 
 // sign the vote and publish on internalMsgQueue
+
 func (cs *ConsensusState) signAddVote(typeB byte, hash []byte, header ttypes.PartSetHeader, keepsign *ttypes.KeepBlockSign) *ttypes.Vote {
 	// if we don't have a key or we're not in the validator set, do nothing
 	if cs.privValidator == nil || !cs.Validators.HasAddress(cs.privValidator.GetAddress()) {
 		return nil
 	}
+
 	vote, err := cs.signVote(typeB, hash, header)
 	if err == nil {
 		if hash != nil && keepsign == nil {
