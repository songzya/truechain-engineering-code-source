--- conflicted
+++ resolved
@@ -4,9 +4,9 @@
 	"bytes"
 	"crypto/ecdsa"
 	"fmt"
+	tcrypyo "github.com/truechain/truechain-engineering-code/crypto"
 	amino "github.com/truechain/truechain-engineering-code/consensus/tbft/go-amino"
 	"github.com/truechain/truechain-engineering-code/consensus/tbft/help"
-	tcrypyo "github.com/truechain/truechain-engineering-code/crypto"
 )
 
 //-------------------------------------
@@ -17,7 +17,6 @@
 	// Edwards25519 point, and a field element. Both of which are 32 bytes.
 	SignatureEd25519Size = 64
 )
-
 var cdc = amino.NewCodec()
 
 func init() {
@@ -29,7 +28,6 @@
 	cdc.RegisterConcrete(PrivKeyTrue{},
 		EcdsaPrivKeyAminoRoute, nil)
 }
-
 // PrivKeyTrue implements PrivKey.
 type PrivKeyTrue ecdsa.PrivateKey
 
@@ -41,17 +39,13 @@
 // Sign produces a signature on the provided message.
 func (priv PrivKeyTrue) Sign(msg []byte) ([]byte, error) {
 	priv1 := ecdsa.PrivateKey(priv)
-	return tcrypyo.Sign(msg, &priv1)
+	return tcrypyo.Sign(msg,&priv1)
 }
 
 // PubKey gets the corresponding public key from the private key.
 func (priv PrivKeyTrue) PubKey() PubKey {
 	priv1 := ecdsa.PrivateKey(priv)
-<<<<<<< HEAD
-	pub0, ok := priv1.Public().(*ecdsa.PublicKey)
-=======
 	pub0,ok := priv1.Public().(*ecdsa.PublicKey)
->>>>>>> 1cab6652
 	if !ok {
 		panic(0)
 	}
@@ -76,7 +70,7 @@
 // GenPrivKey generates a new ed25519 private key.
 
 func GenPrivKey() PrivKeyTrue {
-	priv, err := tcrypyo.GenerateKey()
+	priv,err := tcrypyo.GenerateKey()
 	if err != nil {
 		panic(err)
 	}
@@ -107,7 +101,7 @@
 
 func (pub PubKeyTrue) VerifyBytes(msg []byte, sig_ []byte) bool {
 	// make sure we use the same algorithm to sign
-	if pub0, err := tcrypyo.SigToPub(msg, sig_); err == nil {
+	if pub0,err := tcrypyo.SigToPub(msg,sig_); err == nil {
 		pub1 := PubKeyTrue(*pub0)
 		return pub.Equals(pub1)
 	}
