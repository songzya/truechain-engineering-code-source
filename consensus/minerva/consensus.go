// Copyright 2017 The go-ethereum Authors
// This file is part of the go-ethereum library.
//
// The go-ethereum library is free software: you can redistribute it and/or modify
// it under the terms of the GNU Lesser General Public License as published by
// the Free Software Foundation, either version 3 of the License, or
// (at your option) any later version.
//
// The go-ethereum library is distributed in the hope that it will be useful,
// but WITHOUT ANY WARRANTY; without even the implied warranty of
// MERCHANTABILITY or FITNESS FOR A PARTICULAR PURPOSE. See the
// GNU Lesser General Public License for more details.
//
// You should have received a copy of the GNU Lesser General Public License
// along with the go-ethereum library. If not, see <http://www.gnu.org/licenses/>.

package minerva

import (
	"bytes"
	"errors"
	"fmt"
	"github.com/truechain/truechain-engineering-code/log"
	"math/big"
	"runtime"
	"time"

	"github.com/truechain/truechain-engineering-code/common"
	"github.com/truechain/truechain-engineering-code/common/math"
	"github.com/truechain/truechain-engineering-code/consensus"
	"github.com/truechain/truechain-engineering-code/consensus/misc"
	"github.com/truechain/truechain-engineering-code/core/state"
	"github.com/truechain/truechain-engineering-code/core/types"
	"github.com/truechain/truechain-engineering-code/params"
	"gopkg.in/fatih/set.v0"
)

// Minerva protocol constants.
var (
	FrontierBlockReward  *big.Int = big.NewInt(5e+18) // Block reward in wei for successfully mining a block
	ByzantiumBlockReward *big.Int = big.NewInt(3e+18) // Block reward in wei for successfully mining a block upward from Byzantium

	FruitReward *big.Int = big.NewInt(3.333e+16)
	BlockReward *big.Int = new(big.Int).Mul(big.NewInt(2e+18), big10)

	maxUncles              = 2                // Maximum number of uncles allowed in a single block
	allowedFutureBlockTime = 15 * time.Second // Max time from current time allowed for blocks, before they're considered future blocks

	FruitBlockRatio *big.Int = big.NewInt(64) // difficulty ratio between fruit and block
)

// Various error messages to mark blocks invalid. These should be private to
// prevent engine specific errors from being referenced in the remainder of the
// codebase, inherently breaking if the engine is swapped out. Please put common
// error types into the consensus package.
var (
	errLargeBlockTime    = errors.New("timestamp too big")
	errZeroBlockTime     = errors.New("timestamp equals parent's")
	errTooManyUncles     = errors.New("too many uncles")
	errDuplicateUncle    = errors.New("duplicate uncle")
	errUncleIsAncestor   = errors.New("uncle is ancestor")
	errDanglingUncle     = errors.New("uncle's parent is not ancestor")
	errInvalidDifficulty = errors.New("non-positive difficulty")
	errInvalidMixDigest  = errors.New("invalid mix digest")
	errInvalidPoW        = errors.New("invalid proof-of-work")
)

// Author implements consensus.Engine, returning the header's coinbase as the
// proof-of-work verified author of the block.
func (m *Minerva) Author(header *types.Header) (common.Address, error) {
	return common.Address{}, nil
}
func (m *Minerva) AuthorSnail(header *types.SnailHeader) (common.Address, error) {
	return header.Coinbase, nil
}

// VerifyHeader checks whether a header conforms to the consensus rules of the
// stock Ethereum m engine.
func (m *Minerva) VerifyHeader(chain consensus.ChainReader, header *types.Header, seal bool) error { // TODO remove seal
	// Short circuit if the header is known, or it's parent not
	number := header.Number.Uint64()

	parent := chain.GetHeader(header.ParentHash, number-1)
	if parent == nil {
		return consensus.ErrUnknownAncestor
	}

	if chain.GetHeader(header.Hash(), number) != nil {
		return nil
	}

	return m.verifyHeader(chain, header, parent)
}

func (m *Minerva) VerifySnailHeader(chain consensus.SnailChainReader, header *types.SnailHeader, seal bool) error {
	// If we're running a full engine faking, accept any input as valid
	if m.config.PowMode == ModeFullFake {
		return nil
	}

	// Short circuit if the header is known, or it's parent not
	number := header.Number.Uint64()

	parent := chain.GetHeader(header.ParentHash, number-1)
	if parent == nil {
		return consensus.ErrUnknownAncestor
	}

	//TODO for fruit

	if header.Fruit {
		return m.verifySnailHeader(chain, header, parent, false, seal)
	}

	if chain.GetHeader(header.Hash(), number) != nil {
		return nil
	}

	// Sanity checks passed, do a proper verification
	return m.verifySnailHeader(chain, header, parent, false, seal)
}

// VerifyHeaders is similar to VerifyHeader, but verifies a batch of headers
// concurrently. The method returns a quit channel to abort the operations and
// a results channel to retrieve the async verifications.
func (m *Minerva) VerifyHeaders(chain consensus.ChainReader, headers []*types.Header,
	seals []bool) (chan<- struct{}, <-chan error) {
	// If we're running a full engine faking, accept any input as valid
	if m.config.PowMode == ModeFullFake || len(headers) == 0 {
		abort, results := make(chan struct{}), make(chan error, len(headers))
		for i := 0; i < len(headers); i++ {
			results <- nil
		}
		return abort, results
	}

	// Spawn as many workers as allowed threads
	workers := runtime.GOMAXPROCS(0)
	if len(headers) < workers {
		workers = len(headers)
	}

	// Create a task channel and spawn the verifiers
	var (
		inputs = make(chan int)
		done   = make(chan int, workers)
		errors = make([]error, len(headers))
		abort  = make(chan struct{})
	)
	for i := 0; i < workers; i++ {
		go func() {
			for index := range inputs {
				errors[index] = m.verifyHeaderWorker(chain, headers, seals, index)
				done <- index
			}
		}()
	}

	errorsOut := make(chan error, len(headers))
	go func() {
		defer close(inputs)
		var (
			in, out = 0, 0
			checked = make([]bool, len(headers))
			inputs  = inputs
		)
		for {
			select {
			case inputs <- in:
				if in++; in == len(headers) {
					// Reached end of headers. Stop sending to workers.
					inputs = nil
				}
			case index := <-done:
				for checked[index] = true; checked[out]; out++ {
					errorsOut <- errors[out]
					if out == len(headers)-1 {
						return
					}
				}
			case <-abort:
				return
			}
		}
	}()
	return abort, errorsOut
}
func (m *Minerva) VerifySnailHeaders(chain consensus.SnailChainReader, headers []*types.SnailHeader,
	seals []bool) (chan<- struct{}, <-chan error) {
	// If we're running a full engine faking, accept any input as valid
	if m.config.PowMode == ModeFullFake || len(headers) == 0 {
		abort, results := make(chan struct{}), make(chan error, len(headers))
		for i := 0; i < len(headers); i++ {
			results <- nil
		}
		return abort, results
	}

	// Spawn as many workers as allowed threads
	workers := runtime.GOMAXPROCS(0)
	if len(headers) < workers {
		workers = len(headers)
	}

	// Create a task channel and spawn the verifiers
	var (
		inputs = make(chan int)
		done   = make(chan int, workers)
		errors = make([]error, len(headers))
		abort  = make(chan struct{})
	)
	for i := 0; i < workers; i++ {
		go func() {
			for index := range inputs {
				errors[index] = m.verifySnailHeaderWorker(chain, headers, seals, index)
				done <- index
			}
		}()
	}

	errorsOut := make(chan error, len(headers))
	go func() {
		defer close(inputs)
		var (
			in, out = 0, 0
			checked = make([]bool, len(headers))
			inputs  = inputs
		)
		for {
			select {
			case inputs <- in:
				if in++; in == len(headers) {
					// Reached end of headers. Stop sending to workers.
					inputs = nil
				}
			case index := <-done:
				for checked[index] = true; checked[out]; out++ {
					errorsOut <- errors[out]
					if out == len(headers)-1 {
						return
					}
				}
			case <-abort:
				return
			}
		}
	}()
	return abort, errorsOut
}

func (m *Minerva) verifyHeaderWorker(chain consensus.ChainReader, headers []*types.Header,
	seals []bool, index int) error {
	var parent *types.Header

	if index == 0 {
		parent = chain.GetHeader(headers[0].ParentHash, headers[0].Number.Uint64()-1)
	} else if headers[index-1].Hash() == headers[index].ParentHash {
		parent = headers[index-1]
	}
	if parent == nil {
		return consensus.ErrUnknownAncestor
	}
	if chain.GetHeader(headers[index].Hash(), headers[index].Number.Uint64()) != nil {
		return nil // known block
	}

	return m.verifyHeader(chain, headers[index], parent)
	//return nil
}
func (m *Minerva) verifySnailHeaderWorker(chain consensus.SnailChainReader, headers []*types.SnailHeader,
	seals []bool, index int) error {
	var parent *types.SnailHeader

	if index == 0 {
		parent = chain.GetHeader(headers[0].ParentHash, headers[0].Number.Uint64()-1)
	} else if headers[index-1].Hash() == headers[index].ParentHash {
		parent = headers[index-1]
	}
	if parent == nil {
		return consensus.ErrUnknownAncestor
	}
	if chain.GetHeader(headers[index].Hash(), headers[index].Number.Uint64()) != nil {
		return nil // known block
	}

	return m.verifySnailHeader(chain, headers[index], parent, false, seals[index])
}

// VerifyUncles verifies that the given block's uncles conform to the consensus
// rules of the stock Truechain minerva engine.
func (m *Minerva) VerifySnailUncles(chain consensus.SnailChainReader, block *types.SnailBlock) error {

	// If we're running a full engine faking, accept any input as valid
	if m.config.PowMode == ModeFullFake {
		return nil
	}
	// Verify that there are at most 2 uncles included in this block
	//TODO snail chain not uncles
	/*
		if len(block.Uncles()) > maxUncles {
			return errTooManyUncles
		}
	*/
	// Gather the set of past uncles and ancestors
	uncles, ancestors := set.New(), make(map[common.Hash]*types.SnailHeader)

	number, parent := block.NumberU64()-1, block.ParentHash()
	for i := 0; i < 7; i++ {
		ancestor := chain.GetBlock(parent, number)
		if ancestor == nil {
			break
		}
		ancestors[ancestor.Hash()] = ancestor.Header()
		//TODO Snail chain not uncles
		/*
			for _, uncle := range ancestor.Uncles() {
				uncles.Add(uncle.Hash())
			}
		*/
		parent, number = ancestor.ParentHash(), number-1
	}
	ancestors[block.Hash()] = block.Header()
	uncles.Add(block.Hash())

	// Verify each of the uncles that it's recent, but not an ancestor
	//TODO Snail chain not uncles

	return nil
}

// verifyHeader checks whether a header conforms to the consensus rules of the
// stock Truechain minerva engine.
func (m *Minerva) verifyHeader(chain consensus.ChainReader, header, parent *types.Header) error {
	// Ensure that the header's extra-data section is of a reasonable size
	if uint64(len(header.Extra)) > params.MaximumExtraDataSize {
		return fmt.Errorf("extra-data too long: %d > %d", len(header.Extra), params.MaximumExtraDataSize)
	}
	// Verify the header's timestamp
	if header.Time.Cmp(big.NewInt(time.Now().Add(allowedFutureBlockTime).Unix())) > 0 {
		fmt.Println(consensus.ErrFutureBlock.Error(), "header", header.Time, "now", time.Now().Unix(),
			"cmp:", big.NewInt(time.Now().Add(allowedFutureBlockTime).Unix()))
		return consensus.ErrFutureBlock
	}

	if header.Time.Cmp(parent.Time) < 0 {
		return errZeroBlockTime
	}

	// Verify that the gas limit is <= 2^63-1
	cap := uint64(0x7fffffffffffffff)
	if header.GasLimit > cap {
		return fmt.Errorf("invalid gasLimit: have %v, max %v", header.GasLimit, cap)
	}
	// Verify that the gasUsed is <= gasLimit
	if header.GasUsed > header.GasLimit {
		return fmt.Errorf("invalid gasUsed: have %d, gasLimit %d", header.GasUsed, header.GasLimit)
	}

	// Verify that the gas limit remains within allowed bounds
	diff := int64(parent.GasLimit) - int64(header.GasLimit)
	if diff < 0 {
		diff *= -1
	}
	limit := parent.GasLimit / params.GasLimitBoundDivisor

	if uint64(diff) >= limit || header.GasLimit < params.MinGasLimit {
		return fmt.Errorf("invalid gas limit: have %d, want %d += %d", header.GasLimit, parent.GasLimit, limit)
	}
	// Verify that the block number is parent's +1
	if diff := new(big.Int).Sub(header.Number, parent.Number); diff.Cmp(big.NewInt(1)) != 0 {
		return consensus.ErrInvalidNumber
	}

	return nil
}
func (m *Minerva) verifySnailHeader(chain consensus.SnailChainReader, header, parent *types.SnailHeader,
	uncle bool, seal bool) error {
	// Ensure that the header's extra-data section is of a reasonable size
	if uint64(len(header.Extra)) > params.MaximumExtraDataSize {
		return fmt.Errorf("extra-data too long: %d > %d", len(header.Extra), params.MaximumExtraDataSize)
	}
	// Verify the header's timestamp
	if uncle {
		if header.Time.Cmp(math.MaxBig256) > 0 {
			return errLargeBlockTime
		}
	} else {
		if header.Time.Cmp(big.NewInt(time.Now().Add(allowedFutureBlockTime).Unix())) > 0 {
			return consensus.ErrFutureBlock
		}
	}
	if header.Time.Cmp(parent.Time) <= 0 {
		return errZeroBlockTime
	}

	// Verify the block's difficulty based in it's timestamp and parent's difficulty
	expected := m.CalcSnailDifficulty(chain, header.Time.Uint64(), parent)

	if expected.Cmp(header.Difficulty) != 0 {
		return fmt.Errorf("invalid difficulty: have %v, want %v", header.Difficulty, expected)
	}

	// Verify that the gas limit is <= 2^63-1

	//TODO snail chian gaslimit
	/*
		cap := uint64(0x7fffffffffffffff)
		if header.GasLimit > cap {
			return fmt.Errorf("invalid gasLimit: have %v, max %v", header.GasLimit, cap)
		}
		// Verify that the gasUsed is <= gasLimit
		if header.GasUsed > header.GasLimit {
			return fmt.Errorf("invalid gasUsed: have %d, gasLimit %d", header.GasUsed, header.GasLimit)
		}

		// Verify that the gas limit remains within allowed bounds
		diff := int64(parent.GasLimit) - int64(header.GasLimit)
		if diff < 0 {
			diff *= -1
		}
		limit := parent.GasLimit / params.GasLimitBoundDivisor

		if uint64(diff) >= limit || header.GasLimit < params.MinGasLimit {
			return fmt.Errorf("invalid gas limit: have %d, want %d += %d", header.GasLimit, parent.GasLimit, limit)
		}
		// Verify that the block number is parent's +1
		if diff := new(big.Int).Sub(header.Number, parent.Number); diff.Cmp(big.NewInt(1)) != 0 {
			return consensus.ErrInvalidNumber
		}
	*/

	// Verify the engine specific seal securing the block
	if seal {
		if err := m.VerifySnailSeal(chain, header); err != nil {
			return err
		}
	}
	// If all checks passed, validate any special fields for hard forks
	if err := misc.VerifyDAOSnailHeaderExtraData(chain.Config(), header); err != nil {
		return err
	}
	if err := misc.VerifySnailForkHashes(chain.Config(), header, uncle); err != nil {
		return err
	}
	return nil
}

// CalcDifficulty is the difficulty adjustment algorithm. It returns
// the difficulty that a new block should have when created at time
// given the parent block's time and difficulty.
func (m *Minerva) CalcSnailDifficulty(chain consensus.SnailChainReader, time uint64, parent *types.SnailHeader) *big.Int {
	return CalcDifficulty(chain.Config(), time, parent)
}

func (m *Minerva) GetDifficulty(header *types.SnailHeader) (*big.Int, *big.Int) {
	//number := header.Number.Uint64()

	//cache := m.cache(number)
	//size := datasetSize(number)
	//if m.config.PowMode == ModeTest {
	//	size = 32 * 1024
	//}
	_, result := truehashLight(m.dataset.dataset, header.HashNoNonce().Bytes(), header.Nonce.Uint64())

	if header.Fruit {
		last := result[16:]
		actDiff := new(big.Int).Div(maxUint128, new(big.Int).SetBytes(last))
		fruitDiff := new(big.Int).Div(header.Difficulty, FruitBlockRatio)

		return actDiff, fruitDiff
	} else {
		actDiff := new(big.Int).Div(maxUint256, new(big.Int).SetBytes(result))
		return actDiff, header.Difficulty
	}
}

// CalcDifficulty is the difficulty adjustment algorithm. It returns
// the difficulty that a new block should have when created at time
// given the parent block's time and difficulty.
func CalcDifficulty(config *params.ChainConfig, time uint64, parent *types.SnailHeader) *big.Int {
	return calcDifficulty(time, parent)
}

// Some weird constants to avoid constant memory allocs for them.
var (
	expDiffPeriod = big.NewInt(100000)
	big1          = big.NewInt(1)
	big2          = big.NewInt(2)
	big8          = big.NewInt(8)
	big9          = big.NewInt(9)
	big10         = big.NewInt(10)
	big32         = big.NewInt(32)
	bigMinus1     = big.NewInt(-1)
	bigMinus99    = big.NewInt(-99)
	big2999999    = big.NewInt(2999999)
)

// calcDifficulty is the difficulty adjustment algorithm. It returns
// the difficulty that a new block should have when created at time given the
// parent block's time and difficulty.
func calcDifficulty(time uint64, parent *types.SnailHeader) *big.Int {
	// algorithm:
	// diff = (parent_diff +
	//         (parent_diff / 32 * max(1 - (block_timestamp - parent_timestamp) // 600, -1))
	//        )

	bigTime := new(big.Int).SetUint64(time)
	bigParentTime := new(big.Int).Set(parent.Time)

	// holds intermediate values to make the algo easier to read & audit
	x := new(big.Int)
	y := new(big.Int)

	// 1 - (block_timestamp - parent_timestamp) // 600
	x.Sub(bigTime, bigParentTime)
	x.Div(x, params.DurationLimit)
	x.Sub(big1, x)

	// max(1 - (block_timestamp - parent_timestamp) // 10, -1)
	if x.Cmp(bigMinus1) < 0 {
		x.Set(bigMinus1)
	}
	// (parent_diff + parent_diff // 32 * max(1 - (block_timestamp - parent_timestamp) // 600, -1))
	y.Div(parent.Difficulty, params.DifficultyBoundDivisor)
	x.Mul(y, x)
	x.Add(parent.Difficulty, x)

	// minimum difficulty can ever be (before exponential factor)
	if x.Cmp(params.MinimumDifficulty) < 0 {
		x.Set(params.MinimumDifficulty)
	}

	return x
}

// calcDifficultyByzantium is the difficulty adjustment algorithm. It returns
// the difficulty that a new block should have when created at time given the
// parent block's time and difficulty. The calculation uses the Byzantium rules.
func calcDifficultyByzantium(time uint64, parent *types.SnailHeader) *big.Int {
	// https://github.com/ethereum/EIPs/issues/100.
	// algorithm:
	// diff = (parent_diff +
	//         (parent_diff / 2048 * max((2 if len(parent.uncles) else 1) - ((timestamp - parent.timestamp) // 9), -99))
	//        ) + 2^(periodCount - 2)

	bigTime := new(big.Int).SetUint64(time)
	bigParentTime := new(big.Int).Set(parent.Time)

	// holds intermediate values to make the algo easier to read & audit
	x := new(big.Int)
	y := new(big.Int)

	// (2 if len(parent_uncles) else 1) - (block_timestamp - parent_timestamp) // 9
	x.Sub(bigTime, bigParentTime)
	x.Div(x, big9)
	if parent.UncleHash == types.EmptyUncleHash {
		x.Sub(big1, x)
	} else {
		x.Sub(big2, x)
	}
	// max((2 if len(parent_uncles) else 1) - (block_timestamp - parent_timestamp) // 9, -99)
	if x.Cmp(bigMinus99) < 0 {
		x.Set(bigMinus99)
	}
	// parent_diff + (parent_diff / 2048 * max((2 if len(parent.uncles) else 1) - ((timestamp - parent.timestamp) // 9), -99))
	y.Div(parent.Difficulty, params.DifficultyBoundDivisor)
	x.Mul(y, x)
	x.Add(parent.Difficulty, x)

	// minimum difficulty can ever be (before exponential factor)
	if x.Cmp(params.MinimumDifficulty) < 0 {
		x.Set(params.MinimumDifficulty)
	}
	// calculate a fake block number for the ice-age delay:
	//   https://github.com/ethereum/EIPs/pull/669
	//   fake_block_number = min(0, block.number - 3_000_000
	fakeBlockNumber := new(big.Int)
	if parent.Number.Cmp(big2999999) >= 0 {
		fakeBlockNumber = fakeBlockNumber.Sub(parent.Number, big2999999) // Note, parent is 1 less than the actual block number
	}
	// for the exponential factor
	periodCount := fakeBlockNumber
	periodCount.Div(periodCount, expDiffPeriod)

	// the exponential factor, commonly referred to as "the bomb"
	// diff = diff + 2^(periodCount - 2)
	if periodCount.Cmp(big1) > 0 {
		y.Sub(periodCount, big2)
		y.Exp(big2, y, nil)
		x.Add(x, y)
	}
	return x
}

// calcDifficultyHomestead is the difficulty adjustment algorithm. It returns
// the difficulty that a new block should have when created at time given the
// parent block's time and difficulty. The calculation uses the Homestead rules.
func calcDifficultyHomestead(time uint64, parent *types.SnailHeader) *big.Int {
	// https://github.com/ethereum/EIPs/blob/master/EIPS/eip-2.md
	// algorithm:
	// diff = (parent_diff +
	//         (parent_diff / 2048 * max(1 - (block_timestamp - parent_timestamp) // 10, -99))
	//        ) + 2^(periodCount - 2)

	bigTime := new(big.Int).SetUint64(time)
	bigParentTime := new(big.Int).Set(parent.Time)

	// holds intermediate values to make the algo easier to read & audit
	x := new(big.Int)
	y := new(big.Int)

	// 1 - (block_timestamp - parent_timestamp) // 10
	x.Sub(bigTime, bigParentTime)
	x.Div(x, big10)
	x.Sub(big1, x)

	// max(1 - (block_timestamp - parent_timestamp) // 10, -99)
	if x.Cmp(bigMinus99) < 0 {
		x.Set(bigMinus99)
	}
	// (parent_diff + parent_diff // 2048 * max(1 - (block_timestamp - parent_timestamp) // 10, -99))
	y.Div(parent.Difficulty, params.DifficultyBoundDivisor)
	x.Mul(y, x)
	x.Add(parent.Difficulty, x)

	// minimum difficulty can ever be (before exponential factor)
	if x.Cmp(params.MinimumDifficulty) < 0 {
		x.Set(params.MinimumDifficulty)
	}
	// for the exponential factor
	periodCount := new(big.Int).Add(parent.Number, big1)
	periodCount.Div(periodCount, expDiffPeriod)

	// the exponential factor, commonly referred to as "the bomb"
	// diff = diff + 2^(periodCount - 2)
	if periodCount.Cmp(big1) > 0 {
		y.Sub(periodCount, big2)
		y.Exp(big2, y, nil)
		x.Add(x, y)
	}
	return x
}

// calcDifficultyFrontier is the difficulty adjustment algorithm. It returns the
// difficulty that a new block should have when created at time given the parent
// block's time and difficulty. The calculation uses the Frontier rules.
func calcDifficultyFrontier(time uint64, parent *types.SnailHeader) *big.Int {
	diff := new(big.Int)
	adjust := new(big.Int).Div(parent.Difficulty, params.DifficultyBoundDivisor)
	bigTime := new(big.Int)
	bigParentTime := new(big.Int)

	bigTime.SetUint64(time)
	bigParentTime.Set(parent.Time)

	if bigTime.Sub(bigTime, bigParentTime).Cmp(params.DurationLimit) < 0 {
		diff.Add(parent.Difficulty, adjust)
	} else {
		diff.Sub(parent.Difficulty, adjust)
	}
	if diff.Cmp(params.MinimumDifficulty) < 0 {
		diff.Set(params.MinimumDifficulty)
	}

	periodCount := new(big.Int).Add(parent.Number, big1)
	periodCount.Div(periodCount, expDiffPeriod)
	if periodCount.Cmp(big1) > 0 {
		// diff = diff + 2^(periodCount - 2)
		expDiff := periodCount.Sub(periodCount, big2)
		expDiff.Exp(big2, expDiff, nil)
		diff.Add(diff, expDiff)
		diff = math.BigMax(diff, params.MinimumDifficulty)
	}
	return diff
}

// VerifySeal implements consensus.Engine, checking whether the given block satisfies
// the PoW difficulty requirements.
func (m *Minerva) VerifySnailSeal(chain consensus.SnailChainReader, header *types.SnailHeader) error {
	// If we're running a fake PoW, accept any seal as valid
	if m.config.PowMode == ModeFake || m.config.PowMode == ModeFullFake {
		time.Sleep(m.fakeDelay)
		if m.fakeFail == header.Number.Uint64() {
			return errInvalidPoW
		}
		return nil
	}
	// If we're running a shared PoW, delegate verification to it
	if m.shared != nil {
		return m.shared.VerifySnailSeal(chain, header)
	}
	// Ensure that we have a valid difficulty for the block
	if header.Difficulty.Sign() <= 0 {
		return errInvalidDifficulty
	}
	// Recompute the digest and PoW value and verify against the header
	//number := header.Number.Uint64()

	//cache := m.cache(number)
	//size := datasetSize(number)
	//if m.config.PowMode == ModeTest {
	//	size = 32 * 1024
	//}
	digest, result := truehashLight(m.dataset.dataset, header.HashNoNonce().Bytes(), header.Nonce.Uint64())
	// Caches are unmapped in a finalizer. Ensure that the cache stays live
	// until after the call to hashimotoLight so it's not unmapped while being used.
	//runtime.KeepAlive(cache)

	if !bytes.Equal(header.MixDigest[:], digest) {
		return errInvalidMixDigest
	}

	//TODO for fruit

	target := new(big.Int).Div(maxUint256, header.Difficulty)
	fruitDifficulty := new(big.Int).Div(header.Difficulty, FruitBlockRatio)
	if fruitDifficulty.Cmp(params.MinimumFruitDifficulty) < 0 {
		fruitDifficulty.Set(params.MinimumFruitDifficulty)
	}
	fruitTarget := new(big.Int).Div(maxUint128, fruitDifficulty)

	if header.Fruit {
		// TODO need know how to get fruits
		if header.Number.Uint64() > 0 {
			last := result[16:]
			if new(big.Int).SetBytes(last).Cmp(fruitTarget) > 0 {
				// fmt.Printf("last is  %v", new(big.Int).SetBytes(last))
				// fmt.Printf("fruitTarget is %v", fruitTarget)
				return errInvalidPoW
			}
		} else if new(big.Int).SetBytes(result).Cmp(target) > 0 {
			return errInvalidPoW
		}
	}

	return nil
}

// Prepare implements consensus.Engine, initializing the difficulty field of a
// header to conform to the minerva protocol. The changes are done inline.
func (m *Minerva) Prepare(chain consensus.ChainReader, header *types.Header) error {
	if parent := chain.GetHeader(header.ParentHash, header.Number.Uint64()-1); parent == nil {
		return consensus.ErrUnknownAncestor
	}
	return nil
}
func (m *Minerva) PrepareSnail(chain consensus.SnailChainReader, header *types.SnailHeader) error {
	parent := chain.GetHeader(header.ParentHash, header.Number.Uint64()-1)
	if parent == nil {
		return consensus.ErrUnknownAncestor
	}
	header.Difficulty = m.CalcSnailDifficulty(chain, header.Time.Uint64(), parent)
	return nil
}

// Finalize implements consensus.Engine, accumulating the block fruit and uncle rewards,
// setting the final state and assembling the block.
func (m *Minerva) Finalize(chain consensus.ChainReader, header *types.Header, state *state.StateDB,
	txs []*types.Transaction, receipts []*types.Receipt) (*types.Block, error) {
	if header != nil && len(header.SnailHash) > 0 && header.SnailHash != *new(common.Hash) && header.SnailNumber != nil {
		log.Info("Finalize:", "header.SnailHash", header.SnailHash, "header.SnailNumber", header.SnailNumber)
		sBlock := m.sbc.GetBlock(header.SnailHash, header.SnailNumber.Uint64())
		if sBlock == nil {
			return nil, consensus.ErrInvalidNumber
		}
		accumulateRewardsFast(m.election, state, header, sBlock)
	}
	header.Root = state.IntermediateRoot(chain.Config().IsEIP158(header.Number))
	return types.NewBlock(header, txs, receipts, nil), nil //TODO remove signs
}
func (m *Minerva) FinalizeSnail(chain consensus.SnailChainReader, header *types.SnailHeader,
	uncles []*types.SnailHeader, fruits []*types.SnailBlock, signs []*types.PbftSign) (*types.SnailBlock, error) {

	//header.Root = state.IntermediateRoot(chain.Config().IsEIP158(header.Number))
	// Header seems complete, assemble into a block and return
	//TODO need creat a snail block body,the teamper mather is fruits[1].Body()
	return types.NewSnailBlock(header, fruits, signs, uncles), nil
}

//gas allocation
func (m *Minerva) FinalizeFastGas(state *state.StateDB, fastNumber *big.Int, fastHash common.Hash, gasLimit *big.Int) error {
	log.Info("FinalizeFastGas:", "fastNumber", fastNumber, "gasLimit", gasLimit)
	committee := m.election.GetCommittee(fastNumber)
	committeeGas := big.NewInt(0)
	if len(committee) != 0 {
		committeeGas = new(big.Int).Div(gasLimit, big.NewInt(int64(len(committee))))
	}
	for _, v := range committee {
		state.AddBalance(v.Coinbase, committeeGas)
		LogPrint("gas", v.Coinbase, committeeGas)
	}
	return nil
}

func LogPrint(info string, addr common.Address, amount *big.Int) {
	log.Info("[AddBalance]", "info", info, "CoinBase:", addr.String(), "amount", amount)
}

// AccumulateRewardsFast credits the coinbase of the given block with the mining
// reward. The total reward consists of the static block reward and rewards for
// included uncles. The coinbase of each uncle block is also rewarded.
func accumulateRewardsFast(election consensus.CommitteeElection, state *state.StateDB, header *types.Header, sBlock *types.SnailBlock) error {
	committeeCoin, minerCoin, minerFruitCoin, e := getBlockReward(header.Number)

	if e != nil {
		return e
	}

	//miner's award
	state.AddBalance(sBlock.Coinbase(), minerCoin)
<<<<<<< HEAD
	LogPrint("miner's award", sBlock.Coinbase(), minerCoin)
=======
	log.Info("accumulateRewardsFast","sBlock.Coinbase",sBlock.Coinbase(),"minerCoin",minerCoin)//SHUXUN

>>>>>>> 57db8033
	//miner fruit award
	blockFruits := sBlock.Body().Fruits
	blockFruitsLen := big.NewInt(int64(len(blockFruits)))
	if len(blockFruits) > 0 {
		minerFruitCoinOne := new(big.Int).Div(minerFruitCoin, blockFruitsLen)
		for _, v := range sBlock.Body().Fruits {
			state.AddBalance(v.Coinbase(), minerFruitCoinOne)
			LogPrint("minerFruit", v.Coinbase(), minerFruitCoinOne)
		}
	} else {
		return consensus.ErrInvalidBlock
	}

	//committee's award
	committeeCoinFruit := new(big.Int).Div(committeeCoin, blockFruitsLen)

	//all fail committee coinBase
	failAddr := make(map[common.Address]bool)

	for _, fruit := range blockFruits {
		signs := fruit.Body().Signs

		addr, err := election.VerifySigns(signs)
		if len(addr) != len(err) {
			return consensus.ErrInvalidSignsLength
		}

		//Effective and not evil
		var fruitOkAddr []common.Address
		for i := 0; i < len(addr); i++ {
			v := addr[i]
			if v == nil || err[i] != nil {
				continue
			}
			if signs[i].Result == types.VoteAgreeAgainst {
				if _, ok := failAddr[v.Coinbase]; !ok {
					fruitOkAddr = append(fruitOkAddr, v.Coinbase)
				}
			} else {
				failAddr[v.Coinbase] = false
			}
		}

		if len(fruitOkAddr) == 0 {
			return consensus.ErrInvalidSignsLength
		}

		// Equal by fruit
		committeeCoinFruitMember := new(big.Int).Div(committeeCoinFruit, big.NewInt(int64(len(fruitOkAddr))))
		for _, v := range fruitOkAddr {
			state.AddBalance(v, committeeCoinFruitMember)
			LogPrint("committee", v, committeeCoinFruitMember)
		}
	}

	return nil
}

//Reward for block allocation
func getBlockReward(num *big.Int) (committee, minerBlock, minerFruit *big.Int, e error) {
	base := new(big.Int).Div(getCurrentCoin(num), Big1e6).Int64()
	m, c, e := getDistributionRatio(NetworkFragmentsNuber)
	if e != nil {
		return
	}

	committee = new(big.Int).Mul(big.NewInt(int64(c*float64(base))), Big1e6)
	minerBlock = new(big.Int).Mul(big.NewInt(int64(m*float64(base)/3*2)), Big1e6)
	minerFruit = new(big.Int).Mul(big.NewInt(int64(m*float64(base)/3)), Big1e6)
	return
}

// get Distribution ratio for miner and committee
func getDistributionRatio(fragmentation int) (miner, committee float64, e error) {
	if fragmentation <= SqrtMin {
		return 0.8, 0.2, nil
	}
	if fragmentation >= SqrtMax {
		return 0.2, 0.8, nil
	}
	committee = SqrtArray[fragmentation]
	return 1 - committee, committee, nil
}

func powerf(x float64, n int64) float64 {
	if n == 0 {
		return 1
	} else {
		return x * powerf(x, n-1)
	}
}

//Get the total reward for the current block
func getCurrentCoin(h *big.Int) *big.Int {
	d := h.Int64() / int64(SnailBlockRewardsChangeInterval)
	ratio := big.NewInt(int64(powerf(0.98, d) * float64(SnailBlockRewardsBase)))
	return new(big.Int).Mul(ratio, Big1e6)
}<|MERGE_RESOLUTION|>--- conflicted
+++ resolved
@@ -76,7 +76,7 @@
 
 // VerifyHeader checks whether a header conforms to the consensus rules of the
 // stock Ethereum m engine.
-func (m *Minerva) VerifyHeader(chain consensus.ChainReader, header *types.Header, seal bool) error { // TODO remove seal
+func (m *Minerva) VerifyHeader(chain consensus.ChainReader, header *types.Header, seal bool) error {// TODO remove seal
 	// Short circuit if the header is known, or it's parent not
 	number := header.Number.Uint64()
 
@@ -766,7 +766,7 @@
 		accumulateRewardsFast(m.election, state, header, sBlock)
 	}
 	header.Root = state.IntermediateRoot(chain.Config().IsEIP158(header.Number))
-	return types.NewBlock(header, txs, receipts, nil), nil //TODO remove signs
+	return types.NewBlock(header, txs, receipts, nil), nil	//TODO remove signs
 }
 func (m *Minerva) FinalizeSnail(chain consensus.SnailChainReader, header *types.SnailHeader,
 	uncles []*types.SnailHeader, fruits []*types.SnailBlock, signs []*types.PbftSign) (*types.SnailBlock, error) {
@@ -808,12 +808,9 @@
 
 	//miner's award
 	state.AddBalance(sBlock.Coinbase(), minerCoin)
-<<<<<<< HEAD
 	LogPrint("miner's award", sBlock.Coinbase(), minerCoin)
-=======
 	log.Info("accumulateRewardsFast","sBlock.Coinbase",sBlock.Coinbase(),"minerCoin",minerCoin)//SHUXUN
 
->>>>>>> 57db8033
 	//miner fruit award
 	blockFruits := sBlock.Body().Fruits
 	blockFruitsLen := big.NewInt(int64(len(blockFruits)))
