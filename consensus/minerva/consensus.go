// Copyright 2017 The go-ethereum Authors
// This file is part of the go-ethereum library.
//
// The go-ethereum library is free software: you can redistribute it and/or modify
// it under the terms of the GNU Lesser General Public License as published by
// the Free Software Foundation, either version 3 of the License, or
// (at your option) any later version.
//
// The go-ethereum library is distributed in the hope that it will be useful,
// but WITHOUT ANY WARRANTY; without even the implied warranty of
// MERCHANTABILITY or FITNESS FOR A PARTICULAR PURPOSE. See the
// GNU Lesser General Public License for more details.
//
// You should have received a copy of the GNU Lesser General Public License
// along with the go-ethereum library. If not, see <http://www.gnu.org/licenses/>.

package minerva

import (
	"bytes"
	"encoding/hex"
	"errors"
	"fmt"
	"math/big"
	"runtime"
	"time"

	"github.com/ethereum/go-ethereum/crypto"

	"github.com/ethereum/go-ethereum/log"

	"github.com/ethereum/go-ethereum/common"
	"github.com/ethereum/go-ethereum/common/math"
	"github.com/truechain/truechain-engineering-code/consensus"
	"github.com/truechain/truechain-engineering-code/core/state"
	"github.com/truechain/truechain-engineering-code/core/types"
	"github.com/truechain/truechain-engineering-code/params"
	"gopkg.in/fatih/set.v0"
	"sync"
)

// Minerva protocol constants.
var (
	FrontierBlockReward  = big.NewInt(5e+18) // Block reward in wei for successfully mining a block
	ByzantiumBlockReward = big.NewInt(3e+18) // Block reward in wei for successfully mining a block upward from Byzantium

	maxUncles              = 2                // Maximum number of uncles allowed in a single block
	allowedFutureBlockTime = 15 * time.Second // Max time from current time allowed for blocks, before they're considered future blocks
)

// Various error messages to mark blocks invalid. These should be private to
// prevent engine specific errors from being referenced in the remainder of the
// codebase, inherently breaking if the engine is swapped out. Please put common
// error types into the consensus package.
var (
	errLargeBlockTime    = errors.New("timestamp too big")
	errZeroBlockTime     = errors.New("timestamp equals parent's")
	errTooManyUncles     = errors.New("too many uncles")
	errDuplicateUncle    = errors.New("duplicate uncle")
	errUncleIsAncestor   = errors.New("uncle is ancestor")
	errDanglingUncle     = errors.New("uncle's parent is not ancestor")
	errInvalidDifficulty = errors.New("non-positive difficulty")
	errInvalidMixDigest  = errors.New("invalid mix digest")
	errInvalidPoW        = errors.New("invalid proof-of-work")
	errInvalidFast       = errors.New("invalid fast number")
)

// Author implements consensus.Engine, returning the header's coinbase as the
// proof-of-work verified author of the block.
func (m *Minerva) Author(header *types.Header) (common.Address, error) {
	return common.Address{}, nil
}

//AuthorSnail return Snail mine coinbase
func (m *Minerva) AuthorSnail(header *types.SnailHeader) (common.Address, error) {
	return header.Coinbase, nil
}

// VerifyHeader checks whether a header conforms to the consensus rules of the
// stock Ethereum m engine.
func (m *Minerva) VerifyHeader(chain consensus.ChainReader, header *types.Header, seal bool) error { // TODO remove seal
	// Short circuit if the header is known, or it's parent not
	number := header.Number.Uint64()

	parent := chain.GetHeader(header.ParentHash, number-1)
	if parent == nil {
		return consensus.ErrUnknownAncestor
	}

	if chain.GetHeader(header.Hash(), number) != nil {
		return nil
	}

	if chain.GetHeaderByNumber(number) != nil {
		return consensus.ErrForkFastBlock
	}

	return m.verifyHeader(chain, header, parent)
}

func (m *Minerva) getParents(chain consensus.SnailChainReader, header *types.SnailHeader) []*types.SnailHeader {
	return GetParents(chain, header)
}

//GetParents the calc different need parents
func GetParents(chain consensus.SnailChainReader, header *types.SnailHeader) []*types.SnailHeader {
	number := header.Number.Uint64()
	period := params.DifficultyPeriod.Uint64()
	if number < period {
		period = number
	}
	//log.Info("getParents", "number", header.Number, "period", period)
	parents := make([]*types.SnailHeader, period)
	hash := header.ParentHash
	for i := uint64(1); i <= period; i++ {
		if number-i < 0 {
			break
		}
		parent := chain.GetHeader(hash, number-i)
		if parent == nil {
			log.Warn("getParents get parent failed.", "number", number-i, "hash", hash)
			return nil
		}
		parents[period-i] = parent
		hash = parent.ParentHash
	}

	return parents
}

//VerifySnailHeader verify snail Header number
func (m *Minerva) VerifySnailHeader(chain consensus.SnailChainReader, fastchain consensus.ChainReader, header *types.SnailHeader, seal bool) error {
	// If we're running a full engine faking, accept any input as valid
	if m.config.PowMode == ModeFullFake {
		return nil
	}

	if header.Fruit {
		pointer := chain.GetHeader(header.PointerHash, header.PointerNumber.Uint64())
		if pointer == nil {
			log.Warn("VerifySnailHeader get pointer failed.", "fNumber", header.FastNumber, "pNumber", header.PointerNumber, "pHash", header.PointerHash)
			return consensus.ErrUnknownPointer
		}
		return m.verifySnailHeader(chain, fastchain, header, pointer, nil, false, seal)
	}
	// Short circuit if the header is known, or it's parent not
	if chain.GetHeader(header.Hash(), header.Number.Uint64()) != nil {
		return nil
	}
	parents := m.getParents(chain, header)
	if parents == nil {
		return consensus.ErrUnknownAncestor
	}

	// Sanity checks passed, do a proper verification
	return m.verifySnailHeader(chain, fastchain, header, nil, parents, false, seal)
}

// VerifyHeaders is similar to VerifyHeader, but verifies a batch of headers
// concurrently. The method returns a quit channel to abort the operations and
// a results channel to retrieve the async verifications.
func (m *Minerva) VerifyHeaders(chain consensus.ChainReader, headers []*types.Header,
	seals []bool) (chan<- struct{}, <-chan error) {
	// If we're running a full engine faking, accept any input as valid
	if m.config.PowMode == ModeFullFake || len(headers) == 0 {
		abort, results := make(chan struct{}), make(chan error, len(headers))
		for i := 0; i < len(headers); i++ {
			results <- nil
		}
		return abort, results
	}

	// Spawn as many workers as allowed threads
	workers := runtime.GOMAXPROCS(0)
	if len(headers) < workers {
		workers = len(headers)
	}

	// Create a task channel and spawn the verifiers
	var (
		inputs = make(chan int)
		done   = make(chan int, workers)
		errors = make([]error, len(headers))
		abort  = make(chan struct{})
	)
	for i := 0; i < workers; i++ {
		go func() {
			for index := range inputs {
				errors[index] = m.verifyHeaderWorker(chain, headers, seals, index)
				done <- index
			}
		}()
	}

	errorsOut := make(chan error, len(headers))
	go func() {
		defer close(inputs)
		var (
			in, out = 0, 0
			checked = make([]bool, len(headers))
			inputs  = inputs
		)
		for {
			select {
			case inputs <- in:
				if in++; in == len(headers) {
					// Reached end of headers. Stop sending to workers.
					inputs = nil
				}
			case index := <-done:
				for checked[index] = true; checked[out]; out++ {
					errorsOut <- errors[out]
					if out == len(headers)-1 {
						return
					}
				}
			case <-abort:
				return
			}
		}
	}()
	return abort, errorsOut
}

// VerifySnailHeaders verify snail headers
func (m *Minerva) VerifySnailHeaders(chain consensus.SnailChainReader, headers []*types.SnailHeader,
	seals []bool) (chan<- struct{}, <-chan error) {
	// If we're running a full engine faking, accept any input as valid
	if m.config.PowMode == ModeFullFake || len(headers) == 0 {
		abort, results := make(chan struct{}), make(chan error, len(headers))
		for i := 0; i < len(headers); i++ {
			results <- nil
		}
		return abort, results
	}

	// Spawn as many workers as allowed threads
	workers := runtime.GOMAXPROCS(0)
	if len(headers) < workers {
		workers = len(headers)
	}

	// Create a task channel and spawn the verifiers
	var (
		inputs = make(chan int)
		done   = make(chan int, workers)
		errs   = make([]error, len(headers))
		abort  = make(chan struct{})
	)

	parents := m.getParents(chain, headers[0])
	if parents == nil {
		abort, results := make(chan struct{}), make(chan error, len(headers))
		for i := 0; i < len(headers); i++ {
			results <- errors.New("invalid parents")
		}
		return abort, results
	}
	parents = append(parents, headers...)

	for i := 0; i < workers; i++ {
		//m.verifySnailHeader(chain, nil, nil, par, false, seals[i])
		go func() {
			for index := range inputs {
				errs[index] = m.verifySnailHeaderWorker(chain, headers, parents, seals, index)
				done <- index
			}
		}()
	}

	errorsOut := make(chan error, len(headers))
	go func() {
		defer close(inputs)
		var (
			in, out = 0, 0
			checked = make([]bool, len(headers))
			inputs  = inputs
		)
		for {
			select {
			case inputs <- in:
				if in++; in == len(headers) {
					// Reached end of headers. Stop sending to workers.
					inputs = nil
				}
			case index := <-done:
				for checked[index] = true; checked[out]; out++ {
					errorsOut <- errs[out]
					if out == len(headers)-1 {
						return
					}
				}
			case <-abort:
				return
			}
		}
	}()
	return abort, errorsOut
}

func (m *Minerva) verifyHeaderWorker(chain consensus.ChainReader, headers []*types.Header,
	seals []bool, index int) error {
	var parent *types.Header

	if index == 0 {
		parent = chain.GetHeader(headers[0].ParentHash, headers[0].Number.Uint64()-1)
	} else if headers[index-1].Hash() == headers[index].ParentHash {
		parent = headers[index-1]
	}
	if parent == nil {
		return consensus.ErrUnknownAncestor
	}
	if chain.GetHeader(headers[index].Hash(), headers[index].Number.Uint64()) != nil {
		return nil // known block
	}

	return m.verifyHeader(chain, headers[index], parent)
	//return nil
}

func (m *Minerva) verifySnailHeaderWorker(chain consensus.SnailChainReader, headers, parents []*types.SnailHeader,
	seals []bool, index int) error {
	//var parent *types.SnailHeader

	if chain.GetHeader(headers[index].Hash(), headers[index].Number.Uint64()) != nil {
		return nil // known block
	}
	count := len(parents) - len(headers) + index
	parentHeaders := parents[:count]

	return m.verifySnailHeader(chain, nil, headers[index], nil, parentHeaders, false, seals[index])
}

// VerifySnailUncles verifies that the given block's uncles conform to the consensus
// rules of the stock Truechain minerva engine.
func (m *Minerva) VerifySnailUncles(chain consensus.SnailChainReader, block *types.SnailBlock) error {

	// If we're running a full engine faking, accept any input as valid
	if m.config.PowMode == ModeFullFake {
		return nil
	}
	// Verify that there are at most 2 uncles included in this block
	//TODO snail chain not uncles

	// Gather the set of past uncles and ancestors
	uncles, ancestors := set.New(), make(map[common.Hash]*types.SnailHeader)

	number, parent := block.NumberU64()-1, block.ParentHash()
	for i := 0; i < 7; i++ {
		ancestor := chain.GetBlock(parent, number)
		if ancestor == nil {
			break
		}
		ancestors[ancestor.Hash()] = ancestor.Header()
		//TODO Snail chain not uncles

		parent, number = ancestor.ParentHash(), number-1
	}
	ancestors[block.Hash()] = block.Header()
	uncles.Add(block.Hash())

	// Verify each of the uncles that it's recent, but not an ancestor
	//TODO Snail chain not uncles

	return nil
}

// verifyHeader checks whether a header conforms to the consensus rules of the
// stock Truechain minerva engine.
func (m *Minerva) verifyHeader(chain consensus.ChainReader, header, parent *types.Header) error {
	// Ensure that the header's extra-data section is of a reasonable size
	if uint64(len(header.Extra)) > params.MaximumExtraDataSize {
		return fmt.Errorf("extra-data too long: %d > %d", len(header.Extra), params.MaximumExtraDataSize)
	}
	// Verify the header's timestamp
	if header.Time.Cmp(big.NewInt(time.Now().Add(allowedFutureBlockTime).Unix())) > 0 {
		fmt.Println(consensus.ErrFutureBlock.Error(), "header", header.Time, "now", time.Now().Unix(),
			"cmp:", big.NewInt(time.Now().Add(allowedFutureBlockTime).Unix()))
		return consensus.ErrFutureBlock
	}

	if header.Time.Cmp(parent.Time) < 0 {
		return errZeroBlockTime
	}

	// Verify that the gas limit is <= 2^63-1
	cap := uint64(0x7fffffffffffffff)
	if header.GasLimit > cap {
		return fmt.Errorf("invalid gasLimit: have %v, max %v", header.GasLimit, cap)
	}
	// Verify that the gasUsed is <= gasLimit
	if header.GasUsed > header.GasLimit {
		return fmt.Errorf("invalid gasUsed: have %d, gasLimit %d", header.GasUsed, header.GasLimit)
	}

	// Verify that the gas limit remains within allowed bounds
	diff := int64(parent.GasLimit) - int64(header.GasLimit)
	if diff < 0 {
		diff *= -1
	}
	limit := parent.GasLimit / params.GasLimitBoundDivisor

	if uint64(diff) >= limit || header.GasLimit < params.MinGasLimit {
		return fmt.Errorf("invalid gas limit: have %d, want %d += %d", header.GasLimit, parent.GasLimit, limit)
	}
	// Verify that the block number is parent's +1
	if diff := new(big.Int).Sub(header.Number, parent.Number); diff.Cmp(big.NewInt(1)) != 0 {
		return consensus.ErrInvalidNumber
	}

	return nil
}
func (m *Minerva) verifySnailHeader(chain consensus.SnailChainReader, fastchain consensus.ChainReader, header, pointer *types.SnailHeader,
	parents []*types.SnailHeader, uncle bool, seal bool) error {
	// Ensure that the header's extra-data section is of a reasonable size
	if uint64(len(header.Extra)) > params.MaximumExtraDataSize {
		return fmt.Errorf("extra-data too long: %d > %d", len(header.Extra), params.MaximumExtraDataSize)
	}
	// Verify the header's timestamp
	if uncle {
		if header.Time.Cmp(math.MaxBig256) > 0 {
			return errLargeBlockTime
		}
	} else {
		if !header.Fruit {
			if header.Time.Cmp(big.NewInt(time.Now().Add(allowedFutureBlockTime).Unix())) > 0 {
				return consensus.ErrFutureBlock
			}
		}
	}
	if !header.Fruit {
		if header.Time.Cmp(parents[len(parents)-1].Time) <= 0 {
			return errZeroBlockTime
		}

		// Verify the block's difficulty based in it's timestamp and parent's difficulty
		expected := m.CalcSnailDifficulty(chain, header.Time.Uint64(), parents)

		if expected.Cmp(header.Difficulty) != 0 {
			return fmt.Errorf("invalid difficulty: have %v, want %v", header.Difficulty, expected)
		}
	} else {
		fastHeader := fastchain.GetHeader(header.FastHash, header.FastNumber.Uint64())
		if fastHeader == nil {
			log.Warn("verifySnailHeader get fast failed.", "fNumber", header.FastNumber, "fHash", header.FastHash)
			return errInvalidFast
		}
		// Verify the block's difficulty based in it's timestamp and parent's difficulty
		expected := m.CalcFruitDifficulty(chain, header.Time.Uint64(), fastHeader.Time.Uint64(), pointer)

		if expected.Cmp(header.FruitDifficulty) != 0 {
			return fmt.Errorf("invalid fruit difficulty: have %v, want %v", header.FruitDifficulty, expected)
		}
	}

	// Verify the engine specific seal securing the block
	if seal {
		if err := m.VerifySnailSeal(chain, header); err != nil {
			return err
		}
	}

	return nil
}

// CalcSnailDifficulty is the difficulty adjustment algorithm. It returns
// the difficulty that a new block should have when created at time
// given the parent block's time and difficulty.
func (m *Minerva) CalcSnailDifficulty(chain consensus.SnailChainReader, time uint64, parents []*types.SnailHeader) *big.Int {
	return CalcDifficulty(chain.Config(), time, parents)
}

//CalcFruitDifficulty is Calc the Fruit difficulty again and compare the header diff
func (m *Minerva) CalcFruitDifficulty(chain consensus.SnailChainReader, time uint64, fastTime uint64, pointer *types.SnailHeader) *big.Int {
	return CalcFruitDifficulty(chain.Config(), time, fastTime, pointer)
}

// VerifySigns check the sings included in fast block or fruit
func (m *Minerva) VerifySigns(fastnumber *big.Int, fastHash common.Hash, signs []*types.PbftSign) error {
	// validate the signatures of this fruit
	ms := make(map[common.Address]uint)
	members := m.election.GetCommittee(fastnumber)
	if members == nil {
		log.Warn("VerifySigns get committee failed.", "number", fastnumber)
		return consensus.ErrInvalidSign
	}
	for _, member := range members {
		addr := crypto.PubkeyToAddress(*member.Publickey)
		ms[addr] = 0
	}

	count := 0
	for _, sign := range signs {
		if sign.FastHash != fastHash || sign.FastHeight.Cmp(fastnumber) != 0 {
			log.Warn("VerifySigns signs hash error", "number", fastnumber, "hash", fastHash, "signHash", sign.FastHash, "signNumber", sign.FastHeight)
			return consensus.ErrInvalidSign
		}
		if sign.Result == types.VoteAgree {
			count++
		}
	}
	if count <= len(members)*2/3 {
		log.Warn("VerifySigns number error", "signs", len(signs), "agree", count, "members", len(members))
		return consensus.ErrInvalidSign
	}

	signMembers, errs := m.election.VerifySigns(signs)
	for i, err := range errs {
		if err != nil {
			log.Warn("VerifySigns error", "err", err)
			return err
		}
		addr := crypto.PubkeyToAddress(*signMembers[i].Publickey)
		if _, ok := ms[addr]; !ok {
			// is not a committee member
			log.Warn("VerifySigns member error", "signs", len(signs), "member", hex.EncodeToString(crypto.FromECDSAPub(members[i].Publickey)))
			return consensus.ErrInvalidSign
		}
		if ms[addr] == 1 {
			// the committee member's sign is already exist
			log.Warn("VerifySigns member already exist", "signs", len(signs), "member", hex.EncodeToString(crypto.FromECDSAPub(members[i].Publickey)))
			return consensus.ErrInvalidSign
		}
		ms[addr] = 1
	}

	return nil
}

//VerifyFreshness the fruit have fresh is 17 blocks
func (m *Minerva) VerifyFreshness(chain consensus.SnailChainReader, fruit, block *types.SnailHeader, canonical bool) error {
	var headerNumber *big.Int
	if block == nil {
		// when block is nil, is used to verify new fruits for next block
		headerNumber = new(big.Int).Add(chain.CurrentHeader().Number, common.Big1)
	} else {
		headerNumber = block.Number
	}
	// check freshness
	pointer := chain.GetHeaderByNumber(fruit.PointerNumber.Uint64())
	if pointer == nil {
		return types.ErrSnailHeightNotYet
	}
	if canonical {
		if pointer.Hash() != fruit.PointerHash {
			log.Debug("VerifyFreshness get pointer failed.", "fruit", fruit.FastNumber, "pointerNumber", fruit.PointerNumber, "pointerHash", fruit.PointerHash,
				"fruitNumber", fruit.Number, "pointer", pointer.Hash())
			return consensus.ErrUnknownPointer
		}
	} else {
		pointer = chain.GetHeader(fruit.PointerHash, fruit.PointerNumber.Uint64())
		if pointer == nil {
			return consensus.ErrUnknownPointer
		}
	}
	freshNumber := new(big.Int).Sub(headerNumber, pointer.Number)
	if freshNumber.Cmp(params.FruitFreshness) > 0 {
		log.Debug("VerifyFreshness failed.", "fruit sb", fruit.Number, "fruit fb", fruit.FastNumber, "poiner", pointer.Number, "current", headerNumber)
		return consensus.ErrFreshness
	}

	return nil
}

// GetDifficulty get difficulty by header
func (m *Minerva) GetDifficulty(header *types.SnailHeader) (*big.Int, *big.Int) {
	dataset := m.getDataset(header.Number.Uint64())
	_, result := truehashLight(dataset.dataset, header.HashNoNonce().Bytes(), header.Nonce.Uint64())

	if header.Fruit {
		last := result[16:]
		actDiff := new(big.Int).Div(maxUint128, new(big.Int).SetBytes(last))

		return actDiff, header.FruitDifficulty
	}
	actDiff := new(big.Int).Div(maxUint128, new(big.Int).SetBytes(result[:16]))
	return actDiff, header.Difficulty
}

// Some weird constants to avoid constant memory allocs for them.
var (
	expDiffPeriod = big.NewInt(100000)
	big1          = big.NewInt(1)
	big2          = big.NewInt(2)
	big8          = big.NewInt(8)
	big9          = big.NewInt(9)
	big10         = big.NewInt(10)
	big32         = big.NewInt(32)

	big90 = big.NewInt(90)

	bigMinus1  = big.NewInt(-1)
	bigMinus99 = big.NewInt(-99)
	big2999999 = big.NewInt(2999999)
)

// CalcDifficulty is the difficulty adjustment algorithm. It returns
// the difficulty that a new block should have when created at time
// given the parent block's time and difficulty.
func CalcDifficulty(config *params.ChainConfig, time uint64, parents []*types.SnailHeader) *big.Int {

	return calcDifficulty(config, time, parents)

	//return calcDifficulty(time, parents[0])
}

//CalcFruitDifficulty is the Fruit difficulty adjustment algorithm
// need calc fruit difficulty each new fruit
func CalcFruitDifficulty(config *params.ChainConfig, time uint64, fastTime uint64, pointer *types.SnailHeader) *big.Int {
	diff := new(big.Int).Div(pointer.Difficulty, params.FruitBlockRatio)

	delta := time - fastTime

	if delta > 20 {
		diff = new(big.Int).Div(diff, big.NewInt(2))
		diff.Add(diff, common.Big1)
	} else if delta > 10 && delta <= 20 {
		diff = new(big.Int).Mul(diff, big.NewInt(2))
		diff = new(big.Int).Div(diff, big.NewInt(3))
	}

	minimum := config.Minerva.MinimumFruitDifficulty
	if diff.Cmp(minimum) < 0 {
		diff.Set(minimum)
	}

	return diff
}

func calcDifficulty(config *params.ChainConfig, time uint64, parents []*types.SnailHeader) *big.Int {
	// algorithm:
	// diff = (averageDiff +
	//         (averageDiff / 2) * (max(86400 - (block_timestamp - parent_timestamp), -86400) // 86400)
	//        )

	period := big.NewInt(int64(len(parents)))
	parentHeaders := parents

	/* get average diff */
	diff := big.NewInt(0)
	if parents[0].Number.Cmp(common.Big0) == 0 {
		period.Sub(period, common.Big1)
		parentHeaders = parents[1:]
	}
	if period.Cmp(common.Big0) == 0 {
		// only have genesis block
		return parents[0].Difficulty
	}

	for _, parent := range parentHeaders {
		diff.Add(diff, parent.Difficulty)
	}
	averageDiff := new(big.Int).Div(diff, period)

	durationDivisor := new(big.Int).Mul(config.Minerva.DurationLimit, period)

	bigTime := new(big.Int).SetUint64(time)
	bigParentTime := new(big.Int).Set(parentHeaders[0].Time)

	// holds intermediate values to make the algo easier to read & audit
	x := new(big.Int)
	y := new(big.Int)

	// 86400 - (block_timestamp - parent_timestamp)
	x.Add(durationDivisor, bigParentTime)
	x.Sub(x, bigTime)

	// (max(86400 - (block_timestamp - parent_timestamp), -86400)
	y.Mul(durationDivisor, bigMinus1)
	if x.Cmp(y) < 0 {
		x.Set(y)
	}

	// (averageDiff / 2) * (max(86400 - (block_timestamp - parent_timestamp), -86400) // 86400)
	y.Div(averageDiff, params.DifficultyBoundDivisor)
	x.Mul(y, x)

	x.Div(x, durationDivisor)

	x.Add(averageDiff, x)

	// minimum difficulty can ever be (before exponential factor)
	if x.Cmp(config.Minerva.MinimumDifficulty) < 0 {
		x.Set(config.Minerva.MinimumDifficulty)
	}

	log.Debug("Calc diff", "parent", parentHeaders[0].Difficulty, "avg", averageDiff, "diff", x,
		"time", new(big.Int).Sub(bigTime, bigParentTime), "period", period)

	return x
}

// VerifySnailSeal implements consensus.Engine, checking whether the given block satisfies
// the PoW difficulty requirements.
func (m *Minerva) VerifySnailSeal(chain consensus.SnailChainReader, header *types.SnailHeader) error {
	// If we're running a fake PoW, accept any seal as valid
	if m.config.PowMode == ModeFake || m.config.PowMode == ModeFullFake {
		time.Sleep(m.fakeDelay)
		if m.fakeFail == header.Number.Uint64() {
			return errInvalidPoW
		}
		return nil
	}
	// If we're running a shared PoW, delegate verification to it
	if m.shared != nil {
		return m.shared.VerifySnailSeal(chain, header)
	}
	// Ensure that we have a valid difficulty for the block
	if header.Difficulty.Sign() <= 0 {
		return errInvalidDifficulty
	}
	if header.FruitDifficulty.Sign() <= 0 {
		return errInvalidDifficulty
	}
	// Recompute the digest and PoW value and verify against the header
	dataset := m.getDataset(header.Number.Uint64())
	//m.CheckDataSetState(header.Number.Uint64())
	digest, result := truehashLight(dataset.dataset, header.HashNoNonce().Bytes(), header.Nonce.Uint64())

	if !bytes.Equal(header.MixDigest[:], digest) {
		log.Error("VerifySnailSeal error  ", "block is", header.Number, "epoch is:", dataset.epoch, "consistent is:", dataset.consistent, "datasethash", dataset.datasetHash, "---header.MixDigest is:", header.MixDigest, "---digest is:", common.BytesToHash(digest))
		return errInvalidMixDigest
	}

	if header.Fruit {
		fruitTarget := new(big.Int).Div(maxUint128, header.FruitDifficulty)

		last := result[16:]
		if new(big.Int).SetBytes(last).Cmp(fruitTarget) > 0 {
			return errInvalidPoW
		}
	} else {
		target := new(big.Int).Div(maxUint128, header.Difficulty)
		last := result[:16]
		if new(big.Int).SetBytes(last).Cmp(target) > 0 {
			return errInvalidPoW
		}
	}

	return nil
}

// Prepare implements consensus.Engine, initializing the difficulty field of a
// header to conform to the minerva protocol. The changes are done inline.
func (m *Minerva) Prepare(chain consensus.ChainReader, header *types.Header) error {
	if parent := chain.GetHeader(header.ParentHash, header.Number.Uint64()-1); parent == nil {
		return consensus.ErrUnknownAncestor
	}
	return nil
}

// PrepareSnail implements consensus.Engine, initializing the difficulty field of a
//// header to conform to the minerva protocol. The changes are done inline.
func (m *Minerva) PrepareSnail(fastchain consensus.ChainReader, chain consensus.SnailChainReader, header *types.SnailHeader) error {
	parents := m.getParents(chain, header)
	//parent := m.sbc.GetHeader(header.ParentHash, header.Number.Uint64()-1)
	if parents == nil {
		return consensus.ErrUnknownAncestor
	}
	header.Difficulty = m.CalcSnailDifficulty(chain, header.Time.Uint64(), parents)

	if header.FastNumber == nil {
		header.FruitDifficulty = new(big.Int).Set(chain.Config().Minerva.MinimumFruitDifficulty)
	} else {
		pointer := chain.GetHeader(header.PointerHash, header.PointerNumber.Uint64())
		if pointer == nil {
			return consensus.ErrUnknownPointer
		}
		fast := fastchain.GetHeader(header.FastHash, header.FastNumber.Uint64())
		if fast == nil {
			return consensus.ErrUnknownFast
		}

		header.FruitDifficulty = m.CalcFruitDifficulty(chain, header.Time.Uint64(), fast.Time.Uint64(), pointer)
	}

	return nil
}

// Finalize implements consensus.Engine, accumulating the block fruit and uncle rewards,
// setting the final state and assembling the block.
func (m *Minerva) Finalize(chain consensus.ChainReader, header *types.Header, state *state.StateDB,
	txs []*types.Transaction, receipts []*types.Receipt, feeAmount *big.Int) (*types.Block, error) {
	if header != nil && header.SnailHash != *new(common.Hash) && header.SnailNumber != nil {
		log.Info("Finalize:", "header.SnailHash", header.SnailHash, "header.SnailNumber", header.SnailNumber)
		sBlockHeader := m.sbc.GetHeaderByNumber(header.SnailNumber.Uint64())
		if sBlockHeader == nil {
			return nil, types.ErrSnailHeightNotYet
		}
		if sBlockHeader.Hash() != header.SnailHash {
			return nil, types.ErrSnailBlockNotOnTheCain
		}
		sBlock := m.sbc.GetBlock(header.SnailHash, header.SnailNumber.Uint64())
		if sBlock == nil {
			return nil, types.ErrSnailHeightNotYet
		}
		err := accumulateRewardsFast_single(m.election, state, sBlock)
		if err != nil {
			log.Error("Finalize Error", "accumulateRewardsFast", err.Error())
			return nil, err
		}
	}

	/*//test performance
	sheader := m.sbc.GetHeaderByNumber(1)
	if sheader != nil {
		t1 := time.Now()
		sBlock := m.sbc.GetBlock(sheader.Hash(), sheader.Number.Uint64())
		err := accumulateRewardsFast(m.election, state, sBlock)
		if err != nil {
			log.Error("Finalize Error", "accumulateRewardsFast", err.Error())
			return nil, err
		}
		log.Error("accumulateRewardsFast_test", "times:", time.Now().Sub(t1))
	}*/

	if err := m.finalizeFastGas(state, header.Number, header.Hash(), feeAmount); err != nil {
		return nil, err
	}
	header.Root = state.IntermediateRoot(true)
	return types.NewBlock(header, txs, receipts, nil), nil //TODO remove signs
}

// FinalizeSnail implements consensus.Engine, accumulating the block fruit and uncle rewards,
// setting the final state and assembling the block.
func (m *Minerva) FinalizeSnail(chain consensus.SnailChainReader, header *types.SnailHeader,
	uncles []*types.SnailHeader, fruits []*types.SnailBlock, signs []*types.PbftSign) (*types.SnailBlock, error) {

	//header.Root = state.IntermediateRoot(chain.Config().IsEIP158(header.Number))
	// Header seems complete, assemble into a block and return
	//TODO need creat a snail block body,the teamper mather is fruits[1].Body()
	return types.NewSnailBlock(header, fruits, signs, uncles), nil
}

// gas allocation
func (m *Minerva) finalizeFastGas(state *state.StateDB, fastNumber *big.Int, fastHash common.Hash, feeAmount *big.Int) error {
	log.Debug("FinalizeFastGas:", "fastNumber", fastNumber, "feeAmount", feeAmount)
	if feeAmount.Uint64() == 0 {
		return nil
	}
	committee := m.election.GetCommittee(fastNumber)
	committeeGas := big.NewInt(0)
	if len(committee) == 0 {
		return errors.New("not have committee")
	}
	committeeGas = new(big.Int).Div(feeAmount, big.NewInt(int64(len(committee))))
	for _, v := range committee {
		state.AddBalance(v.Coinbase, committeeGas)
		LogPrint("gas", v.Coinbase, committeeGas)
	}
	return nil
}

//LogPrint log debug
func LogPrint(info string, addr common.Address, amount *big.Int) {
	log.Debug("[Consensus AddBalance]", "info", info, "CoinBase:", addr.String(), "amount", amount)
}

// AccumulateRewardsFast credits the coinbase of the given block with the mining
// reward. The total reward consists of the static block reward and rewards for
// included uncles. The coinbase of each uncle block is also rewarded.
func accumulateRewardsFast_single(election consensus.CommitteeElection, stateDB *state.StateDB, sBlock *types.SnailBlock) error {
	committeeCoin, minerCoin, minerFruitCoin, e := getBlockReward(sBlock.Header().Number)
	if e != nil {
		return e
	}
<<<<<<< HEAD
	if state.IsMarked() {
		log.RedisLog("Rewards Block:", "hieght", sBlock.NumberU64(), "hash", sBlock.Hash().String())
		state.MarkRewardsHeight(sBlock.NumberU64(), sBlock.Hash())
	}

	//miner's award
	miner := sBlock.Coinbase()
	state.AddBalance(miner, minerCoin)
	state.RecordRewards(&common.AddressWithBalance{
		Address: miner,
		Balance: minerCoin,
	})
	LogPrint("miner's award", miner, minerCoin)

	//miner fruit award
	blockFruits := sBlock.Body().Fruits
	blockFruitsLen := big.NewInt(int64(len(blockFruits)))
	if len(blockFruits) > 0 {
		minerFruitCoinOne := new(big.Int).Div(minerFruitCoin, blockFruitsLen)
		for _, v := range sBlock.Body().Fruits {
			address := v.Coinbase()
			state.AddBalance(address, minerFruitCoinOne)
			state.RecordRewards(&common.AddressWithBalance{
				Address: address,
				Balance: minerFruitCoinOne,
			})
			LogPrint("minerFruit", address, minerFruitCoinOne)
=======
	var (
		blockFruits    = sBlock.Body().Fruits
		blockFruitsLen = big.NewInt(int64(len(blockFruits)))
	)
	if blockFruitsLen.Uint64() == 0 {
		return consensus.ErrInvalidBlock
	}
	var (
		//fruit award amount
		minerFruitCoinOne = new(big.Int).Div(minerFruitCoin, blockFruitsLen)
		//committee's award amount
		committeeCoinFruit = new(big.Int).Div(committeeCoin, blockFruitsLen)
		//all fail committee coinBase
		failAddr = make(map[common.Address]bool)
	)
	//miner's award
	stateDB.AddBalance(sBlock.Coinbase(), minerCoin)
	LogPrint("miner's award", sBlock.Coinbase(), minerCoin)

	for _, fruit := range blockFruits {
		stateDB.AddBalance(fruit.Coinbase(), minerFruitCoinOne)
		LogPrint("minerFruit", fruit.Coinbase(), minerFruitCoinOne)
		//committee reward
		err := rewardFruitCommitteeMember(stateDB, election, fruit, committeeCoinFruit, failAddr)
		if err != nil {
			return err
>>>>>>> 2782e648
		}
	}
	return nil
}

func accumulateRewardsFast(election consensus.CommitteeElection, stateDB *state.StateDB, sBlock *types.SnailBlock) error {
	committeeCoin, minerCoin, minerFruitCoin, e := getBlockReward(sBlock.Header().Number)
	if e != nil {
		return e
	}
	var (
		blockFruits    = sBlock.Body().Fruits
		blockFruitsLen = big.NewInt(int64(len(blockFruits)))
	)
	if blockFruitsLen.Uint64() == 0 {
		return consensus.ErrInvalidBlock
	}
	var (
		//fruit award amount
		minerFruitCoinOne = new(big.Int).Div(minerFruitCoin, blockFruitsLen)
		//committee's award amount
		committeeCoinFruit = new(big.Int).Div(committeeCoin, blockFruitsLen)
		//all fail committee coinBase
		failAddr    sync.Map
		waitGroup   sync.WaitGroup
		balanceLock sync.Mutex
		//balanceLock = new(state.AddrLocker)
		errChan = make(chan error, len(blockFruits))
	)

	//miner's award
	stateDB.AddBalance(sBlock.Coinbase(), minerCoin)
	LogPrint("miner's award", sBlock.Coinbase(), minerCoin)

	waitGroup.Add(len(blockFruits))
	for _, fruit := range blockFruits {
		go func(fruit *types.SnailBlock) {
			defer func() {
				waitGroup.Done()
			}()
			//fruit award
			//stateDB.AddBalanceWithoutLog(fruit.Coinbase(), minerFruitCoinOne, balanceLock)
			balanceLock.Lock()
			stateDB.AddBalance(fruit.Coinbase(), minerFruitCoinOne)
			balanceLock.Unlock()
			LogPrint("minerFruit", fruit.Coinbase(), minerFruitCoinOne)

			//committee reward
			signs := fruit.Body().Signs
			committeeMembers, errs := election.VerifySigns(signs)
			//Effective and not evil
			var fruitOkAddr []common.Address
			for i, cm := range committeeMembers {
				if errs[i] != nil {
					continue
				}
				cmPubAddr := crypto.PubkeyToAddress(*cm.Publickey)
				if signs[i].Result == types.VoteAgree {
					if _, ok := failAddr.Load(cmPubAddr); !ok {
						fruitOkAddr = append(fruitOkAddr, cm.Coinbase)
					}
				} else {
					failAddr.Store(cmPubAddr, false)
				}
			}
			if len(fruitOkAddr) == 0 {
				log.Error("fruitOkAddr", "fruitNumber", fruit.NumberU64(), "Error", consensus.ErrValidSignsZero.Error())
				errChan <- consensus.ErrValidSignsZero
				return
			}
			// Equal by fruit
			committeeCoinFruitMember := new(big.Int).Div(committeeCoinFruit, big.NewInt(int64(len(fruitOkAddr))))
			for _, v := range fruitOkAddr {
				//stateDB.AddBalanceWithoutLog(v, committeeCoinFruitMember, balanceLock)
				balanceLock.Lock()
				stateDB.AddBalance(v, committeeCoinFruitMember)
				balanceLock.Unlock()
				LogPrint("committee", v, committeeCoinFruitMember)
			}
		}(fruit)
	}
	waitGroup.Wait()
	select {
	case err := <-errChan:
		return err
	default:
		log.Info("accumulateRewardsFast normal")
	}
	return nil
}

func accumulateRewardsFast_test(election consensus.CommitteeElection, stateDB *state.StateDB, sBlock *types.SnailBlock) error {
	committeeCoin, minerCoin, minerFruitCoin, e := getBlockReward(sBlock.Header().Number)
	if e != nil {
		return e
	}
	var (
		blockFruits    = sBlock.Body().Fruits
		blockFruitsLen = big.NewInt(int64(len(blockFruits)))
	)
	if blockFruitsLen.Uint64() == 0 {
		return consensus.ErrInvalidBlock
	}
	var (
		//fruit award amount
		minerFruitCoinOne = new(big.Int).Div(minerFruitCoin, blockFruitsLen)
		//committee's award amount
		committeeCoinFruit = new(big.Int).Div(committeeCoin, blockFruitsLen)
		//all fail committee coinBase
		failAddr = make(map[common.Address]bool)

		waitGroup   sync.WaitGroup
		balanceLock = new(state.AddrLocker)
		errChan     = make(chan error, len(blockFruits))
	)

	//miner's award
	stateDB.AddBalance(sBlock.Coinbase(), minerCoin)
	LogPrint("miner's award", sBlock.Coinbase(), minerCoin)
	waitGroup.Add(len(blockFruits))

	for _, fruit := range blockFruits {
		go func(fruit *types.SnailBlock) {
			defer func() {
				waitGroup.Done()
			}()
			//fruit award
			/*balanceLock.Lock()
			stateDB.AddBalance(common.BytesToAddress(add1), minerFruitCoinOne)
			balanceLock.Unlock()*/
			stateDB.AddBalanceWithoutLog(fruit.Coinbase(), minerFruitCoinOne, balanceLock)
			LogPrint("minerFruit", fruit.Coinbase(), minerFruitCoinOne)

			//committee reward
			signs := fruit.Body().Signs
			committeeMembers, errs := election.VerifySigns(signs)
			if len(committeeMembers) != len(errs) {
				errChan <- consensus.ErrInvalidSignsLength
				return
			}
			//Effective and not evil
			var fruitOkAddr []common.Address
			for i, cm := range committeeMembers {
				if errs[i] != nil {
					continue
				}
				cmPubAddr := crypto.PubkeyToAddress(*cm.Publickey)
				if signs[i].Result == types.VoteAgree {
					if _, ok := failAddr[cmPubAddr]; !ok {
						fruitOkAddr = append(fruitOkAddr, cm.Coinbase)
					}
				} else {
					failAddr[cmPubAddr] = false
				}
			}
			if len(fruitOkAddr) == 0 {
				log.Error("fruitOkAddr", "Error", consensus.ErrValidSignsZero.Error())
				errChan <- consensus.ErrValidSignsZero
				return
			}
			// Equal by fruit
			committeeCoinFruitMember := new(big.Int).Div(committeeCoinFruit, big.NewInt(int64(len(fruitOkAddr))))
			for _, v := range fruitOkAddr {
				/*balanceLock.Lock()
				stateDB.AddBalance(common.BytesToAddress(add1), minerFruitCoinOne)
				balanceLock.Unlock()*/
				stateDB.AddBalanceWithoutLog(fruit.Coinbase(), minerFruitCoinOne, balanceLock)
				LogPrint("committee", v, committeeCoinFruitMember)
			}
		}(fruit)
	}
	waitGroup.Wait()
	select {
	case err := <-errChan:
		return err
	default:
		log.Info("accumulateRewardsFast normal")
	}
	return nil
}

func rewardFruitCommitteeMember(state *state.StateDB, election consensus.CommitteeElection,
	fruit *types.SnailBlock, committeeCoinFruit *big.Int, failAddr map[common.Address]bool) error {
	signs := fruit.Body().Signs
	committeeMembers, errs := election.VerifySigns(signs)
	if len(committeeMembers) != len(errs) {
		return consensus.ErrInvalidSignsLength
	}
	//Effective and not evil
	var fruitOkAddr []common.Address
	for i, cm := range committeeMembers {
		if errs[i] != nil {
			continue
		}
<<<<<<< HEAD

		// Equal by fruit
		committeeCoinFruitMember := new(big.Int).Div(committeeCoinFruit, big.NewInt(int64(len(fruitOkAddr))))
		for _, v := range fruitOkAddr {
			state.AddBalance(v, committeeCoinFruitMember)
			state.RecordRewards(&common.AddressWithBalance{
				Address: v,
				Balance: committeeCoinFruitMember,
			})
			LogPrint("committee", v, committeeCoinFruitMember)
=======
		cmPubAddr := crypto.PubkeyToAddress(*cm.Publickey)
		if signs[i].Result == types.VoteAgree {
			if _, ok := failAddr[cmPubAddr]; !ok {
				fruitOkAddr = append(fruitOkAddr, cm.Coinbase)
			}
		} else {
			failAddr[cmPubAddr] = false
>>>>>>> 2782e648
		}
	}
	if len(fruitOkAddr) == 0 {
		log.Error("fruitOkAddr", "Error", consensus.ErrValidSignsZero.Error())
		return consensus.ErrValidSignsZero
	}
	// Equal by fruit
	committeeCoinFruitMember := new(big.Int).Div(committeeCoinFruit, big.NewInt(int64(len(fruitOkAddr))))
	for _, v := range fruitOkAddr {
		state.AddBalance(v, committeeCoinFruitMember)
		LogPrint("committee", v, committeeCoinFruitMember)
	}
	return nil
}

//Reward for block allocation
func getBlockReward(num *big.Int) (committee, minerBlock, minerFruit *big.Int, e error) {
	base := new(big.Int).Div(getCurrentCoin(num), Big1e6).Int64()
	m, c, e := getDistributionRatio(NetworkFragmentsNuber)
	if e != nil {
		return
	}

	committee = new(big.Int).Mul(big.NewInt(int64(c*float64(base))), Big1e6)
	minerBlock = new(big.Int).Mul(big.NewInt(int64(m*float64(base)/3*2)), Big1e6)
	minerFruit = new(big.Int).Mul(big.NewInt(int64(m*float64(base)/3)), Big1e6)
	return
}

// get Distribution ratio for miner and committee
func getDistributionRatio(fragmentation int) (miner, committee float64, e error) {
	if fragmentation <= SqrtMin {
		return 0.8, 0.2, nil
	}
	if fragmentation >= SqrtMax {
		return 0.2, 0.8, nil
	}
	committee = SqrtArray[fragmentation]
	return 1 - committee, committee, nil
}

func powerf(x float64, n int64) float64 {
	if n == 0 {
		return 1
	}
	return x * powerf(x, n-1)
}

//Get the total reward for the current block
func getCurrentCoin(h *big.Int) *big.Int {
	d := h.Int64() / int64(SnailBlockRewardsChangeInterval)
	ratio := big.NewInt(int64(powerf(0.98, d) * float64(SnailBlockRewardsBase)))
	return new(big.Int).Mul(ratio, Big1e6)
}<|MERGE_RESOLUTION|>--- conflicted
+++ resolved
@@ -29,14 +29,15 @@
 
 	"github.com/ethereum/go-ethereum/log"
 
+	"sync"
+
 	"github.com/ethereum/go-ethereum/common"
 	"github.com/ethereum/go-ethereum/common/math"
 	"github.com/truechain/truechain-engineering-code/consensus"
 	"github.com/truechain/truechain-engineering-code/core/state"
 	"github.com/truechain/truechain-engineering-code/core/types"
 	"github.com/truechain/truechain-engineering-code/params"
-	"gopkg.in/fatih/set.v0"
-	"sync"
+	set "gopkg.in/fatih/set.v0"
 )
 
 // Minerva protocol constants.
@@ -864,35 +865,12 @@
 	if e != nil {
 		return e
 	}
-<<<<<<< HEAD
-	if state.IsMarked() {
+
+	if stateDB.IsMarked() {
 		log.RedisLog("Rewards Block:", "hieght", sBlock.NumberU64(), "hash", sBlock.Hash().String())
-		state.MarkRewardsHeight(sBlock.NumberU64(), sBlock.Hash())
-	}
-
-	//miner's award
-	miner := sBlock.Coinbase()
-	state.AddBalance(miner, minerCoin)
-	state.RecordRewards(&common.AddressWithBalance{
-		Address: miner,
-		Balance: minerCoin,
-	})
-	LogPrint("miner's award", miner, minerCoin)
-
-	//miner fruit award
-	blockFruits := sBlock.Body().Fruits
-	blockFruitsLen := big.NewInt(int64(len(blockFruits)))
-	if len(blockFruits) > 0 {
-		minerFruitCoinOne := new(big.Int).Div(minerFruitCoin, blockFruitsLen)
-		for _, v := range sBlock.Body().Fruits {
-			address := v.Coinbase()
-			state.AddBalance(address, minerFruitCoinOne)
-			state.RecordRewards(&common.AddressWithBalance{
-				Address: address,
-				Balance: minerFruitCoinOne,
-			})
-			LogPrint("minerFruit", address, minerFruitCoinOne)
-=======
+		stateDB.MarkRewardsHeight(sBlock.NumberU64(), sBlock.Hash())
+	}
+
 	var (
 		blockFruits    = sBlock.Body().Fruits
 		blockFruitsLen = big.NewInt(int64(len(blockFruits)))
@@ -909,17 +887,26 @@
 		failAddr = make(map[common.Address]bool)
 	)
 	//miner's award
-	stateDB.AddBalance(sBlock.Coinbase(), minerCoin)
+	miner := sBlock.Coinbase()
+	stateDB.AddBalance(miner, minerCoin)
+	stateDB.RecordRewards(&common.AddressWithBalance{
+		Address: miner,
+		Balance: minerCoin,
+	})
 	LogPrint("miner's award", sBlock.Coinbase(), minerCoin)
 
 	for _, fruit := range blockFruits {
-		stateDB.AddBalance(fruit.Coinbase(), minerFruitCoinOne)
-		LogPrint("minerFruit", fruit.Coinbase(), minerFruitCoinOne)
+		address := fruit.Coinbase()
+		stateDB.AddBalance(address, minerFruitCoinOne)
+		stateDB.RecordRewards(&common.AddressWithBalance{
+			Address: address,
+			Balance: minerFruitCoinOne,
+		})
+		LogPrint("minerFruit", address, minerFruitCoinOne)
 		//committee reward
 		err := rewardFruitCommitteeMember(stateDB, election, fruit, committeeCoinFruit, failAddr)
 		if err != nil {
 			return err
->>>>>>> 2782e648
 		}
 	}
 	return nil
@@ -1114,18 +1101,6 @@
 		if errs[i] != nil {
 			continue
 		}
-<<<<<<< HEAD
-
-		// Equal by fruit
-		committeeCoinFruitMember := new(big.Int).Div(committeeCoinFruit, big.NewInt(int64(len(fruitOkAddr))))
-		for _, v := range fruitOkAddr {
-			state.AddBalance(v, committeeCoinFruitMember)
-			state.RecordRewards(&common.AddressWithBalance{
-				Address: v,
-				Balance: committeeCoinFruitMember,
-			})
-			LogPrint("committee", v, committeeCoinFruitMember)
-=======
 		cmPubAddr := crypto.PubkeyToAddress(*cm.Publickey)
 		if signs[i].Result == types.VoteAgree {
 			if _, ok := failAddr[cmPubAddr]; !ok {
@@ -1133,7 +1108,6 @@
 			}
 		} else {
 			failAddr[cmPubAddr] = false
->>>>>>> 2782e648
 		}
 	}
 	if len(fruitOkAddr) == 0 {
@@ -1144,6 +1118,10 @@
 	committeeCoinFruitMember := new(big.Int).Div(committeeCoinFruit, big.NewInt(int64(len(fruitOkAddr))))
 	for _, v := range fruitOkAddr {
 		state.AddBalance(v, committeeCoinFruitMember)
+		state.RecordRewards(&common.AddressWithBalance{
+			Address: v,
+			Balance: committeeCoinFruitMember,
+		})
 		LogPrint("committee", v, committeeCoinFruitMember)
 	}
 	return nil
