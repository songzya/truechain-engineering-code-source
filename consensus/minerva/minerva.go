--- conflicted
+++ resolved
@@ -312,20 +312,7 @@
 
 var MinervaLocal *Minerva
 
-<<<<<<< HEAD
-//Init sqrt const
-func InitSqrt() {
-	var a []ConstSqrt
-	json.Unmarshal([]byte(SqrtString), &a)
-	for _, v := range a {
-		SqrtMap[v.Num] = v.Sqrt
-	}
-}
-
 // New creates a full sized minerva hybrid consensus scheme.
-=======
-// New creates a full sized ethash PoW scheme.
->>>>>>> ae80509e
 func New(config Config) *Minerva {
 	if config.CachesInMem <= 0 {
 		//log.Warn("One minerva cache must always be in memory", "requested", config.CachesInMem)
