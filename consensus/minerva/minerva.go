--- conflicted
+++ resolved
@@ -21,7 +21,6 @@
 	"bytes"
 	"crypto/ecdsa"
 	"errors"
-	"github.com/ethereum/go-ethereum/common"
 	"math/big"
 	"math/rand"
 	"os"
@@ -34,13 +33,7 @@
 
 	"github.com/edsrzf/mmap-go"
 	"github.com/ethereum/go-ethereum/crypto"
-<<<<<<< HEAD
-	"github.com/ethereum/go-ethereum/crypto/sha3"
 	"github.com/ethereum/go-ethereum/log"
-	"github.com/ethereum/go-ethereum/rlp"
-=======
-	"github.com/ethereum/go-ethereum/log"
->>>>>>> 0d42ede3
 	"github.com/hashicorp/golang-lru/simplelru"
 	"github.com/truechain/truechain-engineering-code/consensus"
 	"github.com/truechain/truechain-engineering-code/core/types"
@@ -236,7 +229,6 @@
 	lru.mu.Lock()
 	defer lru.mu.Unlock()
 
-	log.Debug("get lru for dataset", "epoch", epoch)
 	// Get or create the item for the requested epoch.
 	item, ok := lru.cache.Get(epoch)
 	if !ok {
@@ -249,14 +241,6 @@
 		lru.cache.Add(epoch, item)
 	}
 
-	// start to create a futrue dataset
-	if epoch < maxEpoch-1 && lru.future < epoch+1 {
-		log.Debug("creat a new futrue dataset", "epoch is ", epoch+1)
-		future = lru.new(epoch + 1)
-		lru.future = epoch + 1
-		lru.futureItem = future
-	}
-
 	return item, future
 }
 
@@ -265,23 +249,20 @@
 	epoch uint64 // Epoch for which this cache is relevant
 	//dump    *os.File  // File descriptor of the memory mapped cache
 	//mmap    mmap.MMap // Memory map itself to unmap before releasing
-	dataset     []uint64  // The actual cache data content
-	once        sync.Once // Ensures the cache is generated only once
-	dateInit    int
-	consistent  common.Hash // Consistency of generated data
-	datasetHash common.Hash // dataset hash
+	dataset  []uint64  // The actual cache data content
+	once     sync.Once // Ensures the cache is generated only once
+	dateInit int
 }
 
 // newDataset creates a new truehash mining dataset
 func newDataset(epoch uint64) interface{} {
-
 	ds := &dataset{
 		epoch:    epoch,
 		dateInit: 0,
 		dataset:  make([]uint64, TBLSIZE*DATALENGTH*PMTSIZE*32),
 	}
 	//truehashTableInit(ds.evenDataset)
-	log.Info("--- create a new dateset ", "epoch is", epoch)
+
 	return ds
 }
 
@@ -369,59 +350,56 @@
 // dataset tries to retrieve a mining dataset for the specified block number
 func (m *Minerva) getDataset(block uint64) *dataset {
 	// Retrieve the requested ethash dataset
-	//each 12000 change the mine algorithm block -1 is make sure the 12000 is use epoch 0
-	epoch := uint64((block - 1) / UPDATABLOCKLENGTH)
-	currentI, futureI := m.datasets.get(epoch)
+	epoch := block / epochLength
+	//log.Info("epoch value: ", epoch, "------", "block number is: ", block)
+	currentI, _ := m.datasets.get(epoch)
 	current := currentI.(*dataset)
 
-	current.generate(epoch, m)
-
-	// when change the algorithm before 12000*n
-	if block >= (epoch+1)*UPDATABLOCKLENGTH-OFF_STATR {
-		go func() {
-			log.Info("start to create a future dataset")
-			if futureI != nil {
-				future := futureI.(*dataset)
-				future.generate(m.datasets.future, m)
-			}
-		}()
-	}
-
-	log.Debug("getDataset:", "epoch is ", current.epoch, "futrue epoch is", m.datasets.future, "blockNumber is ", block, "consistent is ", current.consistent, "dataset hash", current.datasetHash)
+	current.generate(block, m)
 
 	return current
 }
 
-func (d *dataset) Hash() common.Hash {
-	return rlpHash(d.dataset)
-}
-
 // generate ensures that the dataset content is generated before use.
-func (d *dataset) generate(epoch uint64, m *Minerva) {
+func (d *dataset) generate(blockNum uint64, m *Minerva) {
 	d.once.Do(func() {
+		//fmt.Println("d.once:",blockNum)
 		if d.dateInit == 0 {
-			if epoch <= 0 {
-				log.Info("TableInit is start,:epoch is:  ", "------", epoch)
+			//d.dataset = make([]uint64, TBLSIZE*DATALENGTH*PMTSIZE*32)
+			// blockNum <= UPDATABLOCKLENGTH
+			if blockNum <= UPDATABLOCKLENGTH {
+				log.Info("TableInit is start,:blockNum is:  ", "------", blockNum)
 				m.truehashTableInit(d.dataset)
-				d.datasetHash = d.Hash()
 			} else {
-				// the new algorithm is use befor 10241 start block hear to calc
-				log.Info("updateLookupTBL is start,:epoch is:  ", "------", epoch)
-				flag, _, cont := m.updateLookupTBL(epoch, d.dataset)
+				//bn := (blockNum/UPDATABLOCKLENGTH-1)*UPDATABLOCKLENGTH + STARTUPDATENUM + 1
+				bn := (blockNum/UPDATABLOCKLENGTH-1)*UPDATABLOCKLENGTH + STARTUPDATENUM + 1
+				log.Info("updateLookupTBL is start,:blockNum is:  ", "------", blockNum)
+				//d.Flag = 0
+				flag, ds := m.updateLookupTBL(bn, d.dataset)
 				if flag {
-					// consistent is make sure the algorithm is current and not change
-					d.consistent = common.BytesToHash([]byte(cont))
-					d.datasetHash = d.Hash()
-
-					log.Info("updateLookupTBL change success", "epoch is:", epoch, "---consistent is:", d.consistent.String())
+					d.dataset = ds
 				} else {
-					log.Error("updateLookupTBL is err  ", "epoch is:  ", epoch)
+					log.Error("updateLookupTBL is err  ", "blockNum is:  ", blockNum)
 				}
 			}
 			d.dateInit = 1
 		}
 	})
 
+	//go d.updateTable(blockNum, m)
+
+}
+
+func (d *dataset) updateTable(blockNum uint64, m *Minerva) {
+	if blockNum%UPDATABLOCKLENGTH == STARTUPDATENUM+1 {
+		epoch := blockNum / epochLength
+		currentI, _ := m.datasets.get(epoch + 1)
+		current := currentI.(*dataset)
+		if current.dateInit == 0 {
+			current.generate(blockNum, m)
+			//fmt.Println(blockNum)
+		}
+	}
 }
 
 //SetSnailChainReader Append interface SnailChainReader after instantiations
@@ -610,12 +588,4 @@
 		signs = append(signs, voteSign)
 	}
 	return signs, nil
-}
-
-// for hash
-func rlpHash(x interface{}) (h common.Hash) {
-	hw := sha3.NewKeccak256()
-	rlp.Encode(hw, x)
-	hw.Sum(h[:0])
-	return h
 }