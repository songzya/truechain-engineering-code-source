// Copyright 2014 The go-ethereum Authors
// This file is part of the go-ethereum library.
//
// The go-ethereum library is free software: you can redistribute it and/or modify
// it under the terms of the GNU Lesser General Public License as published by
// the Free Software Foundation, either version 3 of the License, or
// (at your option) any later version.
//
// The go-ethereum library is distributed in the hope that it will be useful,
// but WITHOUT ANY WARRANTY; without even the implied warranty of
// MERCHANTABILITY or FITNESS FOR A PARTICULAR PURPOSE. See the
// GNU Lesser General Public License for more details.
//
// You should have received a copy of the GNU Lesser General Public License
// along with the go-ethereum library. If not, see <http://www.gnu.org/licenses/>.

// Package miner implements Ethereum block creation and mining.
package miner

import (
	"fmt"
	"math/big"
	"sync/atomic"

	"github.com/truechain/truechain-engineering-code/accounts"
	"github.com/truechain/truechain-engineering-code/common"
	"github.com/truechain/truechain-engineering-code/consensus"
	"github.com/truechain/truechain-engineering-code/core"
	"github.com/truechain/truechain-engineering-code/core/snailchain"
	"github.com/truechain/truechain-engineering-code/core/state"
	"github.com/truechain/truechain-engineering-code/core/types"
	"github.com/truechain/truechain-engineering-code/ethdb"
	"github.com/truechain/truechain-engineering-code/etrue/downloader"
	"github.com/truechain/truechain-engineering-code/event"
	"github.com/truechain/truechain-engineering-code/log"
	"github.com/truechain/truechain-engineering-code/params"
)

// Backend wraps all methods required for mining.

type Backend interface {
	AccountManager() *accounts.Manager
	SnailBlockChain() *snailchain.SnailBlockChain
	BlockChain() *core.BlockChain
	TxPool() *core.TxPool
	SnailPool() *core.SnailPool
	ChainDb() ethdb.Database
	//Election() *etrue.Election
}

//Election module implementation committee interface
type CommitteeElection interface {
	//VerifySigns verify the fast chain committee signatures in batches
	VerifySigns(pvs []*types.PbftSign) ([]*types.CommitteeMember, []error)

	//Get a list of committee members
	//GetCommittee(FastNumber *big.Int, FastHash common.Hash) (*big.Int, []*types.CommitteeMember)
	GetCommittee(fastNumber *big.Int) []*types.CommitteeMember

<<<<<<< HEAD
	SubscribeElectionEvent(ch chan<- core.ElectionEvent) event.Subscription
=======
	SubscribeElectionEvent(ch chan<- types.ElectionEvent) event.Subscription
>>>>>>> 0333d864

	IsCommitteeMember(members []*types.CommitteeMember, publickey []byte) bool
}

// Miner creates blocks and searches for proof-of-work values.
type Miner struct {
	mux *event.TypeMux

	worker *worker

	toElect    bool   // for elect
	publickey  []byte // for publickey
	FruitOnly  bool   // only for miner fruit
	singleNode bool   // for single node mode

	coinbase  common.Address
	mining    int32
	truechain Backend
	engine    consensus.Engine
	election  CommitteeElection

	//election
	electionCh  chan types.ElectionEvent
	electionSub event.Subscription

	canStart    int32 // can start indicates whether we can start the mining operation
	shouldStart int32 // should start indicates whether we should start after sync
}

func New(truechain Backend, config *params.ChainConfig, mux *event.TypeMux, engine consensus.Engine,
	election CommitteeElection, mineFruit bool, singleNode bool) *Miner {
	miner := &Miner{
		truechain:  truechain,
		mux:        mux,
		engine:     engine,
		election:   election,
		FruitOnly:  mineFruit, // set fruit only
		singleNode: singleNode,
<<<<<<< HEAD
		electionCh: make(chan core.ElectionEvent, txChanSize),
=======
		electionCh: make(chan types.ElectionEvent, txChanSize),
>>>>>>> 0333d864
		worker:     newWorker(config, engine, common.Address{}, truechain, mux),
		canStart:   1,
	}

	miner.Register(NewCpuAgent(truechain.SnailBlockChain(), engine))
	log.Info("init mineFruit", "mineFruit", mineFruit)
	miner.electionSub = miner.election.SubscribeElectionEvent(miner.electionCh)

	go miner.SetFruitOnly(mineFruit)

	// single node not need care about the election
	if !miner.singleNode {
		go miner.loop()
	}

	go miner.update()
	return miner
}

func (self *Miner) loop() {

	defer self.electionSub.Unsubscribe()
	for {
		select {
		case ch := <-self.electionCh:
			/*
				log.Info("-------------------------miner committerMenn","publickey",self.publickey)

				for _, m:=range ch.CommitteeMembers{
					log.Info("******   miner committerMenn","publickey",m.Publickey)
				}
			*/

			switch ch.Option {
			case types.CommitteeStart:
				// alread to start mining need stop
				//if self.shouldStart == 1 || self.mining == 1 {
				if self.Mining() {
					//	log.Info("-------------------------miner committerMenn","publickey",self.publickey)
					if self.election.IsCommitteeMember(ch.CommitteeMembers, self.publickey) {
						// i am committee
						self.Stop()
						atomic.StoreInt32(&self.shouldStart, 1)
					} else {
						log.Info("not in commiteer munber start")
					}
				}
				log.Info("==================get  election  msg  1 CommitteeStart", "canStart", self.canStart, "shoutstart", self.shouldStart, "mining", self.mining)

			case types.CommitteeSwitchover:
				// alread to start mining need stop
				//if self.shouldStart == 1 || self.mining == 1 {
				if self.Mining() {
					if self.election.IsCommitteeMember(ch.CommitteeMembers, self.publickey) {
						// i am committee
						self.Stop()
						atomic.StoreInt32(&self.shouldStart, 1)
					} else {
						log.Info("not in commiteer munber staCommitteeSwitchoverrt")
					}
				}
				log.Info("==================get  election  msg  2 CommitteeSwitchover", "canStart", self.canStart, "shoutstart", self.shouldStart, "mining", self.mining)

			case types.CommitteeStop:

				atomic.StoreInt32(&self.canStart, 1)
				self.Start(self.coinbase)
				log.Info("==================get  election  msg  3 CommitteeStop", "canStart", self.canStart, "shoutstart", self.shouldStart, "mining", self.mining)
			}
		case <-self.electionSub.Err():
			return

		}
	}

}

// update keeps track of the downloader events. Please be aware that this is a one shot type of update loop.
// It's entered once and as soon as `Done` or `Failed` has been broadcasted the events are unregistered and
// the loop is exited. This to prevent a major security vuln where external parties can DOS you with blocks
// and halt your mining operation for as long as the DOS continues.
func (self *Miner) update() {
	//defer self.electionSub.Unsubscribe()
<<<<<<< HEAD
	events := self.mux.Subscribe(downloader.StartEvent{}, downloader.DoneEvent{}, downloader.FailedEvent{}, core.ElectionEvent{})
=======
	events := self.mux.Subscribe(downloader.StartEvent{}, downloader.DoneEvent{}, downloader.FailedEvent{}, types.ElectionEvent{})
>>>>>>> 0333d864
out:
	for ev := range events.Chan() {
		switch ev.Data.(type) {
		case downloader.StartEvent:
			log.RedisLog("-----------------get download info startEvent")
			atomic.StoreInt32(&self.canStart, 0)
			if self.Mining() {
				self.Stop()
				atomic.StoreInt32(&self.shouldStart, 1)
				log.Info("Mining aborted due to sync")
			}
		case downloader.DoneEvent, downloader.FailedEvent:
			log.RedisLog("-----------------get download info DoneEvent,FailedEvent")
			shouldStart := atomic.LoadInt32(&self.shouldStart) == 1

			atomic.StoreInt32(&self.canStart, 1)
			atomic.StoreInt32(&self.shouldStart, 0)
			if shouldStart {
				self.Start(self.coinbase)
			}
			// unsubscribe. we're only interested in this event once
			events.Unsubscribe()
			// stop immediately and ignore all further pending events
			break out
		}
	}
}

func (self *Miner) Start(coinbase common.Address) {
	log.Info("start miner --miner start function")
	atomic.StoreInt32(&self.shouldStart, 1)
	self.SetEtherbase(coinbase)

	if atomic.LoadInt32(&self.canStart) == 0 {
		log.Info("Network syncing, will start miner afterwards")
		return
	}
	atomic.StoreInt32(&self.mining, 1)

	log.Info("Starting mining operation")
	self.worker.start()
	self.worker.commitNewWork()
}

func (self *Miner) Stop() {
	log.Info(" miner   ---stop miner funtion")
	self.worker.stop()
	atomic.StoreInt32(&self.mining, 0)
	atomic.StoreInt32(&self.shouldStart, 0)
}

func (self *Miner) Register(agent Agent) {
	if self.Mining() {
		agent.Start()
	}
	self.worker.register(agent)
}

func (self *Miner) Unregister(agent Agent) {
	self.worker.unregister(agent)
}

func (self *Miner) Mining() bool {
	return atomic.LoadInt32(&self.mining) > 0
}

func (self *Miner) HashRate() (tot int64) {
	if pow, ok := self.engine.(consensus.PoW); ok {
		tot += int64(pow.Hashrate())
	}
	log.Info("miner HashRate ","tot",tot)
	// do we care this might race? is it worth we're rewriting some
	// aspects of the worker/locking up agents so we can get an accurate
	// hashrate?
	for agent := range self.worker.agents {
		if _, ok := agent.(*CpuAgent); !ok {
			tot += agent.GetHashRate()
		}
	}
	log.Info("miner HashRate 2 ","tot",tot)
	return
}

func (self *Miner) SetExtra(extra []byte) error {
	if uint64(len(extra)) > params.MaximumExtraDataSize {
		return fmt.Errorf("Extra exceeds max length. %d > %v", len(extra), params.MaximumExtraDataSize)
	}
	self.worker.setExtra(extra)
	return nil
}

// Pending returns the currently pending block and associated state.
func (self *Miner) Pending() (*types.Block, *state.StateDB) {
	return self.worker.pending()
}

func (self *Miner) PendingSnail() (*types.SnailBlock, *state.StateDB) {
	return self.worker.pendingSnail()
}

// PendingBlock returns the currently pending block.
//
// Note, to access both the pending block and the pending state
// simultaneously, please use Pending(), as the pending state can
// change between multiple method calls
func (self *Miner) PendingBlock() *types.Block {
	return self.worker.pendingBlock()
}
func (self *Miner) PendingSnailBlock() *types.SnailBlock {
	return self.worker.pendingSnailBlock()
}

func (self *Miner) SetEtherbase(addr common.Address) {
	self.coinbase = addr
	self.worker.setEtherbase(addr)
}

func (self *Miner) SetElection(toElect bool, pubkey []byte) {

	if len(pubkey)<= 0{
		log.Info("Set election failed, pubkey is nil")
		return
	}
	self.toElect = toElect
	self.publickey = make([]byte, len(pubkey))

	copy(self.publickey, pubkey)
	self.worker.setElection(toElect, pubkey)
	log.Info("Set election success")
}

func (self *Miner) SetFruitOnly(FruitOnly bool) {
	self.FruitOnly = FruitOnly
	self.worker.SetFruitOnly(FruitOnly)
}<|MERGE_RESOLUTION|>--- conflicted
+++ resolved
@@ -57,11 +57,7 @@
 	//GetCommittee(FastNumber *big.Int, FastHash common.Hash) (*big.Int, []*types.CommitteeMember)
 	GetCommittee(fastNumber *big.Int) []*types.CommitteeMember
 
-<<<<<<< HEAD
-	SubscribeElectionEvent(ch chan<- core.ElectionEvent) event.Subscription
-=======
 	SubscribeElectionEvent(ch chan<- types.ElectionEvent) event.Subscription
->>>>>>> 0333d864
 
 	IsCommitteeMember(members []*types.CommitteeMember, publickey []byte) bool
 }
@@ -100,11 +96,7 @@
 		election:   election,
 		FruitOnly:  mineFruit, // set fruit only
 		singleNode: singleNode,
-<<<<<<< HEAD
-		electionCh: make(chan core.ElectionEvent, txChanSize),
-=======
 		electionCh: make(chan types.ElectionEvent, txChanSize),
->>>>>>> 0333d864
 		worker:     newWorker(config, engine, common.Address{}, truechain, mux),
 		canStart:   1,
 	}
@@ -188,11 +180,7 @@
 // and halt your mining operation for as long as the DOS continues.
 func (self *Miner) update() {
 	//defer self.electionSub.Unsubscribe()
-<<<<<<< HEAD
-	events := self.mux.Subscribe(downloader.StartEvent{}, downloader.DoneEvent{}, downloader.FailedEvent{}, core.ElectionEvent{})
-=======
 	events := self.mux.Subscribe(downloader.StartEvent{}, downloader.DoneEvent{}, downloader.FailedEvent{}, types.ElectionEvent{})
->>>>>>> 0333d864
 out:
 	for ev := range events.Chan() {
 		switch ev.Data.(type) {
@@ -263,7 +251,7 @@
 	if pow, ok := self.engine.(consensus.PoW); ok {
 		tot += int64(pow.Hashrate())
 	}
-	log.Info("miner HashRate ","tot",tot)
+	log.Info("miner HashRate ", "tot", tot)
 	// do we care this might race? is it worth we're rewriting some
 	// aspects of the worker/locking up agents so we can get an accurate
 	// hashrate?
@@ -272,7 +260,7 @@
 			tot += agent.GetHashRate()
 		}
 	}
-	log.Info("miner HashRate 2 ","tot",tot)
+	log.Info("miner HashRate 2 ", "tot", tot)
 	return
 }
 
@@ -312,7 +300,7 @@
 
 func (self *Miner) SetElection(toElect bool, pubkey []byte) {
 
-	if len(pubkey)<= 0{
+	if len(pubkey) <= 0 {
 		log.Info("Set election failed, pubkey is nil")
 		return
 	}
