// Copyright 2014 The go-ethereum Authors
// This file is part of the go-ethereum library.
//
// The go-ethereum library is free software: you can redistribute it and/or modify
// it under the terms of the GNU Lesser General Public License as published by
// the Free Software Foundation, either version 3 of the License, or
// (at your option) any later version.
//
// The go-ethereum library is distributed in the hope that it will be useful,
// but WITHOUT ANY WARRANTY; without even the implied warranty of
// MERCHANTABILITY or FITNESS FOR A PARTICULAR PURPOSE. See the
// GNU Lesser General Public License for more details.
//
// You should have received a copy of the GNU Lesser General Public License
// along with the go-ethereum library. If not, see <http://www.gnu.org/licenses/>.

// Package core implements the Ethereum consensus protocol.
package snailchain

import (
	"errors"
	"fmt"
	"io"
	"math/big"
	mrand "math/rand"
	"sync"
	"sync/atomic"
	"time"

	"github.com/hashicorp/golang-lru"
	"github.com/truechain/truechain-engineering-code/common"
	"github.com/truechain/truechain-engineering-code/common/mclock"
	"github.com/truechain/truechain-engineering-code/consensus"
	"github.com/truechain/truechain-engineering-code/core/snailchain/rawdb"
	"github.com/truechain/truechain-engineering-code/core/state"
	"github.com/truechain/truechain-engineering-code/core/types"
	"github.com/truechain/truechain-engineering-code/core/vm"
	//"github.com/truechain/truechain-engineering-code/crypto"
	"github.com/truechain/truechain-engineering-code/ethdb"
	"github.com/truechain/truechain-engineering-code/event"
	"github.com/truechain/truechain-engineering-code/log"
	"github.com/truechain/truechain-engineering-code/metrics"
	"github.com/truechain/truechain-engineering-code/params"
	"github.com/truechain/truechain-engineering-code/rlp"
	"gopkg.in/karalabe/cookiejar.v2/collections/prque"
)

var (
	blockInsertTimer = metrics.NewRegisteredTimer("chain/inserts", nil)

	ErrNoGenesis = errors.New("Genesis not found in chain")
)

const (
	bodyCacheLimit      = 256
	blockCacheLimit     = 256
	maxFutureBlocks     = 256
	maxTimeFutureBlocks = 30
	badBlockLimit       = 10
	triesInMemory       = 128

	// SnailBlockChainVersion ensures that an incompatible database forces a resync from scratch.
	SnailBlockChainVersion = 3
)

// SnialCacheConfig contains the configuration values for the trie caching/pruning
// that's resident in a blockchain.
type CacheConfig struct {
	Disabled      bool          // Whether to disable trie write caching (archive node)
	TrieNodeLimit int           // Memory limit (MB) at which to flush the current in-memory trie to disk
	TrieTimeLimit time.Duration // Time limit after which to flush the current in-memory trie to disk
}

// BlockChain represents the canonical chain given a database with a genesis
// block. The Blockchain manages chain imports, reverts, chain reorganisations.
//
// Importing blocks in to the block chain happens according to the set of rules
// defined by the two stage Validator. Processing of blocks is done using the
// Processor which processes the included transaction. The validation of the state
// is done in the second part of the Validator. Failing results in aborting of
// the import.
//
// The BlockChain also helps in returning blocks from **any** chain included
// in the database as well as blocks that represents the canonical chain. It's
// important to note that GetBlock can return any block and does not need to be
// included in the canonical one where as GetBlockByNumber always represents the
// canonical chain.
type SnailBlockChain struct {
	chainConfig *params.ChainConfig // Chain & network configuration
	cacheConfig *CacheConfig        // Cache configuration for pruning

	db     ethdb.Database // Low level persistent database to store final content in
	triegc *prque.Prque   // Priority queue mapping block numbers to tries to gc
	gcproc time.Duration  // Accumulates canonical block processing for trie dumping

	hc            *HeaderChain
	rmLogsFeed    event.Feed
	chainFeed     event.Feed
	chainSideFeed event.Feed
	chainHeadFeed event.Feed
	fastBlockFeed event.Feed
	fruitFeed     event.Feed // for worker mined fruit
	logsFeed      event.Feed
	scope         event.SubscriptionScope
	genesisBlock  *types.SnailBlock

	mu      sync.RWMutex // global mutex for locking chain operations
	chainmu sync.RWMutex // blockchain insertion lock
	procmu  sync.RWMutex // block processor lock

	checkpoint       int          // checkpoint counts towards the new checkpoint
	currentBlock     atomic.Value // Current head of the block chain
	currentFastBlock atomic.Value // Current head of the fast-sync chain (may be above the block chain!)

	stateCache   state.Database // State database to reuse between imports (contains state cache)
	bodyCache    *lru.Cache     // Cache for the most recent block bodies
	bodyRLPCache *lru.Cache     // Cache for the most recent block bodies in RLP encoded format
	blockCache   *lru.Cache     // Cache for the most recent entire blocks
	futureBlocks *lru.Cache     // future blocks are blocks added for later processing

	quit    chan struct{} // blockchain quit channel
	running int32         // running must be called atomically
	// procInterrupt must be atomically called
	procInterrupt int32          // interrupt signaler for block processing
	wg            sync.WaitGroup // chain processing wait group for shutting down

	engine    consensus.Engine
	validator Validator // block and state validator interface
	vmConfig  vm.Config

	badBlocks *lru.Cache // Bad block cache
}

// NewBlockChain returns a fully initialised block chain using information
// available in the database. It initialises the default Ethereum Validator and
// Processor.
func NewSnailBlockChain(db ethdb.Database, cacheConfig *CacheConfig, chainConfig *params.ChainConfig, engine consensus.Engine, vmConfig vm.Config) (*SnailBlockChain, error) {
	if cacheConfig == nil {
		cacheConfig = &CacheConfig{
			TrieNodeLimit: 256 * 1024 * 1024,
			TrieTimeLimit: 5 * time.Minute,
		}
	}
	bodyCache, _ := lru.New(bodyCacheLimit)
	bodyRLPCache, _ := lru.New(bodyCacheLimit)
	blockCache, _ := lru.New(blockCacheLimit)
	futureBlocks, _ := lru.New(maxFutureBlocks)
	badBlocks, _ := lru.New(badBlockLimit)

	bc := &SnailBlockChain{
		chainConfig:  chainConfig,
		cacheConfig:  cacheConfig,
		db:           db,
		triegc:       prque.New(),
		quit:         make(chan struct{}),
		bodyCache:    bodyCache,
		bodyRLPCache: bodyRLPCache,
		blockCache:   blockCache,
		futureBlocks: futureBlocks,
		engine:       engine,
		vmConfig:     vmConfig,
		badBlocks:    badBlocks,
	}
	bc.SetValidator(NewBlockValidator(chainConfig, bc, engine))

	var err error
	bc.hc, err = NewHeaderChain(db, chainConfig, engine, bc.getProcInterrupt)
	if err != nil {
		return nil, err
	}
	//TODO 20180805

	bc.genesisBlock = bc.GetBlockByNumber(0)
	if bc.genesisBlock == nil {
		return nil, ErrNoGenesis
	}

	if err := bc.loadLastState(); err != nil {
		return nil, err
	}
	// Check the current state of the block hashes and make sure that we do not have any of the bad blocks in our chain
	for hash := range BadHashes {
		if header := bc.GetHeaderByHash(hash); header != nil {
			// get the canonical block corresponding to the offending header's number
			headerByNumber := bc.GetHeaderByNumber(header.Number.Uint64())
			// make sure the headerByNumber (if present) is in our current canonical chain
			if headerByNumber != nil && headerByNumber.Hash() == header.Hash() {
				log.Error("Found bad hash, rewinding chain", "number", header.Number, "hash", header.ParentHash)
				bc.SetHead(header.Number.Uint64() - 1)
				log.Error("Chain rewind was successful, resuming normal operation")
			}
		}
	}
	// Take ownership of this particular state
	go bc.update()
	return bc, nil
}

func (bc *SnailBlockChain) getProcInterrupt() bool {
	return atomic.LoadInt32(&bc.procInterrupt) == 1
}

// loadLastState loads the last known chain state from the database. This method
// assumes that the chain manager mutex is held.
func (bc *SnailBlockChain) loadLastState() error {
	// Restore the last known head block
	head := rawdb.ReadHeadBlockHash(bc.db)
	if head == (common.Hash{}) {
		// Corrupt or empty database, init from scratch
		log.Warn("Empty database, resetting chain")
		return bc.Reset()
	}
	// Make sure the entire head block is available
	currentBlock := bc.GetBlockByHash(head)
	if currentBlock == nil {
		// Corrupt or empty database, init from scratch
		log.Warn("Head block missing, resetting chain", "hash", head)
		return bc.Reset()
	}

	// Everything seems to be fine, set as the head block
	bc.currentBlock.Store(currentBlock)

	// Restore the last known head header
	currentHeader := currentBlock.Header()
	if head := rawdb.ReadHeadHeaderHash(bc.db); head != (common.Hash{}) {
		if header := bc.GetHeaderByHash(head); header != nil {
			currentHeader = header
		}
	}
	bc.hc.SetCurrentHeader(currentHeader)

	// Restore the last known head fast block
	bc.currentFastBlock.Store(currentBlock)
	if head := rawdb.ReadHeadFastBlockHash(bc.db); head != (common.Hash{}) {
		if block := bc.GetBlockByHash(head); block != nil {
			bc.currentFastBlock.Store(block)
		}
	}

	// Issue a status log for the user
	// TODO: get fastblock
	currentFastBlock := bc.CurrentFastBlock()

	headerTd := bc.GetTd(currentHeader.Hash(), currentHeader.Number.Uint64())
	blockTd := bc.GetTd(currentBlock.Hash(), currentBlock.NumberU64())
	// TODO: get fastTD
	fastTd := bc.GetTd(currentFastBlock.Hash(), currentFastBlock.NumberU64())

	log.Info("Loaded most recent local header", "number", currentHeader.Number, "hash", currentHeader.Hash(), "td", headerTd)
	log.Info("Loaded most recent local full block", "number", currentBlock.Number(), "hash", currentBlock.Hash(), "td", blockTd)
	log.Info("Loaded most recent local fast block", "number", currentFastBlock.Number(), "hash", currentFastBlock.Hash(), "td", fastTd)

	return nil
}

// SetHead rewinds the local chain to a new head. In the case of headers, everything
// above the new head will be deleted and the new one set. In the case of blocks
// though, the head may be further rewound if block bodies are missing (non-archive
// nodes after a fast sync).
func (bc *SnailBlockChain) SetHead(head uint64) error {
	log.Warn("Rewinding blockchain", "target", head)

	bc.mu.Lock()
	defer bc.mu.Unlock()

	// Rewind the header chain, deleting all block bodies until then
	delFn := func(db rawdb.DatabaseDeleter, hash common.Hash, num uint64) {
		rawdb.DeleteBody(db, hash, num)
	}
	bc.hc.SetHead(head, delFn)
	currentHeader := bc.hc.CurrentHeader()

	// Clear out any stale content from the caches
	bc.bodyCache.Purge()
	bc.bodyRLPCache.Purge()
	bc.blockCache.Purge()
	bc.futureBlocks.Purge()

	// Rewind the block chain, ensuring we don't end up with a stateless head block
	if currentBlock := bc.CurrentBlock(); currentBlock != nil && currentHeader.Number.Uint64() < currentBlock.NumberU64() {
		bc.currentBlock.Store(bc.GetBlock(currentHeader.Hash(), currentHeader.Number.Uint64()))
	}

	// Rewind the fast block in a simpleton way to the target head
	if currentFastBlock := bc.CurrentFastBlock(); currentFastBlock != nil && currentHeader.Number.Uint64() < currentFastBlock.NumberU64() {
		bc.currentFastBlock.Store(bc.GetBlock(currentHeader.Hash(), currentHeader.Number.Uint64()))
	}
	// If either blocks reached nil, reset to the genesis state
	if currentBlock := bc.CurrentBlock(); currentBlock == nil {
		bc.currentBlock.Store(bc.genesisBlock)
	}
	if currentFastBlock := bc.CurrentFastBlock(); currentFastBlock == nil {
		bc.currentFastBlock.Store(bc.genesisBlock)
	}
	currentBlock := bc.CurrentBlock()
	currentFastBlock := bc.CurrentFastBlock()

	rawdb.WriteHeadBlockHash(bc.db, currentBlock.Hash())
	rawdb.WriteHeadFastBlockHash(bc.db, currentFastBlock.Hash())

	return bc.loadLastState()

}

// FastSyncCommitHead sets the current head block to the one defined by the hash
// irrelevant what the chain contents were prior.
func (bc *SnailBlockChain) FastSyncCommitHead(hash common.Hash) error {
	// Make sure that both the block as well at its state trie exists
	block := bc.GetBlockByHash(hash)
	if block == nil {
		return fmt.Errorf("non existent block [%x…]", hash[:4])
	}

	// If all checks out, manually set the head block
	bc.mu.Lock()
	bc.currentBlock.Store(block)
	bc.mu.Unlock()

	log.Info("Committed new head block", "number", block.Number(), "hash", hash)
	return nil
}

// CurrentBlock retrieves the current head block of the canonical chain. The
// block is retrieved from the blockchain's internal cache.
func (bc *SnailBlockChain) CurrentBlock() *types.SnailBlock {
	return bc.currentBlock.Load().(*types.SnailBlock)
}

// CurrentFastBlock retrieves the current fast-sync head block of the canonical
// chain. The block is retrieved from the blockchain's internal cache.
func (bc *SnailBlockChain) CurrentFastBlock() *types.SnailBlock {
	return bc.currentFastBlock.Load().(*types.SnailBlock)
}

// SetValidator sets the validator which is used to validate incoming blocks.
func (bc *SnailBlockChain) SetValidator(validator Validator) {
	bc.procmu.Lock()
	defer bc.procmu.Unlock()
	bc.validator = validator
}

// Validator returns the current validator.
func (bc *SnailBlockChain) Validator() Validator {
	bc.procmu.RLock()
	defer bc.procmu.RUnlock()
	return bc.validator
}

// StateAt returns a new mutable state based on a particular point in time.
func (bc *SnailBlockChain) StateAt(root common.Hash) (*state.StateDB, error) {
	return state.New(root, bc.stateCache)
}

// Reset purges the entire blockchain, restoring it to its genesis state.
func (bc *SnailBlockChain) Reset() error {
	return bc.ResetWithGenesisBlock(bc.genesisBlock)
}

// ResetWithGenesisBlock purges the entire blockchain, restoring it to the
// specified genesis state.
func (bc *SnailBlockChain) ResetWithGenesisBlock(genesis *types.SnailBlock) error {
	// Dump the entire block chain and purge the caches
	if err := bc.SetHead(0); err != nil {
		return err
	}
	bc.mu.Lock()
	defer bc.mu.Unlock()

	// Prepare the genesis block and reinitialise the chain
	/*if err := bc.hc.WriteSnailTd(genesis.Hash(), genesis.NumberU64(), genesis.Difficulty()); err != nil {
		log.Crit("Failed to write genesis block TD", "err", err)
	}*/
	//rawdb.WriteBlock(bc.db, genesis)

	bc.genesisBlock = genesis
	bc.insert(bc.genesisBlock)
	bc.currentBlock.Store(bc.genesisBlock)
	bc.hc.SetGenesis(bc.genesisBlock.Header())
	bc.hc.SetCurrentHeader(bc.genesisBlock.Header())
	bc.currentFastBlock.Store(bc.genesisBlock)

	return nil
}

// repair tries to repair the current blockchain by rolling back the current block
// until one with associated state is found. This is needed to fix incomplete db
// writes caused either by crashes/power outages, or simply non-committed tries.
//
// This method only rolls back the current block. The current header and current
// fast block are left intact.
func (bc *SnailBlockChain) repair(head **types.SnailBlock) error {
	for {
		// Otherwise rewind one block and recheck state availability there
		(*head) = bc.GetBlock((*head).ParentHash(), (*head).NumberU64()-1)
	}
}

// Export writes the active chain to the given writer.
func (bc *SnailBlockChain) Export(w io.Writer) error {
	return bc.ExportN(w, uint64(0), bc.CurrentBlock().NumberU64())
}

// ExportN writes a subset of the active chain to the given writer.
func (bc *SnailBlockChain) ExportN(w io.Writer, first uint64, last uint64) error {
	bc.mu.RLock()
	defer bc.mu.RUnlock()

	if first > last {
		return fmt.Errorf("export failed: first (%d) is greater than last (%d)", first, last)
	}
	log.Info("Exporting batch of blocks", "count", last-first+1)

	for nr := first; nr <= last; nr++ {
		block := bc.GetBlockByNumber(nr)
		if block == nil {
			return fmt.Errorf("export failed on #%d: not found", nr)
		}

		if err := block.EncodeRLP(w); err != nil {
			return err
		}
	}

	return nil
}

// insert injects a new head block into the current block chain. This method
// assumes that the block is indeed a true head. It will also reset the head
// header and the head fast sync block to this very same block if they are older
// or if they are on a different side chain.
//
// Note, this function assumes that the `mu` mutex is held!
func (bc *SnailBlockChain) insert(block *types.SnailBlock) {
	// If the block is on a side chain or an unknown one, force other heads onto it too
	updateHeads := rawdb.ReadCanonicalHash(bc.db, block.NumberU64()) != block.Hash()

	// Add the block to the canonical chain number scheme and mark as the head
	rawdb.WriteCanonicalHash(bc.db, block.Hash(), block.NumberU64())
	rawdb.WriteHeadBlockHash(bc.db, block.Hash())

	bc.currentBlock.Store(block)

	// If the block is better than our head or is on a different chain, force update heads
	if updateHeads {
		bc.hc.SetCurrentHeader(block.Header())
		//TODO write Fast Block Hash
		rawdb.WriteHeadFastBlockHash(bc.db, block.Hash())

		bc.currentFastBlock.Store(block)
	}
}

// Genesis retrieves the chain's genesis block.
func (bc *SnailBlockChain) Genesis() *types.SnailBlock {
	return bc.genesisBlock
}

// GetBody retrieves a block body (transactions and uncles) from the database by
// hash, caching it if found.
func (bc *SnailBlockChain) GetBody(hash common.Hash) *types.SnailBody {
	// Short circuit if the body's already in the cache, retrieve otherwise
	if cached, ok := bc.bodyCache.Get(hash); ok {
		body := cached.(*types.SnailBody)
		return body
	}
	number := bc.hc.GetBlockNumber(hash)
	if number == nil {
		return nil
	}
	body := rawdb.ReadBody(bc.db, hash, *number)
	if body == nil {
		return nil
	}
	// Cache the found body for next time and return
	bc.bodyCache.Add(hash, body)
	return body
}

// GetBodyRLP retrieves a block body in RLP encoding from the database by hash,
// caching it if found.
func (bc *SnailBlockChain) GetBodyRLP(hash common.Hash) rlp.RawValue {
	// Short circuit if the body's already in the cache, retrieve otherwise
	if cached, ok := bc.bodyRLPCache.Get(hash); ok {
		return cached.(rlp.RawValue)
	}
	number := bc.hc.GetBlockNumber(hash)
	if number == nil {
		return nil
	}
	body := rawdb.ReadBodyRLP(bc.db, hash, *number)
	if len(body) == 0 {
		return nil
	}
	// Cache the found body for next time and return
	bc.bodyRLPCache.Add(hash, body)
	return body
}

// HasBlock checks if a block is fully present in the database or not.
func (bc *SnailBlockChain) HasBlock(hash common.Hash, number uint64) bool {
	if bc.blockCache.Contains(hash) {
		return true
	}
	return rawdb.HasBody(bc.db, hash, number)
}

// HasState checks if state trie is fully present in the database or not.
func (bc *SnailBlockChain) HasState(hash common.Hash) bool {
	_, err := bc.stateCache.OpenTrie(hash)
	return err == nil
}

// HasBlockAndState checks if a block and associated state trie is fully present
// in the database or not, caching it if present.
func (bc *SnailBlockChain) HasBlockAndState(hash common.Hash, number uint64) bool {
	// Check first that the block itself is known
	block := bc.GetBlock(hash, number)
	if block == nil {
		return false
	}
	return true
}

// GetBlock retrieves a block from the database by hash and number,
// caching it if found.
func (bc *SnailBlockChain) GetBlock(hash common.Hash, number uint64) *types.SnailBlock {
	// Short circuit if the block's already in the cache, retrieve otherwise
	if block, ok := bc.blockCache.Get(hash); ok {
		return block.(*types.SnailBlock)
	}
	block := rawdb.ReadBlock(bc.db, hash, number)
	if block == nil {
		return nil
	}
	// Cache the found block for next time and return
	bc.blockCache.Add(block.Hash(), block)
	return block
}

// GetBlockByHash retrieves a block from the database by hash, caching it if found.
func (bc *SnailBlockChain) GetBlockByHash(hash common.Hash) *types.SnailBlock {
	number := bc.hc.GetBlockNumber(hash)
	if number == nil {
		return nil
	}
	return bc.GetBlock(hash, *number)
}

// GetBlockByNumber retrieves a block from the database by number, caching it
// (associated with its hash) if found.
func (bc *SnailBlockChain) GetBlockByNumber(number uint64) *types.SnailBlock {
	hash := rawdb.ReadCanonicalHash(bc.db, number)
	if hash == (common.Hash{}) {
		return nil
	}
	return bc.GetBlock(hash, number)
}

// GetReceiptsByHash retrieves the receipts for all transactions in a given block.
func (bc *SnailBlockChain) GetReceiptsByHash(hash common.Hash) types.Receipts {
	number := rawdb.ReadHeaderNumber(bc.db, hash)
	if number == nil {
		return nil
	}
	return rawdb.ReadReceipts(bc.db, hash, *number)
}

// GetBlocksFromHash returns the block corresponding to hash and up to n-1 ancestors.
// [deprecated by eth/62]
func (bc *SnailBlockChain) GetBlocksFromHash(hash common.Hash, n int) (blocks []*types.SnailBlock) {
	number := bc.hc.GetBlockNumber(hash)
	if number == nil {
		return nil
	}
	for i := 0; i < n; i++ {
		block := bc.GetBlock(hash, *number)
		if block == nil {
			break
		}
		blocks = append(blocks, block)
		hash = block.ParentHash()
		*number--
	}
	return
}

// GetUnclesInChain retrieves all the uncles from a given block backwards until
// a specific distance is reached.

func (bc *SnailBlockChain) GetUnclesInChain(block *types.SnailBlock, length int) []*types.SnailHeader {
	uncles := []*types.SnailHeader{}
	for i := 0; block != nil && i < length; i++ {
		uncles = append(uncles, block.Uncles()...)
		block = bc.GetBlock(block.ParentHash(), block.NumberU64()-1)
	}
	return uncles
}

// TrieNode retrieves a blob of data associated with a trie node (or code hash)
// either from ephemeral in-memory cache, or from persistent storage.
func (bc *SnailBlockChain) TrieNode(hash common.Hash) ([]byte, error) {
	return bc.stateCache.TrieDB().Node(hash)
}

// Stop stops the blockchain service. If any imports are currently in progress
// it will abort them using the procInterrupt.
func (bc *SnailBlockChain) Stop() {
	if !atomic.CompareAndSwapInt32(&bc.running, 0, 1) {
		return
	}
	// Unsubscribe all subscriptions registered from blockchain
	bc.scope.Close()
	close(bc.quit)
	atomic.StoreInt32(&bc.procInterrupt, 1)

	bc.wg.Wait()

	log.Info("Blockchain manager stopped")
}

func (bc *SnailBlockChain) procFutureBlocks() {
	blocks := make([]*types.SnailBlock, 0, bc.futureBlocks.Len())
	for _, hash := range bc.futureBlocks.Keys() {
		if block, exist := bc.futureBlocks.Peek(hash); exist {
			blocks = append(blocks, block.(*types.SnailBlock))
		}
	}
	if len(blocks) > 0 {
		types.SnailBlockBy(types.SnailNumber).Sort(blocks)

		// Insert one by one as chain insertion needs contiguous ancestry between blocks
		for i := range blocks {
			bc.InsertChain(blocks[i : i+1])
		}
	}
}

// WriteStatus status of write
type WriteStatus byte

const (
	NonStatTy WriteStatus = iota
	CanonStatTy
	SideStatTy
)

// Rollback is designed to remove a chain of links from the database that aren't
// certain enough to be valid.
func (bc *SnailBlockChain) Rollback(chain []common.Hash) {
	bc.mu.Lock()
	defer bc.mu.Unlock()

	for i := len(chain) - 1; i >= 0; i-- {
		hash := chain[i]

		currentHeader := bc.hc.CurrentHeader()
		if currentHeader.Hash() == hash {
			bc.hc.SetCurrentHeader(bc.GetHeader(currentHeader.ParentHash, currentHeader.Number.Uint64()-1))
		}
		if currentFastBlock := bc.CurrentFastBlock(); currentFastBlock.Hash() == hash {
			newFastBlock := bc.GetBlock(currentFastBlock.ParentHash(), currentFastBlock.NumberU64()-1)
			bc.currentFastBlock.Store(newFastBlock)
			//TODO Write Fast Block Hash
			rawdb.WriteHeadFastBlockHash(bc.db, newFastBlock.Hash())
		}
		if currentBlock := bc.CurrentBlock(); currentBlock.Hash() == hash {
			newBlock := bc.GetBlock(currentBlock.ParentHash(), currentBlock.NumberU64()-1)
			bc.currentBlock.Store(newBlock)
			rawdb.WriteHeadBlockHash(bc.db, newBlock.Hash())
		}
	}
}

// SetSnailReceiptsData computes all the non-consensus fields of the receipts
func SetReceiptsData(config *params.ChainConfig, block *types.SnailBlock, receipts types.Receipts) error {

	//signer := types.MakeSigner(config, block.Number())

	//TODO should add transaction for snail chain 20180804
	//transactions, logIndex := block.Transactions(), uint(0)

	/*
		if len(transactions) != len(receipts) {
			return errors.New("transaction and receipt count mismatch")
		}

		for j := 0; j < len(receipts); j++ {
			// The transaction hash can be retrieved from the transaction itself
			receipts[j].TxHash = transactions[j].Hash()

			// The contract address can be derived from the transaction itself
			if transactions[j].To() == nil {
				// Deriving the signer is expensive, only do if it's actually needed
				from, _ := types.Sender(signer, transactions[j])
				receipts[j].ContractAddress = crypto.CreateAddress(from, transactions[j].Nonce())
			}
			// The used gas can be calculated based on previous receipts
			if j == 0 {
				receipts[j].GasUsed = receipts[j].CumulativeGasUsed
			} else {
				receipts[j].GasUsed = receipts[j].CumulativeGasUsed - receipts[j-1].CumulativeGasUsed
			}
			// The derived log fields can simply be set from the block and transaction
			for k := 0; k < len(receipts[j].Logs); k++ {
				receipts[j].Logs[k].BlockNumber = block.NumberU64()
				receipts[j].Logs[k].BlockHash = block.Hash()
				receipts[j].Logs[k].TxHash = receipts[j].TxHash
				receipts[j].Logs[k].TxIndex = uint(j)
				receipts[j].Logs[k].Index = logIndex
				logIndex++
			}
		}
	*/
	return nil

}

// InsertReceiptChain attempts to complete an already existing header chain with
// transaction and receipt data.

func (bc *SnailBlockChain) InsertReceiptChain(blockChain types.SnailBlocks, receiptChain []types.Receipts) (int, error) {

	bc.wg.Add(1)
	defer bc.wg.Done()

	// Do a sanity check that the provided chain is actually ordered and linked
	for i := 1; i < len(blockChain); i++ {
		if blockChain[i].NumberU64() != blockChain[i-1].NumberU64()+1 || blockChain[i].ParentHash() != blockChain[i-1].Hash() {
			log.Error("Non contiguous receipt insert", "number", blockChain[i].Number(), "hash", blockChain[i].Hash(), "parent", blockChain[i].ParentHash(),
				"prevnumber", blockChain[i-1].Number(), "prevhash", blockChain[i-1].Hash())
			return 0, fmt.Errorf("non contiguous insert: item %d is #%d [%x…], item %d is #%d [%x…] (parent [%x…])", i-1, blockChain[i-1].NumberU64(),
				blockChain[i-1].Hash().Bytes()[:4], i, blockChain[i].NumberU64(), blockChain[i].Hash().Bytes()[:4], blockChain[i].ParentHash().Bytes()[:4])
		}
	}

	var (
		stats = struct{ processed, ignored int32 }{}
		start = time.Now()
		bytes = 0
		batch = bc.db.NewBatch()
	)
	for i, block := range blockChain {
		receipts := receiptChain[i]
		// Short circuit insertion if shutting down or processing failed
		if atomic.LoadInt32(&bc.procInterrupt) == 1 {
			return 0, nil
		}
		// Short circuit if the owner header is unknown
		if !bc.HasHeader(block.Hash(), block.NumberU64()) {
			return i, fmt.Errorf("containing header #%d [%x…] unknown", block.Number(), block.Hash().Bytes()[:4])
		}
		// Skip if the entire data is already known
		if bc.HasBlock(block.Hash(), block.NumberU64()) {
			stats.ignored++
			continue
		}
		// Compute all the non-consensus fields of the receipts
		if err := SetReceiptsData(bc.chainConfig, block, receipts); err != nil {
			return i, fmt.Errorf("failed to set receipts data: %v", err)
		}
		// Write all the data out into the database
		rawdb.WriteBody(batch, block.Hash(), block.NumberU64(), block.Body())
		rawdb.WriteReceipts(batch, block.Hash(), block.NumberU64(), receipts)
		rawdb.WriteFtLookupEntries(batch, block)

		stats.processed++

		if batch.ValueSize() >= ethdb.IdealBatchSize {
			if err := batch.Write(); err != nil {
				return 0, err
			}
			bytes += batch.ValueSize()
			batch.Reset()
		}
	}
	if batch.ValueSize() > 0 {
		bytes += batch.ValueSize()
		if err := batch.Write(); err != nil {
			return 0, err
		}
	}

	// Update the head fast sync block if better
	bc.mu.Lock()
	head := blockChain[len(blockChain)-1]
	if td := bc.GetTd(head.Hash(), head.NumberU64()); td != nil { // Rewind may have occurred, skip in that case
		currentFastBlock := bc.CurrentFastBlock()
		if bc.GetTd(currentFastBlock.Hash(), currentFastBlock.NumberU64()).Cmp(td) < 0 {
			rawdb.WriteHeadFastBlockHash(bc.db, head.Hash())
			bc.currentFastBlock.Store(head)
		}
	}
	bc.mu.Unlock()

	log.Info("Imported new block receipts",
		"count", stats.processed,
		"elapsed", common.PrettyDuration(time.Since(start)),
		"number", head.Number(),
		"hash", head.Hash(),
		"size", common.StorageSize(bytes),
		"ignored", stats.ignored)
	return 0, nil
}

var lastSnailWrite uint64

// WriteBlock writes only the block and its metadata to the database,
// but does not write any state. This is used to construct competing side forks
// up to the point where they exceed the canonical total difficulty.
func (bc *SnailBlockChain) WriteBlock(block *types.SnailBlock, td *big.Int) (err error) {
	bc.wg.Add(1)
	defer bc.wg.Done()

	if err := bc.hc.WriteTd(block.Hash(), block.NumberU64(), td); err != nil {
		return err
	}
	rawdb.WriteBlock(bc.db, block)

	return nil
}

// WriteCanonicalBlock writes the block and all associated state to the database.
func (bc *SnailBlockChain) WriteCanonicalBlock(block *types.SnailBlock) (status WriteStatus, err error) {
	bc.wg.Add(1)
	defer bc.wg.Done()

	log.Debug("WriteCanonicalBlock...")
	// Calculate the total difficulty of the block
	ptd := bc.GetTd(block.ParentHash(), block.NumberU64()-1)
	if ptd == nil {
		return NonStatTy, consensus.ErrUnknownAncestor
	}
	// Make sure no inconsistent state is leaked during insertion
	bc.mu.Lock()
	defer bc.mu.Unlock()

	currentBlock := bc.CurrentBlock()
	localTd := bc.GetTd(currentBlock.Hash(), currentBlock.NumberU64())
	externTd := new(big.Int).Add(block.Difficulty(), ptd)

	// Irrelevant of the canonical status, write the block itself to the database
	if err := bc.hc.WriteTd(block.Hash(), block.NumberU64(), externTd); err != nil {
		return NonStatTy, err
	}
	// Write other block data using a batch.
	batch := bc.db.NewBatch()
	rawdb.WriteBlock(batch, block)

	// If the total difficulty is higher than our known, add it to the canonical chain
	// Second clause in the if statement reduces the vulnerability to selfish mining.
	// Please refer to http://www.cs.cornell.edu/~ie53/publications/btcProcFC.pdf
	reorg := externTd.Cmp(localTd) > 0
	currentBlock = bc.CurrentBlock()
	if !reorg && externTd.Cmp(localTd) == 0 {
		// Split same-difficulty blocks by number, then at random
		reorg = block.NumberU64() < currentBlock.NumberU64() || (block.NumberU64() == currentBlock.NumberU64() && mrand.Float64() < 0.5)
	}
	if reorg {
		// Reorganise the chain if the parent is not the head block
		if block.ParentHash() != currentBlock.Hash() {
			log.Debug("Reorganise the chain sine the parent is not the head block")
			if err := bc.reorg(currentBlock, block); err != nil {
				return NonStatTy, err
			}
		}
		// Write the positional metadata for fruit lookups
		rawdb.WriteFtLookupEntries(batch, block)

		status = CanonStatTy
	} else {
		status = SideStatTy
	}
	if err := batch.Write(); err != nil {
		return NonStatTy, err
	}

	// Set new head.
	if status == CanonStatTy {
		bc.insert(block)
	}
	bc.futureBlocks.Remove(block.Hash())
	return status, nil
}

// InsertChain attempts to insert the given batch of blocks in to the canonical
// chain or, otherwise, create a fork. If an error is returned it will return
// the index number of the failing block as well an error describing what went
// wrong.
//
// After insertion is done, all accumulated events will be fired.
func (bc *SnailBlockChain) InsertChain(chain types.SnailBlocks) (int, error) {
	log.Debug("InsertChain...")
	n, events, err := bc.insertChain(chain)
	bc.PostChainEvents(events)
	return n, err
}

// insertChain will execute the actual chain insertion and event aggregation. The
// only reason this method exists as a separate one is to make locking cleaner
// with deferred statements.
func (bc *SnailBlockChain) insertChain(chain types.SnailBlocks) (int, []interface{}, error) {
	// Sanity check that we have something meaningful to import
	if len(chain) == 0 {
		return 0, nil, nil
	}
	// Do a sanity check that the provided chain is actually ordered and linked
	for i := 1; i < len(chain); i++ {
		if chain[i].NumberU64() != chain[i-1].NumberU64()+1 || chain[i].ParentHash() != chain[i-1].Hash() {
			// Chain broke ancestry, log a messge (programming error) and skip insertion
			log.Error("Non contiguous block insert", "number", chain[i].Number(), "hash", chain[i].Hash(),
				"parent", chain[i].ParentHash(), "prevnumber", chain[i-1].Number(), "prevhash", chain[i-1].Hash())

			return 0, nil, fmt.Errorf("non contiguous insert: item %d is #%d [%x…], item %d is #%d [%x…] (parent [%x…])", i-1, chain[i-1].NumberU64(),
				chain[i-1].Hash().Bytes()[:4], i, chain[i].NumberU64(), chain[i].Hash().Bytes()[:4], chain[i].ParentHash().Bytes()[:4])
		}
	}
	// Pre-checks passed, start the full block imports
	bc.wg.Add(1)
	defer bc.wg.Done()

	bc.chainmu.Lock()
	defer bc.chainmu.Unlock()

	// A queued approach to delivering events. This is generally
	// faster than direct delivery and requires much less mutex
	// acquiring.
	var (
		stats     = insertSnailStats{startTime: mclock.Now()}
		events    = make([]interface{}, 0, len(chain))
		lastCanon *types.SnailBlock
	)
	// Start the parallel header verifier
	headers := make([]*types.SnailHeader, len(chain))
	seals := make([]bool, len(chain))

	for i, block := range chain {
		headers[i] = block.Header()
		seals[i] = true
	}
	//bc.CurrentSnailHeader
	abort, results := bc.engine.VerifySnailHeaders(bc, headers, seals)
	defer close(abort)

	// Iterate over the blocks and insert when the verifier permits
	for i, block := range chain {
		// If the chain is terminating, stop processing blocks
		if atomic.LoadInt32(&bc.procInterrupt) == 1 {
			log.Debug("Premature abort during blocks processing")
			break
		}
		// If the header is a banned one, straight out abort
		if BadHashes[block.Hash()] {
			bc.reportBlock(block, ErrBlacklistedHash)
			return i, events, ErrBlacklistedHash
		}
		// Wait for the block's verification to complete
		bstart := time.Now()

		err := <-results
		if err == nil {
			err = bc.Validator().ValidateBody(block)
		}
		switch {
		case err == ErrKnownBlock:
			// Block and state both already known. However if the current block is below
			// this number we did a rollback and we should reimport it nonetheless.
			if bc.CurrentBlock().NumberU64() >= block.NumberU64() {
				stats.ignored++
				continue
			}

		case err == consensus.ErrFutureBlock:
			// Allow up to MaxFuture second in the future blocks. If this limit is exceeded
			// the chain is discarded and processed at a later time if given.
			max := big.NewInt(time.Now().Unix() + maxTimeFutureBlocks)
			if block.Time().Cmp(max) > 0 {
				return i, events, fmt.Errorf("future block: %v > %v", block.Time(), max)
			}
			bc.futureBlocks.Add(block.Hash(), block)
			stats.queued++
			continue

		case err == consensus.ErrUnknownAncestor && bc.futureBlocks.Contains(block.ParentHash()):
			bc.futureBlocks.Add(block.Hash(), block)
			stats.queued++
			continue

		case err == consensus.ErrPrunedAncestor:
			// Block competing with the canonical chain, store in the db, but don't process
			// until the competitor TD goes above the canonical TD
			currentBlock := bc.CurrentBlock()
			localTd := bc.GetTd(currentBlock.Hash(), currentBlock.NumberU64())
			externTd := new(big.Int).Add(bc.GetTd(block.ParentHash(), block.NumberU64()-1), block.Difficulty())
			if localTd.Cmp(externTd) > 0 {
				if err = bc.WriteBlock(block, externTd); err != nil {
					return i, events, err
				}
				continue
			}
			// Competitor chain beat canonical, gather all blocks from the common ancestor
			var winner []*types.SnailBlock

			parent := bc.GetBlock(block.ParentHash(), block.NumberU64()-1)
			for rawdb.ReadCanonicalHash(bc.db, parent.NumberU64()) != parent.Hash() {
				winner = append(winner, parent)
				parent = bc.GetBlock(parent.ParentHash(), parent.NumberU64()-1)
			}
			for j := 0; j < len(winner)/2; j++ {
				winner[j], winner[len(winner)-1-j] = winner[len(winner)-1-j], winner[j]
			}
			// Import all the pruned blocks to make the state available
			bc.chainmu.Unlock()
			_, evs, err := bc.insertChain(winner)
			bc.chainmu.Lock()
			events = evs

			if err != nil {
				return i, events, err
			}

		case err != nil:
			bc.reportBlock(block, err)
			return i, events, err
		}

		proctime := time.Since(bstart)

		// Write the block to the chain and get the status.
		status, err := bc.WriteCanonicalBlock(block)
		if err != nil {
			return i, events, err
		}
		switch status {
		case CanonStatTy:

			log.Debug("Inserted new snail block", "number", block.Number(), "hash", block.Hash(), "uncles", len(block.Uncles()),
				"fts", len(block.Fruits()), "elapsed", common.PrettyDuration(time.Since(bstart)))

			//coalescedLogs = append(coalescedLogs, logs...)

			blockInsertTimer.UpdateSince(bstart)
			events = append(events, types.ChainSnailEvent{block, block.Hash()})
			lastCanon = block

			// Only count canonical blocks for GC processing time
			bc.gcproc += proctime

		case SideStatTy:

			log.Debug("Inserted forked block", "number", block.Number(), "hash", block.Hash(), "diff", block.Difficulty(), "elapsed",
				common.PrettyDuration(time.Since(bstart)), "fts", len(block.Fruits()), "uncles", len(block.Uncles()))

			blockInsertTimer.UpdateSince(bstart)
			events = append(events, types.ChainSnailSideEvent{block})
		}
		stats.processed++

		//fruits := block.Fruits()
		//log.Debug("Inserted new snail block fruits", "number", block.Number(), "len", len(fruits),"first", fruits[0].FastNumber(), "last", fruits[len(fruits) - 1].FastNumber())

		stats.report(chain, i)
	}
	// Append a single chain head event if we've progressed the chain
	if lastCanon != nil && bc.CurrentBlock().Hash() == lastCanon.Hash() {
		events = append(events, types.ChainSnailHeadEvent{lastCanon})
	}
	return 0, events, nil
}

// insertSnailStats tracks and reports on block insertion.
type insertSnailStats struct {
	queued, processed, ignored int
	usedGas                    uint64
	lastIndex                  int
	startTime                  mclock.AbsTime
}

// statsSnailReportLimit is the time limit during import after which we always print
// out progress. This avoids the user wondering what's going on.
const statsSnailReportLimit = 8 * time.Second

// report prints statistics if some number of blocks have been processed
// or more than a few seconds have passed since the last message.
func (st *insertSnailStats) report(chain []*types.SnailBlock, index int) {
	// Fetch the timings for the batch
	var (
		now     = mclock.Now()
		elapsed = time.Duration(now) - time.Duration(st.startTime)
	)
	// If we're at the last block of the batch or report period reached, log
	if index == len(chain)-1 || elapsed >= statsSnailReportLimit {
		var (
			end = chain[index]
			fts = countSnailFruits(chain[st.lastIndex : index+1])
		)
		context := []interface{}{
			"blocks", st.processed, "fts", fts, "mgas", float64(st.usedGas) / 1000000,
			"elapsed", common.PrettyDuration(elapsed), "mgasps", float64(st.usedGas) * 1000 / float64(elapsed),
			"number", end.Number(), "hash", end.Hash(),
			"fruit", end.Fruits()[0].FastNumber(),
		}
		if st.queued > 0 {
			context = append(context, []interface{}{"queued", st.queued}...)
		}
		if st.ignored > 0 {
			context = append(context, []interface{}{"ignored", st.ignored}...)
		}
		log.Info("Imported new snail chain segment", context...)

		*st = insertSnailStats{startTime: now, lastIndex: index + 1}
	}
}

func countSnailFruits(chain []*types.SnailBlock) (c int) {

	for _, b := range chain {
		c += len(b.Fruits())
	}

	return c
}

// reorgs takes two blocks, an old chain and a new chain and will reconstruct the blocks and inserts them
// to be part of the new canonical chain and accumulates potential missing fruits and post an
// event about them
func (bc *SnailBlockChain) reorg(oldBlock, newBlock *types.SnailBlock) error {
	var (
		newChain    types.SnailBlocks
		oldChain    types.SnailBlocks
		commonBlock *types.SnailBlock
		deletedFts  types.Fruits
	)

	// first reduce whoever is higher bound
	if oldBlock.NumberU64() > newBlock.NumberU64() {
		// reduce old chain
		for ; oldBlock != nil && oldBlock.NumberU64() != newBlock.NumberU64(); oldBlock = bc.GetBlock(oldBlock.ParentHash(), oldBlock.NumberU64()-1) {
			oldChain = append(oldChain, oldBlock)
			deletedFts = append(deletedFts, oldBlock.Fruits()...)
		}
	} else {
		// reduce new chain and append new chain blocks for inserting later on
		for ; newBlock != nil && newBlock.NumberU64() != oldBlock.NumberU64(); newBlock = bc.GetBlock(newBlock.ParentHash(), newBlock.NumberU64()-1) {
			newChain = append(newChain, newBlock)
		}
	}
	if oldBlock == nil {
		return fmt.Errorf("Invalid old chain")
	}
	if newBlock == nil {
		return fmt.Errorf("Invalid new chain")
	}

	for {
		if oldBlock.Hash() == newBlock.Hash() {
			commonBlock = oldBlock
			break
		}

		oldChain = append(oldChain, oldBlock)
		newChain = append(newChain, newBlock)
		deletedFts = append(deletedFts, oldBlock.Fruits()...)

		oldBlock, newBlock = bc.GetBlock(oldBlock.ParentHash(), oldBlock.NumberU64()-1), bc.GetBlock(newBlock.ParentHash(), newBlock.NumberU64()-1)
		if oldBlock == nil {
			return fmt.Errorf("Invalid old chain")
		}
		if newBlock == nil {
			return fmt.Errorf("Invalid new chain")
		}
	}
	// Ensure the user sees large reorgs
	if len(oldChain) > 0 && len(newChain) > 0 {
		logFn := log.Debug
		if len(oldChain) > 63 {
			logFn = log.Warn
		}
		logFn("Chain split detected", "number", commonBlock.Number(), "hash", commonBlock.Hash(),
			"drop", len(oldChain), "dropfrom", oldChain[0].Hash(), "add", len(newChain), "addfrom", newChain[0].Hash())
	} else {
		log.Error("Impossible reorg, please file an issue", "oldnum", oldBlock.Number(), "oldhash", oldBlock.Hash(), "newnum", newBlock.Number(), "newhash", newBlock.Hash())
	}
	// Insert the new chain, taking care of the proper incremental order
	var addedFts types.Fruits
	for i := len(newChain) - 1; i >= 0; i-- {
		// insert the block in the canonical way, re-writing history
		bc.insert(newChain[i])
		// write lookup entries for hash based fruits
		rawdb.WriteFtLookupEntries(bc.db, newChain[i])
		addedFts = append(addedFts, newChain[i].Fruits()...)
	}

	// calculate the difference between deleted and added fruits
	diff := types.FtDifference(deletedFts, addedFts)

	batch := bc.db.NewBatch()

	for _, ft := range diff {
		rawdb.DeleteFtLookupEntry(batch, ft.Hash())
	}

	batch.Write()

	if len(oldChain) > 0 {
		go func() {
			for _, block := range oldChain {
				bc.chainSideFeed.Send(types.ChainSnailSideEvent{Block: block})
			}
		}()
	}

	return nil
}

// PostChainEvents iterates over the events generated by a chain insertion and
// posts them into the event feed.
// TODO: Should not expose PostChainEvents. The chain events should be posted in WriteBlock.
func (bc *SnailBlockChain) PostChainEvents(events []interface{}) {
	for _, event := range events {
		switch ev := event.(type) {
		case types.ChainSnailEvent:
			bc.chainFeed.Send(ev)

		case types.ChainSnailHeadEvent:
			bc.chainHeadFeed.Send(ev)

		case types.ChainSnailSideEvent:
			bc.chainSideFeed.Send(ev)

		case types.NewFastBlocksEvent:
			bc.fastBlockFeed.Send(ev)

<<<<<<< HEAD
		case NewMinedEvent:
=======
		case types.NewMinedFruitEvent:
>>>>>>> 88a01634
			bc.fruitFeed.Send(ev)

		}
	}
}

func (bc *SnailBlockChain) update() {
	futureTimer := time.NewTicker(5 * time.Second)
	defer futureTimer.Stop()
	for {
		select {
		case <-futureTimer.C:
			bc.procFutureBlocks()
		case <-bc.quit:
			return
		}
	}
}

// BadBlocks returns a list of the last 'bad blocks' that the client has seen on the network
func (bc *SnailBlockChain) BadBlocks() []*types.SnailBlock {
	blocks := make([]*types.SnailBlock, 0, bc.badBlocks.Len())
	for _, hash := range bc.badBlocks.Keys() {
		if blk, exist := bc.badBlocks.Peek(hash); exist {
			block := blk.(*types.SnailBlock)
			blocks = append(blocks, block)
		}
	}
	return blocks
}

// addBadBlock adds a bad block to the bad-block LRU cache
func (bc *SnailBlockChain) addBadBlock(block *types.SnailBlock) {
	bc.badBlocks.Add(block.Hash(), block)
}

// reportBlock logs a bad block error.
func (bc *SnailBlockChain) reportBlock(block *types.SnailBlock, err error) {
	bc.addBadBlock(block)

	log.Error(fmt.Sprintf(`
########## BAD SNAIL BLOCK #########
Chain config: %v

Number: %v
Hash: 0x%x

Error: %v
##############################
`, bc.chainConfig, block.Number(), block.Hash(), err))
}

// InsertHeaderChain attempts to insert the given header chain in to the local
// chain, possibly creating a reorg. If an error is returned, it will return the
// index number of the failing header as well an error describing what went wrong.
//
// The verify parameter can be used to fine tune whether nonce verification
// should be done or not. The reason behind the optional check is because some
// of the header retrieval mechanisms already need to verify nonces, as well as
// because nonces can be verified sparsely, not needing to check each.
func (bc *SnailBlockChain) InsertHeaderChain(chain []*types.SnailHeader, checkFreq int) (int, error) {
	start := time.Now()
	if i, err := bc.hc.ValidateHeaderChain(chain, checkFreq); err != nil {
		return i, err
	}

	// Make sure only one thread manipulates the chain at once
	bc.chainmu.Lock()
	defer bc.chainmu.Unlock()

	bc.wg.Add(1)
	defer bc.wg.Done()

	whFunc := func(header *types.SnailHeader) error {
		bc.mu.Lock()
		defer bc.mu.Unlock()

		_, err := bc.hc.WriteHeader(header)
		return err
	}

	return bc.hc.InsertHeaderChain(chain, whFunc, start)
}

// writeHeader writes a header into the local chain, given that its parent is
// already known. If the total difficulty of the newly inserted header becomes
// greater than the current known TD, the canonical chain is re-routed.
//
// Note: This method is not concurrent-safe with inserting blocks simultaneously
// into the chain, as side effects caused by reorganisations cannot be emulated
// without the real blocks. Hence, writing headers directly should only be done
// in two scenarios: pure-header mode of operation (light clients), or properly
// separated header/block phases (non-archive clients).
func (bc *SnailBlockChain) writeHeader(header *types.SnailHeader) error {
	bc.wg.Add(1)
	defer bc.wg.Done()

	bc.mu.Lock()
	defer bc.mu.Unlock()

	_, err := bc.hc.WriteHeader(header)
	return err
}

// CurrentHeader retrieves the current head header of the canonical chain. The
// header is retrieved from the HeaderChain's internal cache.
func (bc *SnailBlockChain) CurrentHeader() *types.SnailHeader {
	return bc.hc.CurrentHeader()
}

// GetSnailTd retrieves a block's total difficulty in the canonical chain from the
// database by hash and number, caching it if found.
func (bc *SnailBlockChain) GetTd(hash common.Hash, number uint64) *big.Int {
	return bc.hc.GetTd(hash, number)
}

// GetTdByHash retrieves a block's total difficulty in the canonical chain from the
// database by hash, caching it if found.
func (bc *SnailBlockChain) GetTdByHash(hash common.Hash) *big.Int {
	return bc.hc.GetTdByHash(hash)
}

// GetHeader retrieves a block header from the database by hash and number,
// caching it if found.
func (bc *SnailBlockChain) GetHeader(hash common.Hash, number uint64) *types.SnailHeader {
	return bc.hc.GetHeader(hash, number)
}

// GetHeaderByHash retrieves a block header from the database by hash, caching it if
// found.
func (bc *SnailBlockChain) GetHeaderByHash(hash common.Hash) *types.SnailHeader {
	return bc.hc.GetHeaderByHash(hash)
}

// HasHeader checks if a block header is present in the database or not, caching
// it if present.
func (bc *SnailBlockChain) HasHeader(hash common.Hash, number uint64) bool {
	return bc.hc.HasHeader(hash, number)
}

// GetBlockHashesFromHash retrieves a number of block hashes starting at a given
// hash, fetching towards the genesis block.
func (bc *SnailBlockChain) GetBlockHashesFromHash(hash common.Hash, max uint64) []common.Hash {
	return bc.hc.GetBlockHashesFromHash(hash, max)
}

// GetAncestor retrieves the Nth ancestor of a given block. It assumes that either the given block or
// a close ancestor of it is canonical. maxNonCanonical points to a downwards counter limiting the
// number of blocks to be individually checked before we reach the canonical chain.
//
// Note: ancestor == 0 returns the same block, 1 returns its parent and so on.
func (bc *SnailBlockChain) GetAncestor(hash common.Hash, number, ancestor uint64, maxNonCanonical *uint64) (common.Hash, uint64) {
	bc.chainmu.Lock()
	defer bc.chainmu.Unlock()

	return bc.hc.GetAncestor(hash, number, ancestor, maxNonCanonical)
}

// GetSnailHeaderByNumber retrieves a block header from the database by number,
// caching it (associated with its hash) if found.
func (bc *SnailBlockChain) GetHeaderByNumber(number uint64) *types.SnailHeader {
	return bc.hc.GetHeaderByNumber(number)
}

func (bc *SnailBlockChain) GetFruitByFastHash(fastHash common.Hash) (*types.SnailBlock, uint64) {
	fruit, hash, number, index := rawdb.ReadFruit(bc.db, fastHash)
	//log.Debug("Get fruit by fast hash", "fruit", fruit, "hash", hash, "number", number, "index", index, "fastHash",fastHash)

	if fruit == nil {
		return nil, 0
	}

	block := bc.GetBlock(hash, number)

	return block, index
}

func (bc *SnailBlockChain) GetGenesisCommittee() []*types.CommitteeMember {
	committee := rawdb.ReadGenesisCommittee(bc.db)
	if committee == nil {
		return nil
	}
	return committee
}

// Config retrieves the blockchain's chain configuration.
func (bc *SnailBlockChain) Config() *params.ChainConfig { return bc.chainConfig }

// Engine retrieves the blockchain's consensus engine.
func (bc *SnailBlockChain) Engine() consensus.Engine { return bc.engine }

// SubscribeRemovedLogsEvent registers a subscription of RemovedLogsEvent.

func (bc *SnailBlockChain) SubscribeRemovedLogsEvent(ch chan<- types.RemovedLogsEvent) event.Subscription {
	return bc.scope.Track(bc.rmLogsFeed.Subscribe(ch))
}

// SubscribeSnailChainEvent registers a subscription of ChainSnailEvent.
func (bc *SnailBlockChain) SubscribeChainEvent(ch chan<- types.ChainSnailEvent) event.Subscription {
	return bc.scope.Track(bc.chainFeed.Subscribe(ch))
}

// SubscribeSnailChainHeadEvent registers a subscription of types.ChainSnailHeadEvent.
func (bc *SnailBlockChain) SubscribeChainHeadEvent(ch chan<- types.ChainSnailHeadEvent) event.Subscription {
	return bc.scope.Track(bc.chainHeadFeed.Subscribe(ch))
}

// SubscribeChainSideEvent registers a subscription of types.ChainSnailSideEvent.
func (bc *SnailBlockChain) SubscribeChainSideEvent(ch chan<- types.ChainSnailSideEvent) event.Subscription {
	return bc.scope.Track(bc.chainSideFeed.Subscribe(ch))
}

// SubscribeLogsEvent registers a subscription of []*types.Log.
func (bc *SnailBlockChain) SubscribeLogsEvent(ch chan<- []*types.Log) event.Subscription {
	return bc.scope.Track(bc.logsFeed.Subscribe(ch))
}

// SubscribeNewFruitEvent registers a subscription of fruits.
func (bc *SnailBlockChain) SubscribeFastBlockEvent(ch chan<- types.NewFastBlocksEvent) event.Subscription {
	return bc.scope.Track(bc.fastBlockFeed.Subscribe(ch))
}

// SubscribeNewFruitEvent registers a subscription of fruits.
<<<<<<< HEAD
func (bc *SnailBlockChain) SubscribeNewFruitEvent(ch chan<- NewMinedEvent) event.Subscription {
=======
func (bc *SnailBlockChain) SubscribeNewFruitEvent(ch chan<- types.NewMinedFruitEvent) event.Subscription {
>>>>>>> 88a01634
	return bc.scope.Track(bc.fruitFeed.Subscribe(ch))
}<|MERGE_RESOLUTION|>--- conflicted
+++ resolved
@@ -1231,11 +1231,7 @@
 		case types.NewFastBlocksEvent:
 			bc.fastBlockFeed.Send(ev)
 
-<<<<<<< HEAD
 		case NewMinedEvent:
-=======
-		case types.NewMinedFruitEvent:
->>>>>>> 88a01634
 			bc.fruitFeed.Send(ev)
 
 		}
@@ -1459,10 +1455,6 @@
 }
 
 // SubscribeNewFruitEvent registers a subscription of fruits.
-<<<<<<< HEAD
 func (bc *SnailBlockChain) SubscribeNewFruitEvent(ch chan<- NewMinedEvent) event.Subscription {
-=======
-func (bc *SnailBlockChain) SubscribeNewFruitEvent(ch chan<- types.NewMinedFruitEvent) event.Subscription {
->>>>>>> 88a01634
 	return bc.scope.Track(bc.fruitFeed.Subscribe(ch))
 }