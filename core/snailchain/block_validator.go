--- conflicted
+++ resolved
@@ -19,14 +19,16 @@
 import (
 	"errors"
 	"fmt"
+
 	"github.com/ethereum/go-ethereum/common"
 	"github.com/ethereum/go-ethereum/log"
 	"github.com/truechain/truechain-engineering-code/core"
 
+	"math/big"
+
 	"github.com/truechain/truechain-engineering-code/consensus"
 	"github.com/truechain/truechain-engineering-code/core/types"
 	"github.com/truechain/truechain-engineering-code/params"
-	"math/big"
 )
 
 var (
@@ -123,21 +125,6 @@
 		temp = localFruits[len(localFruits)-1].FastNumber().Uint64()
 	}
 	fruits := block.Fruits()
-<<<<<<< HEAD
-
-	if block.Number().Cmp(big.NewInt(4200)) >= 0 {
-		maxfb := v.fastchain.GetHeader(fruits[len(fruits)-1].FastHash(), fruits[len(fruits)-1].FastNumber().Uint64())
-		minfb := v.fastchain.GetHeader(fruits[0].FastHash(), fruits[0].FastNumber().Uint64())
-		if minfb == nil || maxfb == nil {
-			return consensus.ErrFutureBlock
-		}
-
-		gap := new(big.Int).Sub(maxfb.Time, minfb.Time)
-		if gap.Cmp(params.MinTimeGap) < 0 {
-			log.Info("ValidateBody snail validate time gap error", "block", block.Number(), "first fb number", minfb.Number, "first fb time", minfb.Time, "last fb number", maxfb.Number, "last fb time", maxfb.Time, "tim gap", gap)
-			return ErrGapFruits
-		}
-=======
 	maxfb := v.fastchain.GetHeader(fruits[len(fruits)-1].FastHash(), fruits[len(fruits)-1].FastNumber().Uint64())
 	minfb := v.fastchain.GetHeader(fruits[0].FastHash(), fruits[0].FastNumber().Uint64())
 	if minfb == nil || maxfb == nil {
@@ -150,7 +137,6 @@
 	if gap.Cmp(params.MinTimeGap) < 0 {
 		log.Info("ValidateBody snail validate time gap error", "block", block.Number(), "first fb number", minfb.Number, "first fb time", minfb.Time, "last fb number", maxfb.Number, "last fb time", maxfb.Time, "tim gap", gap)
 		return ErrGapFruits
->>>>>>> 55f0e78c
 	}
 	for _, fruit := range fruits {
 		if fruit.FastNumber().Uint64()-temp != 1 {
