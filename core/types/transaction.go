--- conflicted
+++ resolved
@@ -275,12 +275,6 @@
 
 func (tx *Transaction) Info() string {
 	str := ""
-<<<<<<< HEAD
-	if tx != nil {
-		str += fmt.Sprintf("nonce=%v,price=%v gaslimit=%v,Recipient=%v,Amount=%v,Payload=%v v=%v,r=%v,s=%v,",
-			tx.data.AccountNonce, tx.data.Price, tx.data.GasLimit, tx.data.Recipient.String(), tx.data.Amount, tx.data.Payload,
-			tx.data.V, tx.data.R, tx.data.S)
-=======
 	payer := ""
 	fee := tx.data.Fee
 
@@ -295,7 +289,6 @@
 		str += fmt.Sprintf("nonce=%v,price=%v, gaslimit=%v,Recipient=%v,Amount=%v,Payload=%v,payment=%v, v=%v,r=%v,s=%v,",
 			tx.data.AccountNonce, tx.data.Price, tx.data.GasLimit, common.Bytes2Hex(tx.data.Recipient[:]), tx.data.Amount, tx.data.Payload,
 			payer, tx.data.V, tx.data.R, tx.data.S)
->>>>>>> bc7e2eae
 	}
 	return str
 }
