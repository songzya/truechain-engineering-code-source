--- conflicted
+++ resolved
@@ -82,12 +82,7 @@
 	})
 }*/
 
-<<<<<<< HEAD
-
 /*func CopyRecord(r *PbftRecord) *PbftRecord {
-=======
-func CopyRecord(r *PbftRecord) *PbftRecord {
->>>>>>> bb01ba55
 	header := *r.header
 	if header.Time = new(big.Int); r.header.Time != nil {
 		header.Time.Set(r.header.Time)
@@ -144,12 +139,7 @@
 	return fastBlock
 }
 
-<<<<<<< HEAD
-
 /*func NewRecord(number *big.Int, txs []*Transaction, sig []*string) *PbftRecord {
-=======
-func NewRecord(number *big.Int, txs []*Transaction, sig []*string) *PbftRecord {
->>>>>>> bb01ba55
 
 	r := &PbftRecord{
 		header: &PbftRecordHeader{
