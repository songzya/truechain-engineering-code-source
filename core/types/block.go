// Copyright 2014 The go-ethereum Authors
// This file is part of the go-ethereum library.
//
// The go-ethereum library is free software: you can redistribute it and/or modify
// it under the terms of the GNU Lesser General Public License as published by
// the Free Software Foundation, either version 3 of the License, or
// (at your option) any later version.
//
// The go-ethereum library is distributed in the hope that it will be useful,
// but WITHOUT ANY WARRANTY; without even the implied warranty of
// MERCHANTABILITY or FITNESS FOR A PARTICULAR PURPOSE. See the
// GNU Lesser General Public License for more details.
//
// You should have received a copy of the GNU Lesser General Public License
// along with the go-ethereum library. If not, see <http://www.gnu.org/licenses/>.

// Package types contains data types related to Ethereum consensus.
package types

import (
	"crypto/ecdsa"
	"encoding/binary"
	"io"
	"math/big"
	"sort"
	"sync/atomic"
	"time"
	"unsafe"

	"github.com/truechain/truechain-engineering-code/common"
	"github.com/truechain/truechain-engineering-code/common/hexutil"
	"github.com/truechain/truechain-engineering-code/crypto"
	"github.com/truechain/truechain-engineering-code/crypto/sha3"
	"github.com/truechain/truechain-engineering-code/rlp"
)

var (
	EmptyRootHash  = DeriveSha(Transactions{})
	EmptyUncleHash = CalcUncleHash(nil)
)

type PbftRecordHeader struct {
	Number   *big.Int
	Hash     common.Hash
	TxHash   common.Hash
	GasLimit *big.Int
	GasUsed  *big.Int
	Time     *big.Int
}

type PbftRecord struct {
	header       *PbftRecordHeader
	transactions Transactions
	sig          []*string
}

// Abtion 20180715 for handler.go and peer.go
type PbftRecords []*PbftRecord

func (r *PbftRecord) Hash() common.Hash {
	return r.header.Hash
}

func (r *PbftRecord) Number() *big.Int {
	return r.header.Number
}

func (r *PbftRecord) Header() *PbftRecordHeader { return r.header }

func (r *PbftRecord) TxHash() common.Hash { return r.header.TxHash }

func (r *PbftRecord) Transactions() Transactions { return r.transactions }

/*func (r *PbftRecord) CalcHash() common.Hash {
	return rlpHash([]interface{}{
		r.header.Number,
		r.header.TxHash,
		r.header.GasLimit,
		r.header.GasUsed,
		r.header.Time,
		r.sig,
	})
<<<<<<< HEAD
}*/

/*func CopyRecord(r *PbftRecord) *PbftRecord {
=======
}

func CopyRecord(r *PbftRecord) *PbftRecord {
>>>>>>> d846645f
	header := *r.header
	if header.Time = new(big.Int); r.header.Time != nil {
		header.Time.Set(r.header.Time)
	}
	if header.Number = new(big.Int); r.header.Number != nil {
		header.Number.Set(r.header.Number)
	}
	if header.GasLimit = new(big.Int); r.header.GasLimit != nil {
		header.GasLimit.Set(r.header.GasLimit)
	}
	if header.GasUsed = new(big.Int); r.header.GasUsed != nil {
		header.GasUsed.Set(r.header.GasUsed)
	}

	record := &PbftRecord{
		header: &header,
	}

	if len(r.transactions) != 0 {
		record.transactions = make(Transactions, len(r.transactions))
		copy(record.transactions, r.transactions)
	}

	// TODO: copy sigs

	return record
}*/

<<<<<<< HEAD
func CopyFastBlock(f *FastBlock) *FastBlock {
	//TODO
	header := *f.header
	if header.Time = new(big.Int); f.header.Time != nil {
		header.Time.Set(f.header.Time)
	}
	if header.Number = new(big.Int); f.header.Number != nil {
		header.Number.Set(f.header.Number)
	}
	if header.GasLimit = 0; f.header.GasLimit != 0 {
		header.GasLimit=f.header.GasLimit
	}
	if header.GasUsed = 0; f.header.GasUsed != 0 {
		header.GasUsed=f.header.GasUsed
	}

	fastBlock := &FastBlock{
		header: &header,
	}

	if len(f.transactions) != 0 {
		fastBlock.transactions = make(Transactions, len(f.transactions))
		copy(fastBlock.transactions, f.transactions)
	}

	return fastBlock
}

/*func NewRecord(number *big.Int, txs []*Transaction, sig []*string) *PbftRecord {
=======
func NewRecord(number *big.Int, txs []*Transaction, sig []*string) *PbftRecord {
>>>>>>> d846645f

	r := &PbftRecord{
		header: &PbftRecordHeader{
			Number: number,
			Time:   big.NewInt(time.Now().Unix()),
		},
	}

	if len(txs) == 0 {
		r.header.TxHash = EmptyRootHash
	} else {
		r.header.TxHash = DeriveSha(Transactions(txs))
		r.transactions = make(Transactions, len(txs))
		copy(r.transactions, txs)
	}

	r.header.Hash = r.CalcHash()

	return r
}*/

// A BlockNonce is a 64-bit hash which proves (combined with the
// mix-hash) that a sufficient amount of computation has been carried
// out on a block.
type BlockNonce [8]byte

// EncodeNonce converts the given integer to a block nonce.
func EncodeNonce(i uint64) BlockNonce {
	var n BlockNonce
	binary.BigEndian.PutUint64(n[:], i)
	return n
}

// Uint64 returns the integer value of a block nonce.
func (n BlockNonce) Uint64() uint64 {
	return binary.BigEndian.Uint64(n[:])
}

// MarshalText encodes n as a hex string with 0x prefix.
func (n BlockNonce) MarshalText() ([]byte, error) {
	return hexutil.Bytes(n[:]).MarshalText()
}

// UnmarshalText implements encoding.TextUnmarshaler.
func (n *BlockNonce) UnmarshalText(input []byte) error {
	return hexutil.UnmarshalFixedText("BlockNonce", input, n[:])
}

//go:generate gencodec -type Header -field-override headerMarshaling -out gen_header_json.go

// Header represents a block header in the Ethereum blockchain.
type Header struct {
	ParentHash common.Hash `json:"parentHash"       gencodec:"required"`

	PointerHash  common.Hash `json:"pointerHash"      gencodec:"required"`
	FruitsHash   common.Hash `json:"fruitSetHash"     gencodec:"required"`
	RecordHash   common.Hash
	RecordNumber *big.Int
	Fruit        bool

	UncleHash   common.Hash    `json:"sha3Uncles"       gencodec:"required"`
	Coinbase    common.Address `json:"miner"            gencodec:"required"`
	Root        common.Hash    `json:"stateRoot"        gencodec:"required"`
	TxHash      common.Hash    `json:"transactionsRoot" gencodec:"required"`
	ReceiptHash common.Hash    `json:"receiptsRoot"     gencodec:"required"`
	Bloom       Bloom          `json:"logsBloom"        gencodec:"required"`
	Difficulty  *big.Int       `json:"difficulty"       gencodec:"required"`
	Number      *big.Int       `json:"number"           gencodec:"required"`
	GasLimit    uint64         `json:"gasLimit"         gencodec:"required"`
	GasUsed     uint64         `json:"gasUsed"          gencodec:"required"`
	Time        *big.Int       `json:"timestamp"        gencodec:"required"`
	Extra       []byte         `json:"extraData"        gencodec:"required"`
	MixDigest   common.Hash    `json:"mixHash"          gencodec:"required"`
	Nonce       BlockNonce     `json:"nonce"            gencodec:"required"`
}

// field type overrides for gencodec
type headerMarshaling struct {
	Difficulty *hexutil.Big
	Number     *hexutil.Big
	GasLimit   hexutil.Uint64
	GasUsed    hexutil.Uint64
	Time       *hexutil.Big
	Extra      hexutil.Bytes
	Hash       common.Hash `json:"hash"` // adds call to Hash() in MarshalJSON
}

// Hash returns the block hash of the header, which is simply the keccak256 hash of its
// RLP encoding.
func (h *Header) Hash() common.Hash {
	return rlpHash(h)
}

// HashNoNonce returns the hash which is used as input for the proof-of-work search.
func (h *Header) HashNoNonce() common.Hash {
	return rlpHash([]interface{}{
		h.ParentHash,
		h.PointerHash,
		h.FruitsHash,
		h.RecordHash,
		h.RecordNumber,
		h.UncleHash,
		h.Coinbase,
		h.Root,
		h.TxHash,
		h.ReceiptHash,
		h.Bloom,
		h.Difficulty,
		h.Number,
		h.GasLimit,
		h.GasUsed,
		h.Time,
		h.Extra,
	})
}

// Size returns the approximate memory used by all internal contents. It is used
// to approximate and limit the memory consumption of various caches.
func (h *Header) Size() common.StorageSize {
	return common.StorageSize(unsafe.Sizeof(*h)) + common.StorageSize(len(h.Extra)+(h.Difficulty.BitLen()+h.Number.BitLen()+h.Time.BitLen())/8)
}

func rlpHash(x interface{}) (h common.Hash) {
	hw := sha3.NewKeccak256()
	rlp.Encode(hw, x)
	hw.Sum(h[:0])
	return h
}

// Body is a simple (mutable, non-safe) data container for storing and moving
// a block's data contents (transactions and uncles) together.
type Body struct {
	Transactions []*Transaction
	Fruits       []*Block
	Uncles       []*Header
}

// Block represents an entire block in the Ethereum blockchain.
type Block struct {
	header       *Header
	uncles       []*Header
	fruits       []*Block // nil for fruit
	transactions Transactions

	// caches
	hash atomic.Value
	size atomic.Value

	// Td is used by package core to store the total difficulty
	// of the chain up to and including the block.
	td *big.Int

	// These fields are used by package etrue to track
	// inter-peer block relay.
	ReceivedAt   time.Time
	ReceivedFrom interface{}
}

// DeprecatedTd is an old relic for extracting the TD of a block. It is in the
// code solely to facilitate upgrading the database from the old format to the
// new, after which it should be deleted. Do not use!
func (b *Block) DeprecatedTd() *big.Int {
	return b.td
}

// [deprecated by eth/63]
// StorageBlock defines the RLP encoding of a Block stored in the
// state database. The StorageBlock encoding contains fields that
// would otherwise need to be recomputed.
type StorageBlock Block

// "external" block encoding. used for eth protocol, etc.
type extblock struct {
	Header *Header
	Txs    []*Transaction
	Uncles []*Header
}

// [deprecated by eth/63]
// "storage" block encoding. used for database.
type storageblock struct {
	Header *Header
	Txs    []*Transaction
	Uncles []*Header
	TD     *big.Int
}

// Fruits is a wrapper around a fruit array to implement DerivableList.
type Fruits []*SnailBlock

// Len returns the number of fruits in this list.
func (fs Fruits) Len() int { return len(fs) }

// GetRlp returns the RLP encoding of one fruit from the list.
func (fs Fruits) GetRlp(i int) []byte {
	bytes, err := rlp.EncodeToBytes(fs[i])
	if err != nil {
		panic(err)
	}
	return bytes
}

// NewBlock creates a new block. The input data is copied,
// changes to header and to the field values will not affect the
// block.
//
// The values of TxHash, UncleHash, ReceiptHash and Bloom in header
// are ignored and set to values derived from the given txs, uncles
// and receipts.
func NewBlock(header *Header, txs []*Transaction, uncles []*Header, receipts []*Receipt, fruits []*Block) *Block {
	b := &Block{header: CopyHeader(header), td: new(big.Int)}

	// TODO: panic if len(txs) != len(receipts)
	if len(txs) == 0 {
		b.header.TxHash = EmptyRootHash
	} else {
		b.header.TxHash = DeriveSha(Transactions(txs))
		b.transactions = make(Transactions, len(txs))
		copy(b.transactions, txs)
	}

	if len(receipts) == 0 {
		b.header.ReceiptHash = EmptyRootHash
	} else {
		b.header.ReceiptHash = DeriveSha(Receipts(receipts))
		b.header.Bloom = CreateBloom(receipts)
	}

	//TODO block not fruit
	/*
		if len(fruits) == 0 {
			b.header.FruitsHash = EmptyRootHash
		}else {
			// TODO: get fruits hash
			b.header.FruitsHash = DeriveSha(Fruits(fruits))
			b.fruits = make([]*Block, len(fruits))
			for i := range fruits {
				b.fruits[i] = CopyFruit(fruits[i])
			}
		}
	*/

	if len(uncles) == 0 {
		b.header.UncleHash = EmptyUncleHash
	} else {
		b.header.UncleHash = CalcUncleHash(uncles)
		b.uncles = make([]*Header, len(uncles))
		for i := range uncles {
			b.uncles[i] = CopyHeader(uncles[i])
		}
	}

	return b
}

// NewBlockWithHeader creates a block with the given header data. The
// header data is copied, changes to header and to the field values
// will not affect the block.
func NewBlockWithHeader(header *Header) *Block {
	return &Block{header: CopyHeader(header)}
}

// CopyHeader creates a deep copy of a block header to prevent side effects from
// modifying a header variable.
func CopyHeader(h *Header) *Header {
	cpy := *h
	if cpy.Time = new(big.Int); h.Time != nil {
		cpy.Time.Set(h.Time)
	}
	if cpy.Difficulty = new(big.Int); h.Difficulty != nil {
		cpy.Difficulty.Set(h.Difficulty)
	}
	if cpy.Number = new(big.Int); h.Number != nil {
		cpy.Number.Set(h.Number)
	}
	if cpy.RecordNumber = new(big.Int); h.RecordNumber != nil {
		cpy.RecordNumber.Set(h.RecordNumber)
	}
	if len(h.Extra) > 0 {
		cpy.Extra = make([]byte, len(h.Extra))
		copy(cpy.Extra, h.Extra)
	}
	return &cpy
}

// TODO: implement copy function
func CopyFruit(f *SnailBlock) *SnailBlock {

	b := NewSnailBlock(f.Header(), f.Body())

	return b
}

// DecodeRLP decodes the Ethereum
func (b *Block) DecodeRLP(s *rlp.Stream) error {
	var eb extblock
	_, size, _ := s.Kind()
	if err := s.Decode(&eb); err != nil {
		return err
	}
	b.header, b.uncles, b.transactions = eb.Header, eb.Uncles, eb.Txs
	b.size.Store(common.StorageSize(rlp.ListSize(size)))
	return nil
}

// EncodeRLP serializes b into the Ethereum RLP block format.
func (b *Block) EncodeRLP(w io.Writer) error {
	return rlp.Encode(w, extblock{
		Header: b.header,
		Txs:    b.transactions,
		Uncles: b.uncles,
	})
}

// [deprecated by eth/63]
func (b *StorageBlock) DecodeRLP(s *rlp.Stream) error {
	var sb storageblock
	if err := s.Decode(&sb); err != nil {
		return err
	}
	b.header, b.uncles, b.transactions, b.td = sb.Header, sb.Uncles, sb.Txs, sb.TD
	return nil
}

// TODO: copies

func (b *Block) Uncles() []*Header          { return b.uncles }
func (b *Block) Transactions() Transactions { return b.transactions }

func (b *Block) Transaction(hash common.Hash) *Transaction {
	for _, transaction := range b.transactions {
		if transaction.Hash() == hash {
			return transaction
		}
	}
	return nil
}

func (b *Block) Fruits() []*Block { return b.fruits }
func (s *SnailBlock) Fruits() []*SnailBlock { return s.body.Fruits }

func (b *Block) Number() *big.Int     { return new(big.Int).Set(b.header.Number) }
func (b *Block) GasLimit() uint64     { return b.header.GasLimit }
func (b *Block) GasUsed() uint64      { return b.header.GasUsed }
func (b *Block) Difficulty() *big.Int { return new(big.Int).Set(b.header.Difficulty) }
func (b *Block) Time() *big.Int       { return new(big.Int).Set(b.header.Time) }

func (b *Block) RecordHash() common.Hash  { return b.header.RecordHash }
func (b *Block) RecordNumber() *big.Int   { return b.header.RecordNumber }
func (b *Block) IsFruit() bool            { return b.header.Fruit }
func (b *Block) PointerHash() common.Hash { return b.header.PointerHash }

func (b *Block) NumberU64() uint64        { return b.header.Number.Uint64() }
func (b *Block) MixDigest() common.Hash   { return b.header.MixDigest }
func (b *Block) Nonce() uint64            { return binary.BigEndian.Uint64(b.header.Nonce[:]) }
func (b *Block) Bloom() Bloom             { return b.header.Bloom }
func (b *Block) Coinbase() common.Address { return b.header.Coinbase }
func (b *Block) Root() common.Hash        { return b.header.Root }
func (b *Block) ParentHash() common.Hash  { return b.header.ParentHash }
func (b *Block) TxHash() common.Hash      { return b.header.TxHash }
func (b *Block) ReceiptHash() common.Hash { return b.header.ReceiptHash }
func (b *Block) UncleHash() common.Hash   { return b.header.UncleHash }
func (b *Block) Extra() []byte            { return common.CopyBytes(b.header.Extra) }

func (b *Block) Header() *Header { return CopyHeader(b.header) }

// Body returns the non-header content of the block.
func (b *Block) Body() *Body { return &Body{b.transactions, b.fruits, b.uncles} }

func (b *Block) HashNoNonce() common.Hash {
	return b.header.HashNoNonce()
}

// Size returns the true RLP encoded storage size of the block, either by encoding
// and returning it, or returning a previsouly cached value.
func (b *Block) Size() common.StorageSize {
	if size := b.size.Load(); size != nil {
		return size.(common.StorageSize)
	}
	c := writeCounter(0)
	rlp.Encode(&c, b)
	b.size.Store(common.StorageSize(c))
	return common.StorageSize(c)
}

type writeCounter common.StorageSize

func (c *writeCounter) Write(b []byte) (int, error) {
	*c += writeCounter(len(b))
	return len(b), nil
}

func CalcUncleHash(uncles []*Header) common.Hash {
	return rlpHash(uncles)
}

// WithSeal returns a new block with the data from b but the header replaced with
// the sealed one.
func (b *Block) WithSeal(header *Header) *Block {
	cpy := *header

	if header.Fruit {
		return &Block{
			header:       &cpy,
			transactions: b.transactions,
		}
	} else {
		return &Block{
			header: &cpy,
			fruits: b.fruits,
			uncles: b.uncles,
		}
	}
}

// WithBody returns a new block with the given transaction and uncle contents.
// TODO: add fruits when downloading new block at eth/download,fetch
func (b *Block) WithBody(transactions []*Transaction, uncles []*Header) *Block {
	block := &Block{
		header:       CopyHeader(b.header),
		transactions: make([]*Transaction, len(transactions)),
		uncles:       make([]*Header, len(uncles)),
	}
	copy(block.transactions, transactions)
	for i := range uncles {
		block.uncles[i] = CopyHeader(uncles[i])
	}
	return block
}

// Hash returns the keccak256 hash of b's header.
// The hash is computed on the first call and cached thereafter.
func (b *Block) Hash() common.Hash {
	if hash := b.hash.Load(); hash != nil {
		return hash.(common.Hash)
	}
	v := b.header.Hash()
	b.hash.Store(v)
	return v
}

type Blocks []*Block

type FastBlocks []*FastBlock

type BlockBy func(b1, b2 *Block) bool

type FastBlockBy func(b1, b2 *FastBlock) bool

func (self BlockBy) Sort(blocks Blocks) {
	bs := blockSorter{
		blocks: blocks,
		by:     self,
	}
	sort.Sort(bs)
}

func (self FastBlockBy) FastSort(blocks FastBlocks) {
	bs := fastBlockSorter{
		blocks: blocks,
		by:     self,
	}
	sort.Sort(bs)
}

type blockSorter struct {
	blocks Blocks
	by     func(b1, b2 *Block) bool
}

type fastBlockSorter struct {
	blocks FastBlocks
	by     func(b1, b2 *FastBlock) bool
}

func (self blockSorter) Len() int { return len(self.blocks) }
func (self blockSorter) Swap(i, j int) {
	self.blocks[i], self.blocks[j] = self.blocks[j], self.blocks[i]
}
func (self blockSorter) Less(i, j int) bool { return self.by(self.blocks[i], self.blocks[j]) }

func (self fastBlockSorter) Len() int { return len(self.blocks) }
func (self fastBlockSorter) Swap(i, j int) {
	self.blocks[i], self.blocks[j] = self.blocks[j], self.blocks[i]
}
func (self fastBlockSorter) Less(i, j int) bool { return self.by(self.blocks[i], self.blocks[j]) }

func Number(b1, b2 *Block) bool { return b1.header.Number.Cmp(b2.header.Number) < 0 }

func FastNumber(b1, b2 *FastBlock) bool { return b1.header.Number.Cmp(b2.header.Number) < 0 }

////////////////////////////////////////////////////////////////////////////////

// fast chain block structure
//go:generate gencodec -type FastHeader -field-override headerMarshaling -out gen_header_json.go

// Header represents a block header in the true Fastblockchain.
type FastHeader struct {
	ParentHash  common.Hash `json:"parentHash"       gencodec:"required"`
	Root        common.Hash `json:"stateRoot"        gencodec:"required"`
	TxHash      common.Hash `json:"transactionsRoot" gencodec:"required"`
	ReceiptHash common.Hash `json:"receiptsRoot"     gencodec:"required"`
	Bloom       Bloom       `json:"logsBloom"        gencodec:"required"`
	SnailHash   common.Hash `json:"SnailHash"        gencodec:"required"`
	SnailNumber *big.Int    `json:"SnailNumber"      gencodec:"required"`
	Number      *big.Int    `json:"number"           gencodec:"required"`
	GasLimit    uint64      `json:"gasLimit"         gencodec:"required"`
	GasUsed     uint64      `json:"gasUsed"          gencodec:"required"`
	Time        *big.Int    `json:"timestamp"        gencodec:"required"`
	Extra       []byte      `json:"extraData"        gencodec:"required"`
<<<<<<< HEAD
}
type SignInfo struct {
	signs  []byte
	result byte
=======
>>>>>>> d846645f
}

// Body is a simple (mutable, non-safe) data container for storing and moving
// a block's data contents (transactions and uncles) together.
type FastBody struct {
	Transactions []*Transaction
<<<<<<< HEAD
=======
	Signs   []*PbftSign
>>>>>>> d846645f
}

// Block Reward
type BlockReward struct {
	FastHash    common.Hash `json:"FastHash"        gencodec:"required"`
	FastNumber  *big.Int    `json:"FastNumber"      gencodec:"required"`
	SnailHash   common.Hash `json:"SnailHash"        gencodec:"required"`
	SnailNumber *big.Int    `json:"SnailNumber"      gencodec:"required"`
}

// FastBlock represents an entire block in the Ethereum blockchain.
type FastBlock struct {
	header       *FastHeader
	transactions Transactions
<<<<<<< HEAD
=======

	signs        PbftSigns
>>>>>>> d846645f

	// caches
	hash atomic.Value
	size atomic.Value

	// Td is used by package core to store the total difficulty
	// of the chain up to and including the block.
	// td *big.Int

	// These fields are used by package eth to track
	// inter-peer block relay.
	ReceivedAt   time.Time
	ReceivedFrom interface{}
}

// Hash returns the block hash of the header, which is simply the keccak256 hash of its
// RLP encoding.
func (h *FastHeader) Hash() common.Hash {
	return rlpHash(h)
}

// Size returns the approximate memory used by all internal contents. It is used
// to approximate and limit the memory consumption of various caches.
func (h *FastHeader) Size() common.StorageSize {
	return common.StorageSize(unsafe.Sizeof(*h)) + common.StorageSize(len(h.Extra)+
		(h.SnailNumber.BitLen()+h.Number.BitLen()+h.Time.BitLen())/8)
}

// NewFastBlock creates a new fastblock. The input data is copied,
// changes to header and to the field values will not affect the
// block.
//
// The values of TxHash, ReceiptHash and Bloom in header
// are ignored and set to values derived from the given txs
// and receipts.
func NewFastBlock(header *FastHeader, txs []*Transaction, receipts []*Receipt, signs []*PbftSign) *FastBlock {
	b := &FastBlock{header: CopyFastHeader(header)}

	// TODO: panic if len(txs) != len(receipts)
	if len(txs) == 0 {
		b.header.TxHash = EmptyRootHash
	} else {
		b.header.TxHash = DeriveSha(Transactions(txs))
		b.transactions = make(Transactions, len(txs))
		copy(b.transactions, txs)
	}

	if len(receipts) == 0 {
		b.header.ReceiptHash = EmptyRootHash
	} else {
		b.header.ReceiptHash = DeriveSha(Receipts(receipts))
		b.header.Bloom = CreateBloom(receipts)
	}

	if len(receipts) == 0 {
		b.header.ReceiptHash = EmptyRootHash
	} else {
		b.header.ReceiptHash = DeriveSha(Receipts(receipts))
		b.header.Bloom = CreateBloom(receipts)
	}

	if len(signs) != 0 {
		b.signs = make(PbftSigns, len(signs))
		copy(b.signs, signs)
	}

	return b
}

<<<<<<< HEAD
=======
func (b *FastBody) SetLeaderSign(sign *PbftSign) {
	signP := *sign
	b.Signs = []*PbftSign{}
	b.Signs = append(b.Signs,&signP)
}

func (b *FastBody) GetLeaderSign() *PbftSign{
	if len(b.Signs) > 0 {
		return b.Signs[0]
	}
	return nil
}

>>>>>>> d846645f
// NewFastBlockWithHeader creates a block with the given header data. The
// header data is copied, changes to header and to the field values
// will not affect the block.
func NewFastBlockWithHeader(header *FastHeader) *FastBlock {
	return &FastBlock{header: CopyFastHeader(header)}
}
func CopyFastHeader(h *FastHeader) *FastHeader {
	cpy := *h
	if cpy.Time = new(big.Int); h.Time != nil {
		cpy.Time.Set(h.Time)
	}
	if cpy.SnailNumber = new(big.Int); h.SnailNumber != nil {
		cpy.SnailNumber.Set(h.SnailNumber)
	}
	if cpy.Number = new(big.Int); h.Number != nil {
		cpy.Number.Set(h.Number)
	}
	if len(h.Extra) > 0 {
		cpy.Extra = make([]byte, len(h.Extra))
		copy(cpy.Extra, h.Extra)
	}
	return &cpy
}

// "external" block encoding. used for eth protocol, etc.
type extfastblock struct {
	Header *FastHeader
	Txs    []*Transaction
}

// DecodeRLP decodes the Ethereum
func (b *FastBlock) DecodeRLP(s *rlp.Stream) error {
	var eb extfastblock
	_, size, _ := s.Kind()
	if err := s.Decode(&eb); err != nil {
		return err
	}
	b.header, b.transactions = eb.Header, eb.Txs
	b.size.Store(common.StorageSize(rlp.ListSize(size)))
	return nil
}

// EncodeRLP serializes b into the Ethereum RLP block format.
func (b *FastBlock) EncodeRLP(w io.Writer) error {
	return rlp.Encode(w, extfastblock{
		Header: b.header,
		Txs:    b.transactions,
	})
}

func (b *FastBlock) Transactions() Transactions { return b.transactions }
func (b *FastBlock) SignedHash() common.Hash    { return rlpHash([]interface{}{b.header, b.transactions}) }
func (b *FastBlock) Transaction(hash common.Hash) *Transaction {
	for _, transaction := range b.transactions {
		if transaction.Hash() == hash {
			return transaction
		}
	}
	return nil
}
func (b *FastBlock) Number() *big.Int      { return new(big.Int).Set(b.header.Number) }
func (b *FastBlock) GasLimit() uint64      { return b.header.GasLimit }
func (b *FastBlock) GasUsed() uint64       { return b.header.GasUsed }
func (b *FastBlock) SnailNumber() *big.Int { return new(big.Int).Set(b.header.SnailNumber) }
func (b *FastBlock) Time() *big.Int        { return new(big.Int).Set(b.header.Time) }

func (b *FastBlock) NumberU64() uint64        { return b.header.Number.Uint64() }
func (b *FastBlock) SnailHash() common.Hash   { return b.header.SnailHash }
func (b *FastBlock) Bloom() Bloom             { return b.header.Bloom }
func (b *FastBlock) Root() common.Hash        { return b.header.Root }
func (b *FastBlock) ParentHash() common.Hash  { return b.header.ParentHash }
func (b *FastBlock) TxHash() common.Hash      { return b.header.TxHash }
func (b *FastBlock) ReceiptHash() common.Hash { return b.header.ReceiptHash }
func (b *FastBlock) Extra() []byte            { return common.CopyBytes(b.header.Extra) }

func (b *FastBlock) Header() *FastHeader { return CopyFastHeader(b.header) }

// Body returns the non-header content of the fastblock.
<<<<<<< HEAD
func (b *FastBlock) Body() *FastBody { return &FastBody{b.transactions} }
=======
func (b *FastBlock) Body() *FastBody { return &FastBody{b.transactions,b.signs} }
>>>>>>> d846645f

// Size returns the true RLP encoded storage size of the fastblock, either by encoding
// and returning it, or returning a previsouly cached value.
func (b *FastBlock) Size() common.StorageSize {
	if size := b.size.Load(); size != nil {
		return size.(common.StorageSize)
	}
	c := writeCounter(0)
	rlp.Encode(&c, b)
	b.size.Store(common.StorageSize(c))
	return common.StorageSize(c)
}

// WithSeal returns a new fastblock with the data from b but the header replaced with
// the sealed one.
func (b *FastBlock) WithSeal(header *FastHeader) *FastBlock {
	cpy := *header

	return &FastBlock{
		header:       &cpy,
		transactions: b.transactions,
	}
}

// WithBody returns a new fastblock with the given transaction contents.
func (b *FastBlock) WithBody(transactions []*Transaction) *FastBlock {
	block := &FastBlock{
		header:       CopyFastHeader(b.header),
		transactions: make([]*Transaction, len(transactions)),
	}
	copy(block.transactions, transactions)
	return block
}

// Hash returns the keccak256 hash of b's header.
// The hash is computed on the first call and cached thereafter.
func (b *FastBlock) Hash() common.Hash {
	if hash := b.hash.Load(); hash != nil {
		return hash.(common.Hash)
	}
	v := b.header.Hash()
	b.hash.Store(v)
	return v
}

////////////////////////////////////////////////////////////////////////////////

//go:generate gencodec -type SnailHeader -field-override headerMarshaling -out gen_header_json.go

// Header represents a block header in the Ethereum truechain.
type SnailHeader struct {
	ParentHash  common.Hash    `json:"parentHash"       gencodec:"required"`
	UncleHash   common.Hash    `json:"sha3Uncles"       gencodec:"required"`
	Coinbase    common.Address `json:"miner"            gencodec:"required"`
	Root        common.Hash    `json:"stateRoot"        gencodec:"required"`
	TxHash      common.Hash    `json:"transactionsRoot" gencodec:"required"`
	ReceiptHash common.Hash    `json:"receiptsRoot"     gencodec:"required"`
	PointerHash common.Hash    `json:"PointerHash"      gencodec:"required"`
	FruitsHash  common.Hash    `json:"FruitsHash"       gencodec:"required"`
	FastHash    common.Hash    `json:"FastHash "        gencodec:"required"`
	FastNumber  *big.Int       `json:"FastNumber"       gencodec:"required"`
	Bloom       Bloom          `json:"logsBloom"        gencodec:"required"`
	Difficulty  *big.Int       `json:"difficulty"       gencodec:"required"`
	Number      *big.Int       `json:"number"           gencodec:"required"`
	Publickey   []byte         `json:"Publickey"        gencodec:"required"`
	ToElect     bool           `json:"ToElect"          gencodec:"required"`
	Time        *big.Int       `json:"timestamp"        gencodec:"required"`
	Extra       []byte         `json:"extraData"        gencodec:"required"`
	MixDigest   common.Hash    `json:"mixHash"          gencodec:"required"`
	Nonce       BlockNonce     `json:"nonce"            gencodec:"required"`
<<<<<<< HEAD
	// for fruit  20180804
=======

>>>>>>> d846645f
	Fruit bool
}

type SnailBody struct {
	Fruits []*SnailBlock
	Signs  []*PbftSign
}

// Block represents an entire block in the Ethereum blockchain.
type SnailBlock struct {
	header *SnailHeader
	body   *SnailBody
<<<<<<< HEAD
=======

	fruits SnailBlocks
	signs  PbftSigns
>>>>>>> d846645f

	// caches
	hash atomic.Value
	size atomic.Value

	// Td is used by package core to store the total difficulty
	// of the chain up to and including the block.
	td *big.Int

	// These fields are used by package eth to track
	// inter-peer block relay.
	ReceivedAt   time.Time
	ReceivedFrom interface{}
}

// "external" block encoding. used for eth protocol, etc.
type extsnailblock struct {
	Header *SnailHeader
	Body   *SnailBody
	Td     *big.Int
}


type SnailBlocks []*SnailBlock

type SnailBlockBy func(b1, b2 *SnailBlock) bool

// Hash returns the block hash of the header, which is simply the keccak256 hash of its
// RLP encoding.
func (h *SnailHeader) Hash() common.Hash {
	return rlpHash(h)
}

// HashNoNonce returns the hash which is used as input for the proof-of-work search.
func (h *SnailHeader) HashNoNonce() common.Hash {
	return rlpHash([]interface{}{
		h.ParentHash,
		h.UncleHash,
		h.Coinbase,
		h.Root,
		h.TxHash,
		h.ReceiptHash,
		h.PointerHash,
		h.FruitsHash,
		h.FastHash,
		h.FastNumber,
		h.Bloom,
		h.Difficulty,
		h.Number,
		h.Publickey,
		h.ToElect,
		h.Time,
		h.Extra,
	})
}

// Size returns the approximate memory used by all internal contents. It is used
// to approximate and limit the memory consumption of various caches.
func (h *SnailHeader) Size() common.StorageSize {
	return common.StorageSize(unsafe.Sizeof(*h)) + common.StorageSize(len(h.Extra)+
		len(h.Publickey)+(h.Difficulty.BitLen()+h.FastNumber.BitLen()+
		h.Number.BitLen()+h.Time.BitLen())/8)
}

// DeprecatedTd is an old relic for extracting the TD of a block. It is in the
// code solely to facilitate upgrading the database from the old format to the
// new, after which it should be deleted. Do not use!
func (b *SnailBlock) DeprecatedTd() *big.Int {
	return b.td
}

// NewSnailBlock creates a new block. The input data is copied,
// changes to header and to the field values will not affect the
// block.
func NewSnailBlock(header *SnailHeader, body *SnailBody) *SnailBlock {
	b := &SnailBlock{
		header: CopySnailHeader(header),
<<<<<<< HEAD
		//body : body,
		td: new(big.Int)}

	// the fruits struct is same of snailblock not header 20180804
	if body.Fruits != nil {
		b.body.Fruits = make([]*SnailBlock, len(body.Fruits))

		for i := range body.Fruits {
			//b.body.Fruits[i] = append(b.body.Fruits[i], body.Fruits[i])
			b.body.Fruits[i] = CopyFruit(body.Fruits[i])
		}
	}
	if body.Signs != nil {
		b.body.Signs = make([]*PbftSign, len(body.Signs))

		for i := range body.Signs {
			b.body.Signs[i] = CopySnailPbftVoteSigns(body.Signs[i])
		}
	}

=======
		body:   body,
		td:     new(big.Int)}

	// the fruits struct is same of snailblock not header 20180804
	/*
		b.body.Fruits = make([]*SnailBlock,len(body.Fruits))
		for i := range body.Fruits {
			b.body.Fruits[i] = append(b.body.Fruits[i], body.Fruits[i])
		}
	*/
>>>>>>> d846645f
	return b
}

// NewSnailBlockWithHeader creates a block with the given header data. The
// header data is copied, changes to header and to the field values
// will not affect the block.
func NewSnailBlockWithHeader(header *SnailHeader) *SnailBlock {
	return &SnailBlock{header: CopySnailHeader(header)}
}

// CopyHeader creates a deep copy of a block header to prevent side effects from
// modifying a header variable.
func CopySnailHeader(h *SnailHeader) *SnailHeader {
	cpy := *h
	if cpy.Time = new(big.Int); h.Time != nil {
		cpy.Time.Set(h.Time)
	}
	if cpy.Difficulty = new(big.Int); h.Difficulty != nil {
		cpy.Difficulty.Set(h.Difficulty)
	}
	if cpy.Number = new(big.Int); h.Number != nil {
		cpy.Number.Set(h.Number)
	}
	if cpy.FastNumber = new(big.Int); h.FastNumber != nil {
		cpy.FastNumber.Set(h.FastNumber)
	}
	if len(h.Extra) > 0 {
		cpy.Extra = make([]byte, len(h.Extra))
		copy(cpy.Extra, h.Extra)
	}
	return &cpy
}

<<<<<<< HEAD
func CopySnailPbftVoteSigns(s *PbftSign) *PbftSign {
	cpy := *s
	if cpy.FastHeight = new(big.Int); s.FastHeight != nil {
		cpy.FastHeight.Set(s.FastHeight)
	}
	return &cpy
}

=======
>>>>>>> d846645f
// DecodeRLP decodes the Ethereum
func (b *SnailBlock) DecodeRLP(s *rlp.Stream) error {
	var eb extsnailblock
	_, size, _ := s.Kind()
	if err := s.Decode(&eb); err != nil {
		return err
	}
	b.header, b.td, b.body = eb.Header, eb.Td, eb.Body
	b.size.Store(common.StorageSize(rlp.ListSize(size)))
	return nil
}

// EncodeRLP serializes b into the Ethereum RLP block format.
func (b *SnailBlock) EncodeRLP(w io.Writer) error {
	return rlp.Encode(w, extsnailblock{
		Header: b.header,
		Body:   b.body,
		Td:     b.td,
	})
}

func (b *SnailBlock) Number() *big.Int { return new(big.Int).Set(b.header.Number) }
func (b *SnailBlock) GetPubKey() (*ecdsa.PublicKey, error) {
	return crypto.UnmarshalPubkey(b.header.Publickey)
}
<<<<<<< HEAD
func (b *SnailBlock) Difficulty() *big.Int     { return new(big.Int).Set(b.header.Difficulty) }
func (b *SnailBlock) Time() *big.Int           { return new(big.Int).Set(b.header.Time) }
func (b *SnailBlock) NumberU64() uint64        { return b.header.Number.Uint64() }
func (b *SnailBlock) MixDigest() common.Hash   { return b.header.MixDigest }
func (b *SnailBlock) Nonce() uint64            { return binary.BigEndian.Uint64(b.header.Nonce[:]) }
func (b *SnailBlock) Bloom() Bloom             { return b.header.Bloom }
func (b *SnailBlock) Coinbase() common.Address { return b.header.Coinbase }
func (b *SnailBlock) Root() common.Hash        { return b.header.Root }
func (b *SnailBlock) ParentHash() common.Hash  { return b.header.ParentHash }
func (b *SnailBlock) TxHash() common.Hash      { return b.header.TxHash }
func (b *SnailBlock) ReceiptHash() common.Hash { return b.header.ReceiptHash }
func (b *SnailBlock) UncleHash() common.Hash   { return b.header.UncleHash }
func (b *SnailBlock) PointerHash() common.Hash { return b.header.PointerHash }
func (b *SnailBlock) FruitsHash() common.Hash  { return b.header.FruitsHash }
func (b *SnailBlock) FastHash() common.Hash    { return b.header.FastHash }
func (b *SnailBlock) FastNumber() *big.Int     { return new(big.Int).Set(b.header.FastNumber) }
func (b *SnailBlock) ToElect() bool            { return b.header.ToElect }
func (b *SnailBlock) Extra() []byte            { return common.CopyBytes(b.header.Extra) }
func (b *SnailBlock) Header() *SnailHeader     { return CopySnailHeader(b.header) }
func (b *SnailBlock) IsFruit() bool            { return b.header.Fruit }
func (b *SnailBlock) GetSigns() []*PbftSign    { return b.body.Signs }
=======
func (b *SnailBlock) Difficulty() *big.Int      { return new(big.Int).Set(b.header.Difficulty) }
func (b *SnailBlock) Time() *big.Int            { return new(big.Int).Set(b.header.Time) }
func (b *SnailBlock) NumberU64() uint64         { return b.header.Number.Uint64() }
func (b *SnailBlock) MixDigest() common.Hash    { return b.header.MixDigest }
func (b *SnailBlock) Nonce() uint64             { return binary.BigEndian.Uint64(b.header.Nonce[:]) }
func (b *SnailBlock) Bloom() Bloom              { return b.header.Bloom }
func (b *SnailBlock) Coinbase() common.Address  { return b.header.Coinbase }
func (b *SnailBlock) Root() common.Hash         { return b.header.Root }
func (b *SnailBlock) ParentHash() common.Hash   { return b.header.ParentHash }
func (b *SnailBlock) TxHash() common.Hash       { return b.header.TxHash }
func (b *SnailBlock) ReceiptHash() common.Hash  { return b.header.ReceiptHash }
func (b *SnailBlock) UncleHash() common.Hash    { return b.header.UncleHash }
func (b *SnailBlock) PointerHash() common.Hash  { return b.header.PointerHash }
func (b *SnailBlock) FruitsHash() common.Hash   { return b.header.FruitsHash }
func (b *SnailBlock) FastHash() common.Hash     { return b.header.FastHash }
func (b *SnailBlock) FastNumber() *big.Int      { return new(big.Int).Set(b.header.FastNumber) }
func (b *SnailBlock) ToElect() bool             { return b.header.ToElect }
func (b *SnailBlock) Extra() []byte             { return common.CopyBytes(b.header.Extra) }
func (b *SnailBlock) Header() *SnailHeader      { return CopySnailHeader(b.header) }
func (b *SnailBlock) IsFruit() bool             { return b.header.Fruit }
func (b *SnailBlock) GetSigns() []*PbftSign { return b.body.Signs }
>>>>>>> d846645f

// Body returns the non-header content of the snailblock.
func (b *SnailBlock) Body() *SnailBody { return b.body }
func (b *SnailBlock) HashNoNonce() common.Hash {
	return b.header.HashNoNonce()
}

// Size returns the true RLP encoded storage size of the block, either by encoding
// and returning it, or returning a previsouly cached value.
func (b *SnailBlock) Size() common.StorageSize {
	if size := b.size.Load(); size != nil {
		return size.(common.StorageSize)
	}
	c := writeCounter(0)
	rlp.Encode(&c, b)
	b.size.Store(common.StorageSize(c))
	return common.StorageSize(c)
}

// WithSeal returns a new snailblock with the data from b but the header replaced with
// the sealed one.
func (b *SnailBlock) WithSeal(header *SnailHeader) *SnailBlock {
	cpy := *header
	return &SnailBlock{
		header: &cpy,
		body:   b.body,
	}
}

// WithBody returns a new snailblock with the given transaction and uncle contents.
func (b *SnailBlock) WithBody(body *SnailBody) *SnailBlock {
	block := &SnailBlock{
		header: b.Header(),
<<<<<<< HEAD
		//body : 		body,
	}
	// for fruit ,the fruit struit same of snial block 20180804

	block.body.Fruits = make([]*SnailBlock, len(body.Fruits))
	for i := range body.Fruits {
		block.body.Fruits[i] = CopyFruit(body.Fruits[i])
	}

	block.body.Signs = make([]*PbftSign, len(body.Signs))
	for i := range body.Signs {
		b.body.Signs[i] = CopySnailPbftVoteSigns(body.Signs[i])
	}
=======
		body:   body,
	}
	// for fruit ,the fruit struit same of snial block 20180804
	/*
		block.body.Fruits = make([]*SnailHeader,len(body.Fruits))
		for i := range body.Fruits {
			block.body.Fruits[i] = CopySnailHeader(body.Fruits[i])
		}
	*/
>>>>>>> d846645f
	return block
}

// Hash returns the keccak256 hash of b's header.
// The hash is computed on the first call and cached thereafter.
func (b *SnailBlock) Hash() common.Hash {
	if hash := b.hash.Load(); hash != nil {
		return hash.(common.Hash)
	}
	v := b.header.Hash()
	b.hash.Store(v)
	return v
}<|MERGE_RESOLUTION|>--- conflicted
+++ resolved
@@ -80,15 +80,9 @@
 		r.header.Time,
 		r.sig,
 	})
-<<<<<<< HEAD
 }*/
 
 /*func CopyRecord(r *PbftRecord) *PbftRecord {
-=======
-}
-
-func CopyRecord(r *PbftRecord) *PbftRecord {
->>>>>>> d846645f
 	header := *r.header
 	if header.Time = new(big.Int); r.header.Time != nil {
 		header.Time.Set(r.header.Time)
@@ -117,7 +111,6 @@
 	return record
 }*/
 
-<<<<<<< HEAD
 func CopyFastBlock(f *FastBlock) *FastBlock {
 	//TODO
 	header := *f.header
@@ -147,9 +140,6 @@
 }
 
 /*func NewRecord(number *big.Int, txs []*Transaction, sig []*string) *PbftRecord {
-=======
-func NewRecord(number *big.Int, txs []*Transaction, sig []*string) *PbftRecord {
->>>>>>> d846645f
 
 	r := &PbftRecord{
 		header: &PbftRecordHeader{
@@ -660,23 +650,13 @@
 	GasUsed     uint64      `json:"gasUsed"          gencodec:"required"`
 	Time        *big.Int    `json:"timestamp"        gencodec:"required"`
 	Extra       []byte      `json:"extraData"        gencodec:"required"`
-<<<<<<< HEAD
-}
-type SignInfo struct {
-	signs  []byte
-	result byte
-=======
->>>>>>> d846645f
 }
 
 // Body is a simple (mutable, non-safe) data container for storing and moving
 // a block's data contents (transactions and uncles) together.
 type FastBody struct {
 	Transactions []*Transaction
-<<<<<<< HEAD
-=======
 	Signs   []*PbftSign
->>>>>>> d846645f
 }
 
 // Block Reward
@@ -691,11 +671,8 @@
 type FastBlock struct {
 	header       *FastHeader
 	transactions Transactions
-<<<<<<< HEAD
-=======
 
 	signs        PbftSigns
->>>>>>> d846645f
 
 	// caches
 	hash atomic.Value
@@ -765,8 +742,6 @@
 	return b
 }
 
-<<<<<<< HEAD
-=======
 func (b *FastBody) SetLeaderSign(sign *PbftSign) {
 	signP := *sign
 	b.Signs = []*PbftSign{}
@@ -780,7 +755,6 @@
 	return nil
 }
 
->>>>>>> d846645f
 // NewFastBlockWithHeader creates a block with the given header data. The
 // header data is copied, changes to header and to the field values
 // will not affect the block.
@@ -859,11 +833,8 @@
 func (b *FastBlock) Header() *FastHeader { return CopyFastHeader(b.header) }
 
 // Body returns the non-header content of the fastblock.
-<<<<<<< HEAD
-func (b *FastBlock) Body() *FastBody { return &FastBody{b.transactions} }
-=======
 func (b *FastBlock) Body() *FastBody { return &FastBody{b.transactions,b.signs} }
->>>>>>> d846645f
+
 
 // Size returns the true RLP encoded storage size of the fastblock, either by encoding
 // and returning it, or returning a previsouly cached value.
@@ -934,11 +905,7 @@
 	Extra       []byte         `json:"extraData"        gencodec:"required"`
 	MixDigest   common.Hash    `json:"mixHash"          gencodec:"required"`
 	Nonce       BlockNonce     `json:"nonce"            gencodec:"required"`
-<<<<<<< HEAD
-	// for fruit  20180804
-=======
-
->>>>>>> d846645f
+
 	Fruit bool
 }
 
@@ -951,12 +918,9 @@
 type SnailBlock struct {
 	header *SnailHeader
 	body   *SnailBody
-<<<<<<< HEAD
-=======
 
 	fruits SnailBlocks
 	signs  PbftSigns
->>>>>>> d846645f
 
 	// caches
 	hash atomic.Value
@@ -1034,9 +998,8 @@
 func NewSnailBlock(header *SnailHeader, body *SnailBody) *SnailBlock {
 	b := &SnailBlock{
 		header: CopySnailHeader(header),
-<<<<<<< HEAD
-		//body : body,
-		td: new(big.Int)}
+		body:   body,
+		td:     new(big.Int)}
 
 	// the fruits struct is same of snailblock not header 20180804
 	if body.Fruits != nil {
@@ -1055,18 +1018,6 @@
 		}
 	}
 
-=======
-		body:   body,
-		td:     new(big.Int)}
-
-	// the fruits struct is same of snailblock not header 20180804
-	/*
-		b.body.Fruits = make([]*SnailBlock,len(body.Fruits))
-		for i := range body.Fruits {
-			b.body.Fruits[i] = append(b.body.Fruits[i], body.Fruits[i])
-		}
-	*/
->>>>>>> d846645f
 	return b
 }
 
@@ -1100,7 +1051,6 @@
 	return &cpy
 }
 
-<<<<<<< HEAD
 func CopySnailPbftVoteSigns(s *PbftSign) *PbftSign {
 	cpy := *s
 	if cpy.FastHeight = new(big.Int); s.FastHeight != nil {
@@ -1109,8 +1059,6 @@
 	return &cpy
 }
 
-=======
->>>>>>> d846645f
 // DecodeRLP decodes the Ethereum
 func (b *SnailBlock) DecodeRLP(s *rlp.Stream) error {
 	var eb extsnailblock
@@ -1136,7 +1084,6 @@
 func (b *SnailBlock) GetPubKey() (*ecdsa.PublicKey, error) {
 	return crypto.UnmarshalPubkey(b.header.Publickey)
 }
-<<<<<<< HEAD
 func (b *SnailBlock) Difficulty() *big.Int     { return new(big.Int).Set(b.header.Difficulty) }
 func (b *SnailBlock) Time() *big.Int           { return new(big.Int).Set(b.header.Time) }
 func (b *SnailBlock) NumberU64() uint64        { return b.header.Number.Uint64() }
@@ -1158,29 +1105,6 @@
 func (b *SnailBlock) Header() *SnailHeader     { return CopySnailHeader(b.header) }
 func (b *SnailBlock) IsFruit() bool            { return b.header.Fruit }
 func (b *SnailBlock) GetSigns() []*PbftSign    { return b.body.Signs }
-=======
-func (b *SnailBlock) Difficulty() *big.Int      { return new(big.Int).Set(b.header.Difficulty) }
-func (b *SnailBlock) Time() *big.Int            { return new(big.Int).Set(b.header.Time) }
-func (b *SnailBlock) NumberU64() uint64         { return b.header.Number.Uint64() }
-func (b *SnailBlock) MixDigest() common.Hash    { return b.header.MixDigest }
-func (b *SnailBlock) Nonce() uint64             { return binary.BigEndian.Uint64(b.header.Nonce[:]) }
-func (b *SnailBlock) Bloom() Bloom              { return b.header.Bloom }
-func (b *SnailBlock) Coinbase() common.Address  { return b.header.Coinbase }
-func (b *SnailBlock) Root() common.Hash         { return b.header.Root }
-func (b *SnailBlock) ParentHash() common.Hash   { return b.header.ParentHash }
-func (b *SnailBlock) TxHash() common.Hash       { return b.header.TxHash }
-func (b *SnailBlock) ReceiptHash() common.Hash  { return b.header.ReceiptHash }
-func (b *SnailBlock) UncleHash() common.Hash    { return b.header.UncleHash }
-func (b *SnailBlock) PointerHash() common.Hash  { return b.header.PointerHash }
-func (b *SnailBlock) FruitsHash() common.Hash   { return b.header.FruitsHash }
-func (b *SnailBlock) FastHash() common.Hash     { return b.header.FastHash }
-func (b *SnailBlock) FastNumber() *big.Int      { return new(big.Int).Set(b.header.FastNumber) }
-func (b *SnailBlock) ToElect() bool             { return b.header.ToElect }
-func (b *SnailBlock) Extra() []byte             { return common.CopyBytes(b.header.Extra) }
-func (b *SnailBlock) Header() *SnailHeader      { return CopySnailHeader(b.header) }
-func (b *SnailBlock) IsFruit() bool             { return b.header.Fruit }
-func (b *SnailBlock) GetSigns() []*PbftSign { return b.body.Signs }
->>>>>>> d846645f
 
 // Body returns the non-header content of the snailblock.
 func (b *SnailBlock) Body() *SnailBody { return b.body }
@@ -1214,7 +1138,6 @@
 func (b *SnailBlock) WithBody(body *SnailBody) *SnailBlock {
 	block := &SnailBlock{
 		header: b.Header(),
-<<<<<<< HEAD
 		//body : 		body,
 	}
 	// for fruit ,the fruit struit same of snial block 20180804
@@ -1228,17 +1151,6 @@
 	for i := range body.Signs {
 		b.body.Signs[i] = CopySnailPbftVoteSigns(body.Signs[i])
 	}
-=======
-		body:   body,
-	}
-	// for fruit ,the fruit struit same of snial block 20180804
-	/*
-		block.body.Fruits = make([]*SnailHeader,len(body.Fruits))
-		for i := range body.Fruits {
-			block.body.Fruits[i] = CopySnailHeader(body.Fruits[i])
-		}
-	*/
->>>>>>> d846645f
 	return block
 }
 
