// Copyright 2014 The go-ethereum Authors
// This file is part of the go-ethereum library.
//
// The go-ethereum library is free software: you can redistribute it and/or modify
// it under the terms of the GNU Lesser General Public License as published by
// the Free Software Foundation, either version 3 of the License, or
// (at your option) any later version.
//
// The go-ethereum library is distributed in the hope that it will be useful,
// but WITHOUT ANY WARRANTY; without even the implied warranty of
// MERCHANTABILITY or FITNESS FOR A PARTICULAR PURPOSE. See the
// GNU Lesser General Public License for more details.
//
// You should have received a copy of the GNU Lesser General Public License
// along with the go-ethereum library. If not, see <http://www.gnu.org/licenses/>.

package core

import (
	"github.com/truechain/truechain-engineering-code/common"
	"github.com/truechain/truechain-engineering-code/core/types"
	"math/big"
)

// NewTxsEvent is posted when a batch of transactions enter the transaction pool.
type NewTxsEvent struct{ Txs []*types.Transaction }

//for fruit and record
type NewFruitsEvent struct{ Fruits []*types.SnailBlock }

type NewRecordsEvent struct{ Records []*types.PbftRecord }
//for snailblock
type NewSnailBlocksEvent struct{ SnailBlocks []*types.SnailBlock }

// PendingLogsEvent is posted pre mining and notifies of pending logs.
type PendingLogsEvent struct {
	Logs []*types.Log
}

// PendingStateEvent is posted pre mining and notifies of pending state changes.
type PendingStateEvent struct{}

// NewMinedBlockEvent is posted when a block has been imported.
type NewMinedBlockEvent struct{ Block *types.Block }
type NewMinedSnailBlockEvent struct{ Block *types.SnailBlock }

// NewMinedFastBlockEvent is posted when a block has been imported.
type NewMinedFastBlockEvent struct{ Block *types.FastBlock }

// NewMinedFruitEvent is posted when a block has been imported.
type NewMinedFruitEvent struct{ Block *types.SnailBlock }


// RemovedLogsEvent is posted when a reorg happens
type RemovedLogsEvent struct{ Logs []*types.Log }

type ChainEvent struct {
	Block *types.Block
	Hash  common.Hash
	Logs  []*types.Log
}

<<<<<<< HEAD
type SnailChainEvent struct {
	Block *types.SnailBlock
=======
type FastChainEvent struct {
	Block *types.FastBlock
>>>>>>> 6c71af35
	Hash  common.Hash
	Logs  []*types.Log
}

<<<<<<< HEAD
// for fruit event
=======
// neo 20180628 for fruit event
>>>>>>> 6c71af35
type FruitEvent struct {
	Block *types.Block
	Hash  common.Hash
	Logs  []*types.Log
}

type ChainSideEvent struct {
	Block *types.Block
}

<<<<<<< HEAD
 
type SnailChainSideEvent struct {
	Block *types.SnailBlock
}

type ChainHeadEvent struct{ Block *types.Block }

type SnailChainHeadEvent struct{ Block *types.SnailBlock }

type FruitFleashEvent struct{ Block *types.SnailBlock }
=======
type FastChainSideEvent struct {
	Block *types.FastBlock
}

type ElectionEvent struct {
	option 	uint
	fastnumber	*big.Int
	snailnumber *big.Int
}


type ChainHeadEvent struct{ Block *types.Block }
type FastChainHeadEvent struct{ Block *types.FastBlock }
type FruitFleashEvent struct{ Block *types.Block }
>>>>>>> 6c71af35
<|MERGE_RESOLUTION|>--- conflicted
+++ resolved
@@ -60,22 +60,19 @@
 	Logs  []*types.Log
 }
 
-<<<<<<< HEAD
-type SnailChainEvent struct {
-	Block *types.SnailBlock
-=======
 type FastChainEvent struct {
 	Block *types.FastBlock
->>>>>>> 6c71af35
 	Hash  common.Hash
 	Logs  []*types.Log
 }
 
-<<<<<<< HEAD
+type SnailChainEvent struct {
+	Block *types.SnailBlock
+	Hash  common.Hash
+	Logs  []*types.Log
+}
+
 // for fruit event
-=======
-// neo 20180628 for fruit event
->>>>>>> 6c71af35
 type FruitEvent struct {
 	Block *types.Block
 	Hash  common.Hash
@@ -86,20 +83,12 @@
 	Block *types.Block
 }
 
-<<<<<<< HEAD
- 
+type FastChainSideEvent struct {
+	Block *types.FastBlock
+}
+
 type SnailChainSideEvent struct {
 	Block *types.SnailBlock
-}
-
-type ChainHeadEvent struct{ Block *types.Block }
-
-type SnailChainHeadEvent struct{ Block *types.SnailBlock }
-
-type FruitFleashEvent struct{ Block *types.SnailBlock }
-=======
-type FastChainSideEvent struct {
-	Block *types.FastBlock
 }
 
 type ElectionEvent struct {
@@ -111,5 +100,7 @@
 
 type ChainHeadEvent struct{ Block *types.Block }
 type FastChainHeadEvent struct{ Block *types.FastBlock }
-type FruitFleashEvent struct{ Block *types.Block }
->>>>>>> 6c71af35
+
+type SnailChainHeadEvent struct{ Block *types.SnailBlock }
+
+type FruitFleashEvent struct{ Block *types.SnailBlock }