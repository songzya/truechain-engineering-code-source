// Copyright 2014 The go-ethereum Authors
// This file is part of the go-ethereum library.
//
// The go-ethereum library is free software: you can redistribute it and/or modify
// it under the terms of the GNU Lesser General Public License as published by
// the Free Software Foundation, either version 3 of the License, or
// (at your option) any later version.
//
// The go-ethereum library is distributed in the hope that it will be useful,
// but WITHOUT ANY WARRANTY; without even the implied warranty of
// MERCHANTABILITY or FITNESS FOR A PARTICULAR PURPOSE. See the
// GNU Lesser General Public License for more details.
//
// You should have received a copy of the GNU Lesser General Public License
// along with the go-ethereum library. If not, see <http://www.gnu.org/licenses/>.

// Package core implements the Ethereum consensus protocol.
package core

import (
	"errors"
	"fmt"
	"io"
	"math/big"
	"sync"
	"sync/atomic"
	"time"

	"github.com/ethereum/go-ethereum/common"
	"github.com/ethereum/go-ethereum/common/mclock"
<<<<<<< HEAD
=======
	"github.com/ethereum/go-ethereum/common/prque"
>>>>>>> 9072f6bf
	"github.com/ethereum/go-ethereum/crypto"
	"github.com/ethereum/go-ethereum/log"
	"github.com/ethereum/go-ethereum/rlp"
	"github.com/hashicorp/golang-lru"
	"github.com/truechain/truechain-engineering-code/consensus"
	"github.com/truechain/truechain-engineering-code/core/rawdb"
	"github.com/truechain/truechain-engineering-code/core/state"
	"github.com/truechain/truechain-engineering-code/core/types"
	"github.com/truechain/truechain-engineering-code/core/vm"
	"github.com/truechain/truechain-engineering-code/ethdb"
	"github.com/truechain/truechain-engineering-code/event"
	"github.com/truechain/truechain-engineering-code/metrics"
	"github.com/truechain/truechain-engineering-code/params"
	"github.com/truechain/truechain-engineering-code/trie"
)

var (
	blockInsertTimer     = metrics.NewRegisteredTimer("chain/inserts", nil)
	blockValidationTimer = metrics.NewRegisteredTimer("chain/validation", nil)
	blockExecutionTimer  = metrics.NewRegisteredTimer("chain/execution", nil)
	blockWriteTimer      = metrics.NewRegisteredTimer("chain/write", nil)

	ErrNoGenesis = errors.New("Genesis not found in chain")
)

const (
<<<<<<< HEAD
	bodyCacheLimit         = 256
	blockCacheLimit        = 256
	maxFutureBlocks        = 256
	maxTimeFutureBlocks    = 30
	badBlockLimit          = 10
	triesInMemory          = 128
	fastBlockStateInternal = 6
=======
	bodyCacheLimit      = 256
	blockCacheLimit     = 256
	receiptsCacheLimit  = 32
	maxFutureBlocks     = 256
	maxTimeFutureBlocks = 30
	badBlockLimit       = 10
	triesInMemory       = 16

>>>>>>> 9072f6bf
	// BlockChainVersion ensures that an incompatible database forces a resync from scratch.
	BlockChainVersion = 3
	blockDeleteHeight = 500000
	blockDeleteLimite = 10000
	blockDeleteOnce   = 1000
)

// CacheConfig contains the configuration values for the trie caching/pruning
// that's resident in a blockchain.
type CacheConfig struct {
	HeightGcState  atomic.Value  // height  mark delete body and receipt
	Deleted        bool          // Whether to delete body and receipt
	Disabled       bool          // Whether to disable trie write caching (archive node)
	TrieCleanLimit int           // Memory allowance (MB) to use for caching trie nodes in memory
	TrieNodeLimit  int           // Memory limit (MB) at which to start flushing dirty trie nodes to disk
	TrieTimeLimit  time.Duration // Time limit after which to flush the current in-memory trie to disk
}

// BlockChain represents the canonical chain given a database with a genesis
// block. The Blockchain manages chain imports, reverts, chain reorganisations.
//
// Importing blocks in to the block chain happens according to the set of rules
// defined by the two stage Validator. Processing of blocks is done using the
// Processor which processes the included transaction. The validation of the state
// is done in the second part of the Validator. Failing results in aborting of
// the import.
//
// The BlockChain also helps in returning blocks from **any** chain included
// in the database as well as blocks that represents the canonical chain. It's
// important to note that GetBlock can return any block and does not need to be
// included in the canonical one where as GetBlockByNumber always represents the
// canonical chain.
// SnailChain defines a small collection of methods needed to access the local snail block chain.
// Temporary interface for snail block chain
type SnailChain interface {
	// Config retrieves the blockchain's chain configuration.
	Config() *params.ChainConfig

	// CurrentHeader retrieves the current header from the local chain.
	CurrentHeader() *types.SnailHeader

	// GetHeader retrieves a block header from the database by hash and number.
	GetHeader(hash common.Hash, number uint64) *types.SnailHeader

	// GetHeaderByNumber retrieves a block header from the database by number.
	GetHeaderByNumber(number uint64) *types.SnailHeader

	// GetHeaderByHash retrieves a block header from the database by its hash.
	GetHeaderByHash(hash common.Hash) *types.SnailHeader

	// CurrentBlock retrieves the current block from the local chain.
	CurrentBlock() *types.SnailBlock

	// GetBlock retrieves a block from the database by hash and number.
	GetBlock(hash common.Hash, number uint64) *types.SnailBlock

	// GetBlockByNumber retrieves a snail block from the database by number.
	GetBlockByNumber(number uint64) *types.SnailBlock

	// GetBlockByHash retrieves a snail block from the database by its hash.
	GetBlockByHash(hash common.Hash) *types.SnailBlock

	SubscribeChainHeadEvent(ch chan<- types.ChainSnailHeadEvent) event.Subscription
}
type BlockChain struct {
	chainConfig *params.ChainConfig // Chain & network configuration
	cacheConfig *CacheConfig        // Cache configuration for pruning

	db     ethdb.Database // Low level persistent database to store final content in
	triegc *prque.Prque   // Priority queue mapping block numbers to tries to gc
	gcproc time.Duration  // Accumulates canonical block processing for trie dumping

	hc               *HeaderChain
	sc               SnailChain
	rmLogsFeed       event.Feed
	chainFeed        event.Feed
	chainSideFeed    event.Feed
	chainHeadFeed    event.Feed
	logsFeed         event.Feed
	RewardNumberFeed event.Feed
	scope            event.SubscriptionScope
	genesisBlock     *types.Block

	mu      sync.RWMutex // global mutex for locking chain operations
	chainmu sync.RWMutex // blockchain insertion lock
	procmu  sync.RWMutex // block processor lock

	checkpoint       int          // checkpoint counts towards the new checkpoint
	currentBlock     atomic.Value // Current head of the block chain
	currentFastBlock atomic.Value // Current head of the fast-sync chain (may be above the block chain!)
	currentReward    atomic.Value // Current head of the currentReward

	stateCache    state.Database // State database to reuse between imports (contains state cache)
	bodyCache     *lru.Cache     // Cache for the most recent block bodies
	signCache     *lru.Cache     // Cache for the most recent block bodies
	bodyRLPCache  *lru.Cache     // Cache for the most recent block bodies in RLP encoded format
	receiptsCache *lru.Cache     // Cache for the most recent receipts per block
	blockCache    *lru.Cache     // Cache for the most recent entire blocks
	futureBlocks  *lru.Cache     // future blocks are blocks added for later processing
	rewardCache   *lru.Cache

	quit    chan struct{} // blockchain quit channel
	running int32         // running must be called atomically
	// procInterrupt must be atomically called
	procInterrupt int32          // interrupt signaler for block processing
	wg            sync.WaitGroup // chain processing wait group for shutting down

	engine    consensus.Engine
	processor Processor // block processor interface
	validator Validator // block and state validator interface
	vmConfig  vm.Config

	badBlocks *lru.Cache // Bad block cache
}

// NewBlockChain returns a fully initialised block chain using information
// available in the database. It initialises the default Ethereum Validator and
// Processor.
func NewBlockChain(db ethdb.Database, cacheConfig *CacheConfig,
	chainConfig *params.ChainConfig, engine consensus.Engine,
	vmConfig vm.Config) (*BlockChain, error) {

	if cacheConfig == nil {
		cacheConfig = &CacheConfig{
			Deleted:        false,
			TrieCleanLimit: 256,
			TrieNodeLimit:  256,
			TrieTimeLimit:  5 * time.Minute,
		}
	}
	cacheConfig.HeightGcState.Store(rawdb.ReadStateGcBR(db))
	bodyCache, _ := lru.New(bodyCacheLimit)
	bodyRLPCache, _ := lru.New(bodyCacheLimit)
	blockCache, _ := lru.New(blockCacheLimit)
	futureBlocks, _ := lru.New(maxFutureBlocks)
	receiptsCache, _ := lru.New(receiptsCacheLimit)
	badBlocks, _ := lru.New(badBlockLimit)
	signCache, _ := lru.New(bodyCacheLimit)
	rewardCache, _ := lru.New(bodyCacheLimit)

	bc := &BlockChain{
		chainConfig:   chainConfig,
		cacheConfig:   cacheConfig,
		db:            db,
		triegc:        prque.New(nil),
		stateCache:    state.NewDatabase(db),
		quit:          make(chan struct{}),
		bodyCache:     bodyCache,
		signCache:     signCache,
		bodyRLPCache:  bodyRLPCache,
		receiptsCache: receiptsCache,
		blockCache:    blockCache,
		futureBlocks:  futureBlocks,
		rewardCache:   rewardCache,
		engine:        engine,
		vmConfig:      vmConfig,
		badBlocks:     badBlocks,
	}
	bc.SetValidator(NewBlockValidator(chainConfig, bc, engine))
	bc.SetProcessor(NewStateProcessor(chainConfig, bc, engine))

	var err error
	bc.hc, err = NewHeaderChain(db, chainConfig, engine, bc.getProcInterrupt)
	if err != nil {
		return nil, err
	}
	bc.genesisBlock = bc.GetBlockByNumber(0)
	if bc.genesisBlock == nil {
		return nil, ErrNoGenesis
	}
	if err := bc.loadLastState(); err != nil {
		return nil, err
	}
	// Check the current state of the block hashes and make sure that we do not have any of the bad blocks in our chain
	for hash := range BadHashes {
		if header := bc.GetHeaderByHash(hash); header != nil {

			// get the canonical block corresponding to the offending header's number
			headerByNumber := bc.GetHeaderByNumber(header.Number.Uint64())

			// make sure the headerByNumber (if present) is in our current canonical chain
			if headerByNumber != nil && headerByNumber.Hash() == header.Hash() {
				log.Error("Found bad hash, rewinding chain", "number", header.Number, "hash", header.ParentHash)
				bc.SetHead(header.Number.Uint64() - 1)
				log.Error("Chain rewind was successful, resuming normal operation")
			}
		}
	}

	// Take ownership of this particular state
	go bc.update()
	return bc, nil
}

func (bc *BlockChain) getProcInterrupt() bool {
	return atomic.LoadInt32(&bc.procInterrupt) == 1
}

// GetVMConfig returns the block chain VM config.
func (bc *BlockChain) GetVMConfig() *vm.Config {
	return &bc.vmConfig
}

// loadLastState loads the last known chain state from the database. This method
// assumes that the chain manager mutex is held.
func (bc *BlockChain) loadLastState() error {
	// Restore the last known head block
	head := rawdb.ReadHeadBlockHash(bc.db)
	if head == (common.Hash{}) {
		// Corrupt or empty database, init from scratch
		log.Warn("Empty database, resetting chain")
		return bc.Reset()
	}

	// Make sure the entire head block is available
	currentBlock := bc.GetBlockByHash(head)
	if currentBlock == nil {
		// Corrupt or empty database, init from scratch
		log.Warn("Head block missing, resetting chain", "hash", head)
		return bc.Reset()
	}
	// Make sure the state associated with the block is available
	if _, err := state.New(currentBlock.Root(), bc.stateCache); err != nil {
		// Dangling block without a state associated, init from scratch
		log.Warn("Head state missing, repairing chain", "number", currentBlock.Number(), "hash", currentBlock.Hash())
		if err := bc.repair(&currentBlock); err != nil {
			return err
		}
	}
	// Everything seems to be fine, set as the head block
	bc.currentBlock.Store(currentBlock)

	// Restore the last known head header
	currentHeader := currentBlock.Header()
	if head := rawdb.ReadHeadHeaderHash(bc.db); head != (common.Hash{}) {
		if header := bc.GetHeaderByHash(head); header != nil {
			currentHeader = header
		}
	}
	bc.hc.SetCurrentHeader(currentHeader)

	// Restore the last known head fast block
	bc.currentFastBlock.Store(currentBlock)
	if head := rawdb.ReadHeadFastBlockHash(bc.db); head != (common.Hash{}) {
		if block := bc.GetBlockByHash(head); block != nil {
			bc.currentFastBlock.Store(block)
		}
	}
	// Restore the last known currentReward

	rewardHead := rawdb.ReadHeadRewardNumber(bc.db)
	if rewardHead != 0 {
		reward := rawdb.ReadBlockReward(bc.db, rewardHead)
		//reward := bc.GetFastHeightBySnailHeight(rewardHead)
		bc.currentReward.Store(reward)
	}

	// Issue a status log for the user
	currentFastBlock := bc.CurrentFastBlock()

	//headerTd := bc.GetTd(currentHeader.Hash(), currentHeader..UintNumber64())
	//blockTd := bc.GetTd(currentBlock.Hash(), currentBlock.NumberU64())
	//fastTd := bc.GetTd(currentFastBlock.Hash(), currentFastBlock.NumberU64())

	//log.Info("Loaded most recent local header", "number", currentHeader.Number, "hash", currentHeader.Hash(), "td", headerTd)
	//log.Info("Loaded most recent local full block", "number", currentBlock.Number(), "hash", currentBlock.Hash(), "td", blockTd)
	//log.Info("Loaded most recent local fast block", "number", currentFastBlock.Number(), "hash", currentFastBlock.Hash(), "td", fastTd)

	//log.Info("signblock ","number",bc.engine.GetElection().GetCommittee(big.NewInt(368314)) )

	log.Info("Loaded most recent local Fastheader", "number", currentHeader.Number, "hash", currentHeader.Hash())
	log.Info("Loaded most recent local full Fastblock", "number", currentBlock.Number(), "hash", currentBlock.Hash())
	log.Info("Loaded most recent local fast Fastblock", "number", currentFastBlock.Number(), "hash", currentFastBlock.Hash())
	return nil
}

func (bc *BlockChain) GetLastRow() *types.BlockReward {

	sNumber := bc.sc.CurrentBlock().NumberU64()

	//fmt.Println(sNumber)
	for i := sNumber; i > 0; i-- {

		sBlock := bc.sc.GetBlockByNumber(i)
		if sBlock == nil {
			continue
		}
		reward := bc.GetFastHeightBySnailHeight(sBlock.NumberU64())
		if reward != nil {
			return reward
		}
	}
	return nil
}

// SetHead rewinds the local chain to a new head. In the case of headers, everything
// above the new head will be deleted and the new one set. In the case of blocks
// though, the head may be further rewound if block bodies are missing (non-archive
// nodes after a fast sync).
func (bc *BlockChain) SetHead(head uint64) error {
	log.Warn("Rewinding blockchain", "target", head)

	bc.mu.Lock()
	defer bc.mu.Unlock()

	// Rewind the header chain, deleting all block bodies until then
	delFn := func(db rawdb.DatabaseDeleter, hash common.Hash, num uint64) {
		rawdb.DeleteBody(db, hash, num)
	}
	bc.hc.SetHead(head, delFn)
	currentHeader := bc.hc.CurrentHeader()

	// Clear out any stale content from the caches
	bc.bodyCache.Purge()
	bc.bodyRLPCache.Purge()
	bc.receiptsCache.Purge()
	bc.blockCache.Purge()
	bc.futureBlocks.Purge()

	// Rewind the block chain, ensuring we don't end up with a stateless head block
	if currentBlock := bc.CurrentBlock(); currentBlock != nil && currentHeader.Number.Uint64() < currentBlock.NumberU64() {
		bc.currentBlock.Store(bc.GetBlock(currentHeader.Hash(), currentHeader.Number.Uint64()))
	}
	if currentBlock := bc.CurrentBlock(); currentBlock != nil {
		if _, err := state.New(currentBlock.Root(), bc.stateCache); err != nil {
			// Rewound state missing, rolled back to before pivot, reset to genesis
			bc.currentBlock.Store(bc.genesisBlock)
		}
	}
	// Rewind the fast block in a simpleton way to the target head
	if currentFastBlock := bc.CurrentFastBlock(); currentFastBlock != nil && currentHeader.Number.Uint64() < currentFastBlock.NumberU64() {
		bc.currentFastBlock.Store(bc.GetBlock(currentHeader.Hash(), currentHeader.Number.Uint64()))
	}
	// If either blocks reached nil, reset to the genesis state
	if currentBlock := bc.CurrentBlock(); currentBlock == nil {
		bc.currentBlock.Store(bc.genesisBlock)
	}
	if currentFastBlock := bc.CurrentFastBlock(); currentFastBlock == nil {
		bc.currentFastBlock.Store(bc.genesisBlock)
	}

	// Restore the last known currentReward
	currentReward := bc.GetLastRow()
	if currentReward != nil {
		bc.currentReward.Store(currentReward)
	}

	currentBlock := bc.CurrentBlock()
	currentFastBlock := bc.CurrentFastBlock()
	rawdb.WriteHeadBlockHash(bc.db, currentBlock.Hash())
	rawdb.WriteHeadFastBlockHash(bc.db, currentFastBlock.Hash())

	return bc.loadLastState()
}

// FastSyncCommitHead sets the current head block to the one defined by the hash
// irrelevant what the chain contents were prior.
func (bc *BlockChain) FastSyncCommitHead(hash common.Hash) error {
	// Make sure that both the block as well at its state trie exists
	block := bc.GetBlockByHash(hash)
	if block == nil {
		for _, key := range bc.hc.headerCache.Keys() {

			log.Debug("FastSyncCommitHead=====err==", "key", key)

		}

		return fmt.Errorf("non existent block [%x…]", hash[:])
	}
	if _, err := trie.NewSecure(block.Root(), bc.stateCache.TrieDB(), 0); err != nil {
		return err
	}
	// If all checks out, manually set the head block
	bc.mu.Lock()
	bc.currentBlock.Store(block)
	bc.mu.Unlock()

	log.Info("Committed new head block", "number", block.Number(), "hash", hash)
	return nil
}

// GasLimit returns the gas limit of the current HEAD block.
func (bc *BlockChain) GasLimit() uint64 {
	return bc.CurrentBlock().GasLimit()
}

// CurrentBlock retrieves the current head block of the canonical chain. The
// block is retrieved from the blockchain's internal cache.
func (bc *BlockChain) CurrentBlock() *types.Block {
	return bc.currentBlock.Load().(*types.Block)
}

func (bc *BlockChain) CurrentReward() *types.BlockReward {
	if bc.currentReward.Load() == nil {
		return nil
	}
	return bc.currentReward.Load().(*types.BlockReward)
}

func (bc *BlockChain) NextSnailNumberReward() *big.Int {
	var (
		rewardSnailHegiht *big.Int
		blockReward       = bc.CurrentReward()
	)
	if blockReward == nil {
		rewardSnailHegiht = new(big.Int).Set(common.Big1)
	} else {
		rewardSnailHegiht = new(big.Int).Add(blockReward.SnailNumber, common.Big1)
	}
	return rewardSnailHegiht
}

// CurrentFastBlock retrieves the current fast-sync head block of the canonical
// chain. The block is retrieved from the blockchain's internal cache.
func (bc *BlockChain) CurrentFastBlock() *types.Block {
	return bc.currentFastBlock.Load().(*types.Block)
}

// SetProcessor sets the processor required for making state modifications.
func (bc *BlockChain) SetProcessor(processor Processor) {
	bc.procmu.Lock()
	defer bc.procmu.Unlock()
	bc.processor = processor
}

// SetValidator sets the validator which is used to validate incoming blocks.
func (bc *BlockChain) SetValidator(validator Validator) {
	bc.procmu.Lock()
	defer bc.procmu.Unlock()
	bc.validator = validator
}

// Validator returns the current validator.
func (bc *BlockChain) Validator() Validator {
	bc.procmu.RLock()
	defer bc.procmu.RUnlock()
	return bc.validator
}

// Processor returns the current processor.
func (bc *BlockChain) Processor() Processor {
	bc.procmu.RLock()
	defer bc.procmu.RUnlock()
	return bc.processor
}

// State returns a new mutable state based on the current HEAD block.
func (bc *BlockChain) State() (*state.StateDB, error) {
	return bc.StateAt(bc.CurrentBlock().Root())
}

// StateAt returns a new mutable state based on a particular point in time.
func (bc *BlockChain) StateAt(root common.Hash) (*state.StateDB, error) {
	return state.New(root, bc.stateCache)
}

// StateCache returns the caching database underpinning the blockchain instance.
func (bc *BlockChain) StateCache() state.Database {
	return bc.stateCache
}

// Reset purges the entire blockchain, restoring it to its genesis state.
func (bc *BlockChain) Reset() error {
	return bc.ResetWithGenesisBlock(bc.genesisBlock)
}

// ResetWithGenesisBlock purges the entire blockchain, restoring it to the
// specified genesis state.
func (bc *BlockChain) ResetWithGenesisBlock(genesis *types.Block) error {
	// Dump the entire block chain and purge the caches
	if err := bc.SetHead(0); err != nil {
		return err
	}
	bc.mu.Lock()
	defer bc.mu.Unlock()

	// Prepare the genesis block and reinitialise the chain
	//if err := bc.hc.WriteTd(genesis.Hash(), genesis.NumberU64(), genesis.Difficulty()); err != nil {
	//	log.Crit("Failed to write genesis block TD", "err", err)
	//}
	rawdb.WriteBlock(bc.db, genesis)

	bc.genesisBlock = genesis
	bc.insert(bc.genesisBlock)
	bc.currentBlock.Store(bc.genesisBlock)
	bc.hc.SetGenesis(bc.genesisBlock.Header())
	bc.hc.SetCurrentHeader(bc.genesisBlock.Header())
	bc.currentFastBlock.Store(bc.genesisBlock)

	return nil
}

// repair tries to repair the current blockchain by rolling back the current block
// until one with associated state is found. This is needed to fix incomplete db
// writes caused either by crashes/power outages, or simply non-committed tries.
//
// This method only rolls back the current block. The current header and current
// fast block are left intact.
func (bc *BlockChain) repair(head **types.Block) error {
	for {
		// Abort if we've rewound to a head block that does have associated state
		if _, err := state.New((*head).Root(), bc.stateCache); err == nil {
			log.Info("Rewound blockchain to past state", "number", (*head).Number(), "hash", (*head).Hash())
			return nil
		}
		// Otherwise rewind one block and recheck state availability there
		block := bc.GetBlock((*head).ParentHash(), (*head).NumberU64()-1)
		if block == nil {
			return fmt.Errorf("missing block %d [%x]", (*head).NumberU64()-1, (*head).ParentHash())
		}
		(*head) = block
	}
}

// Export writes the active chain to the given writer.
func (bc *BlockChain) Export(w io.Writer) error {
	return bc.ExportN(w, uint64(0), bc.CurrentBlock().NumberU64())
}

// ExportN writes a subset of the active chain to the given writer.
func (bc *BlockChain) ExportN(w io.Writer, first uint64, last uint64) error {
	bc.mu.RLock()
	defer bc.mu.RUnlock()

	if first > last {
		return fmt.Errorf("export failed: first (%d) is greater than last (%d)", first, last)
	}
	log.Info("Exporting batch of blocks", "count", last-first+1)

	start, reported := time.Now(), time.Now()
	for nr := first; nr <= last; nr++ {
		block := bc.GetBlockByNumber(nr)
		if block == nil {
			return fmt.Errorf("export failed on #%d: not found", nr)
		}
		if err := block.EncodeRLP(w); err != nil {
			return err
		}
		if time.Since(reported) >= statsReportLimit {
			log.Info("Exporting blocks", "exported", block.NumberU64()-first, "elapsed", common.PrettyDuration(time.Since(start)))
			reported = time.Now()
		}
	}

	return nil
}

// insert injects a new head block into the current block chain. This method
// assumes that the block is indeed a true head. It will also reset the head
// header and the head fast sync block to this very same block if they are older
// or if they are on a different side chain.
//
// Note, this function assumes that the `mu` mutex is held!
func (bc *BlockChain) insert(block *types.Block) {
	// If the block is on a side chain or an unknown one, force other heads onto it too
	//updateHeads := rawdb.ReadCanonicalHash(bc.db, block.NumberU64()) != block.Hash()

	// Add the block to the canonical chain number scheme and mark as the head
	rawdb.WriteCanonicalHash(bc.db, block.Hash(), block.NumberU64())
	rawdb.WriteHeadBlockHash(bc.db, block.Hash())
	bc.currentBlock.Store(block)

	// If the block is better than our head or is on a different chain, force update heads
	//if updateHeads {
	bc.hc.SetCurrentHeader(block.Header())
	rawdb.WriteHeadFastBlockHash(bc.db, block.Hash())

	bc.currentFastBlock.Store(block)
	//}
}

// Genesis retrieves the chain's genesis block.
func (bc *BlockChain) Genesis() *types.Block {
	return bc.genesisBlock
}

// GetBody retrieves a block body (transactions and uncles) from the database by
// hash, caching it if found.
func (bc *BlockChain) GetBody(hash common.Hash) *types.Body {
	// Short circuit if the body's already in the cache, retrieve otherwise
	if cached, ok := bc.bodyCache.Get(hash); ok {
		body := cached.(*types.Body)
		return body
	}
	number := bc.hc.GetBlockNumber(hash)
	if number == nil {
		return nil
	}
	body := rawdb.ReadBody(bc.db, hash, *number)
	if body == nil {
		return nil
	}
	// Cache the found body for next time and return
	bc.bodyCache.Add(hash, body)
	return body
}

// GetBodyRLP retrieves a block body in RLP encoding from the database by hash,
// caching it if found.
func (bc *BlockChain) GetBodyRLP(hash common.Hash) rlp.RawValue {
	// Short circuit if the body's already in the cache, retrieve otherwise
	if cached, ok := bc.bodyRLPCache.Get(hash); ok {
		return cached.(rlp.RawValue)
	}
	number := bc.hc.GetBlockNumber(hash)
	if number == nil {
		return nil
	}
	body := rawdb.ReadBodyRLP(bc.db, hash, *number)
	if len(body) == 0 {
		return nil
	}
	// Cache the found body for next time and return
	bc.bodyRLPCache.Add(hash, body)
	return body
}

// HasBlock checks if a block is fully present in the database or not.
func (bc *BlockChain) HasBlock(hash common.Hash, number uint64) bool {
	if bc.blockCache.Contains(hash) {
		return true
	}
	return rawdb.HasBody(bc.db, hash, number)
}

// HasState checks if state trie is fully present in the database or not.
func (bc *BlockChain) HasState(hash common.Hash) bool {
	_, err := bc.stateCache.OpenTrie(hash)
	return err == nil
}

// HasFastBlock checks if a fast block is fully present in the database or not.
func (bc *BlockChain) HasFastBlock(hash common.Hash, number uint64) bool {
	if !bc.HasBlock(hash, number) {
		return false
	}
	if bc.receiptsCache.Contains(hash) {
		return true
	}
	return rawdb.HasReceipts(bc.db, hash, number)
}

// VerifyHasState checks if state trie is fully present in the database or not.
// or CurrentFastBlock number  > the number of fb
func (bc *BlockChain) VerifyHasState(fb *types.Block) bool {
	_, err := bc.stateCache.OpenTrie(fb.Root())
	if err != nil && bc.CurrentBlock().NumberU64() > fb.NumberU64()+uint64(fastBlockStateInternal) {
		return true
	}
	return err == nil
}

// HasBlockAndState checks if a block and associated state trie is fully present
// in the database or not, caching it if present.
func (bc *BlockChain) HasBlockAndState(hash common.Hash, number uint64) bool {
	// Check first that the block itself is known
	block := bc.GetBlock(hash, number)
	if block == nil {
		return false
	}
	return bc.HasState(block.Root())
}

// GetBlock retrieves a block from the database by hash and number,
// caching it if found.
func (bc *BlockChain) GetBlock(hash common.Hash, number uint64) *types.Block {
	// Short circuit if the block's already in the cache, retrieve otherwise
	if block, ok := bc.blockCache.Get(hash); ok {
		return block.(*types.Block)
	}
	var block *types.Block
	if bc.cacheConfig.Deleted || bc.cacheConfig.HeightGcState.Load().(uint64) > number {
		block = rawdb.ReadSnapBlock(bc.db, hash, number)
	} else {
		block = rawdb.ReadBlock(bc.db, hash, number)
	}
	if block == nil {
		return nil
	}
	// Cache the found block for next time and return
	bc.blockCache.Add(block.Hash(), block)
	return block
}

// GetBlockByHash retrieves a block from the database by hash, caching it if found.
func (bc *BlockChain) GetBlockByHash(hash common.Hash) *types.Block {
	number := bc.hc.GetBlockNumber(hash)
	if number == nil {
		return nil
	}
	return bc.GetBlock(hash, *number)
}

// GetBlockByNumber retrieves a block from the database by number, caching it
// (associated with its hash) if found.
func (bc *BlockChain) GetBlockByNumber(number uint64) *types.Block {
	hash := rawdb.ReadCanonicalHash(bc.db, number)
	if hash == (common.Hash{}) {
		return nil
	}
	return bc.GetBlock(hash, number)
}

// GetReceiptsByHash retrieves the receipts for all transactions in a given block.
func (bc *BlockChain) GetReceiptsByHash(hash common.Hash) types.Receipts {
	if receipts, ok := bc.receiptsCache.Get(hash); ok {
		return receipts.(types.Receipts)
	}
	number := rawdb.ReadHeaderNumber(bc.db, hash)
	if number == nil {
		return nil
	}
	receipts := rawdb.ReadReceipts(bc.db, hash, *number)
	bc.receiptsCache.Add(hash, receipts)
	return receipts
}

// GetBlocksFromHash returns the block corresponding to hash and up to n-1 ancestors.
// [deprecated by eth/62]
func (bc *BlockChain) GetBlocksFromHash(hash common.Hash, n int) (blocks []*types.Block) {
	number := bc.hc.GetBlockNumber(hash)
	if number == nil {
		return nil
	}
	for i := 0; i < n; i++ {
		block := bc.GetBlock(hash, *number)
		if block == nil {
			break
		}
		blocks = append(blocks, block)
		hash = block.ParentHash()
		*number--
	}
	return
}

// GetUnclesInChain retrieves all the uncles from a given block backwards until
// a specific distance is reached.
//func (bc *BlockChain) GetUnclesInChain(block *types.Block, length int) []*types.FastHeader {
//	uncles := []*types.Header{}
//	for i := 0; block != nil && i < length; i++ {
//		//uncles = append(uncles, block.Uncles()...)
//
//		block = bc.GetBlock(block.ParentHash(), block.NumberU64()-1)
//	}
//	return uncles
//}

// TrieNode retrieves a blob of data associated with a trie node (or code hash)
// either from ephemeral in-memory cache, or from persistent storage.
func (bc *BlockChain) TrieNode(hash common.Hash) ([]byte, error) {
	return bc.stateCache.TrieDB().Node(hash)
}

// Stop stops the blockchain service. If any imports are currently in progress
// it will abort them using the procInterrupt.
func (bc *BlockChain) Stop() {
	if !atomic.CompareAndSwapInt32(&bc.running, 0, 1) {
		return
	}
	// Unsubscribe all subscriptions registered from blockchain
	bc.scope.Close()
	close(bc.quit)
	atomic.StoreInt32(&bc.procInterrupt, 1)

	bc.wg.Wait()

	// Ensure the state of a recent block is also stored to disk before exiting.
	// We're writing three different states to catch different restart scenarios:
	//  - HEAD:     So we don't need to reprocess any blocks in the general case
	//  - HEAD-1:   So we don't do large reorgs if our HEAD becomes an uncle
	//  - HEAD-127: So we have a hard limit on the number of blocks reexecuted
	if !bc.cacheConfig.Disabled {
		triedb := bc.stateCache.TrieDB()

		for _, offset := range []uint64{0, 1, triesInMemory - 1} {
			if number := bc.CurrentBlock().NumberU64(); number > offset {
				recent := bc.GetBlockByNumber(number - offset)

				log.Info("Writing cached state to disk", "block", recent.Number(), "hash", recent.Hash(), "root", recent.Root())
				if err := triedb.Commit(recent.Root(), true); err != nil {
					log.Error("Failed to commit recent state trie", "err", err)
				}
			}
		}
		for !bc.triegc.Empty() {
			triedb.Dereference(bc.triegc.PopItem().(common.Hash))
		}
		if size, _ := triedb.Size(); size != 0 {
			log.Error("Dangling trie nodes after full cleanup")
		}
	}
	log.Info("Blockchain manager stopped")
}

func (bc *BlockChain) procFutureBlocks() {
	blocks := make([]*types.Block, 0, bc.futureBlocks.Len())
	for _, hash := range bc.futureBlocks.Keys() {
		if block, exist := bc.futureBlocks.Peek(hash); exist {
			blocks = append(blocks, block.(*types.Block))
		}
	}
	if len(blocks) > 0 {
		types.BlockBy(types.Number).Sort(blocks)

		// Insert one by one as chain insertion needs contiguous ancestry between blocks
		for i := range blocks {
			bc.InsertChain(blocks[i : i+1])
		}
	}
}

// WriteStatus status of write
type WriteStatus byte

const (
	NonStatTy WriteStatus = iota
	CanonStatTy
	SideStatTy
)

// Rollback is designed to remove a chain of links from the database that aren't
// certain enough to be valid.
func (bc *BlockChain) Rollback(chain []common.Hash) {
	bc.mu.Lock()
	defer bc.mu.Unlock()

	for i := len(chain) - 1; i >= 0; i-- {
		hash := chain[i]

		currentHeader := bc.hc.CurrentHeader()
		if currentHeader.Hash() == hash {
			bc.hc.SetCurrentHeader(bc.GetHeader(currentHeader.ParentHash, currentHeader.Number.Uint64()-1))
		}
		if currentFastBlock := bc.CurrentFastBlock(); currentFastBlock.Hash() == hash {
			newFastBlock := bc.GetBlock(currentFastBlock.ParentHash(), currentFastBlock.NumberU64()-1)
			bc.currentFastBlock.Store(newFastBlock)
			rawdb.WriteHeadFastBlockHash(bc.db, newFastBlock.Hash())
		}
		if currentBlock := bc.CurrentBlock(); currentBlock.Hash() == hash {
			newBlock := bc.GetBlock(currentBlock.ParentHash(), currentBlock.NumberU64()-1)
			bc.currentBlock.Store(newBlock)
			rawdb.WriteHeadBlockHash(bc.db, newBlock.Hash())
		}
	}
}

// SetReceiptsData computes all the non-consensus fields of the receipts
func SetReceiptsData(config *params.ChainConfig, block *types.Block, receipts types.Receipts) error {
	signer := types.MakeSigner(config, block.Number())

	transactions, logIndex := block.Transactions(), uint(0)
	if len(transactions) != len(receipts) {
		return errors.New("transaction and receipt count mismatch")
	}

	for j := 0; j < len(receipts); j++ {
		// The transaction hash can be retrieved from the transaction itself
		receipts[j].TxHash = transactions[j].Hash()

		// The contract address can be derived from the transaction itself
		if transactions[j].To() == nil {
			// Deriving the signer is expensive, only do if it's actually needed
			from, _ := types.Sender(signer, transactions[j])
			receipts[j].ContractAddress = crypto.CreateAddress(from, transactions[j].Nonce())
		}
		// The used gas can be calculated based on previous receipts
		if j == 0 {
			receipts[j].GasUsed = receipts[j].CumulativeGasUsed
		} else {
			receipts[j].GasUsed = receipts[j].CumulativeGasUsed - receipts[j-1].CumulativeGasUsed
		}
		// The derived log fields can simply be set from the block and transaction
		for k := 0; k < len(receipts[j].Logs); k++ {
			receipts[j].Logs[k].BlockNumber = block.NumberU64()
			receipts[j].Logs[k].BlockHash = block.Hash()
			receipts[j].Logs[k].TxHash = receipts[j].TxHash
			receipts[j].Logs[k].TxIndex = uint(j)
			receipts[j].Logs[k].Index = logIndex
			logIndex++
		}
	}
	return nil
}

// InsertReceiptChain attempts to complete an already existing header chain with
// transaction and receipt data.
func (bc *BlockChain) InsertReceiptChain(blockChain types.Blocks, receiptChain []types.Receipts) (int, error) {
	bc.wg.Add(1)
	defer bc.wg.Done()

	// Do a sanity check that the provided chain is actually ordered and linked
	for i := 1; i < len(blockChain); i++ {
		if blockChain[i].NumberU64() != blockChain[i-1].NumberU64()+1 || blockChain[i].ParentHash() != blockChain[i-1].Hash() {
			log.Error("Non contiguous receipt insert", "number", blockChain[i].Number(), "hash", blockChain[i].Hash(), "parent", blockChain[i].ParentHash(),
				"prevnumber", blockChain[i-1].Number(), "prevhash", blockChain[i-1].Hash())
			return 0, fmt.Errorf("non contiguous insert: item %d is #%d [%x…], item %d is #%d [%x…] (parent [%x…])", i-1, blockChain[i-1].NumberU64(),
				blockChain[i-1].Hash().Bytes()[:4], i, blockChain[i].NumberU64(), blockChain[i].Hash().Bytes()[:4], blockChain[i].ParentHash().Bytes()[:4])
		}
	}

	var (
		stats = struct{ processed, ignored int32 }{}
		start = time.Now()
		bytes = 0
		batch = bc.db.NewBatch()
	)
	for i, block := range blockChain {
		receipts := receiptChain[i]
		// Short circuit insertion if shutting down or processing failed
		if atomic.LoadInt32(&bc.procInterrupt) == 1 {
			return 0, nil
		}
		// Short circuit if the owner header is unknown
		if !bc.HasHeader(block.Hash(), block.NumberU64()) {
			return i, fmt.Errorf("containing header #%d [%x…] unknown", block.Number(), block.Hash().Bytes()[:4])
		}
		// Skip if the entire data is already known
		if bc.HasBlock(block.Hash(), block.NumberU64()) {
			stats.ignored++
			continue
		}
		// Compute all the non-consensus fields of the receipts
		if err := SetReceiptsData(bc.chainConfig, block, receipts); err != nil {
			return i, fmt.Errorf("failed to set receipts data: %v", err)
		}

		if block.SnailNumber().Int64() != 0 {
			//create BlockReward
			br := &types.BlockReward{
				FastHash:    block.Hash(),
				FastNumber:  block.Number(),
				SnailHash:   block.SnailHash(),
				SnailNumber: block.SnailNumber(),
			}
			//insert BlockReward to db
			rawdb.WriteBlockReward(batch, br)
			rawdb.WriteHeadRewardNumber(bc.db, block.SnailNumber().Uint64())

			bc.currentReward.Store(br)

		}

		// Write all the data out into the database
		rawdb.WriteBody(batch, block.Hash(), block.NumberU64(), block.Body())
		rawdb.WriteReceipts(batch, block.Hash(), block.NumberU64(), receipts)
		rawdb.WriteTxLookupEntries(batch, block)

		stats.processed++

		if batch.ValueSize() >= ethdb.IdealBatchSize {
			if err := batch.Write(); err != nil {
				return 0, err
			}
			bytes += batch.ValueSize()
			batch.Reset()
		}
	}
	if batch.ValueSize() > 0 {
		bytes += batch.ValueSize()
		if err := batch.Write(); err != nil {
			return 0, err
		}
	}

	// Update the head fast sync block if better
	bc.mu.Lock()
	head := blockChain[len(blockChain)-1]
	//if td := bc.GetTd(head.Hash(), head.NumberU64()); td != nil { // Rewind may have occurred, skip in that case
	//currentFastBlock := bc.CurrentFastBlock()
	//if bc.GetTd(currentFastBlock.Hash(), currentFastBlock.NumberU64()).Cmp(td) < 0 {
	rawdb.WriteHeadFastBlockHash(bc.db, head.Hash())
	bc.currentFastBlock.Store(head)
	//}
	//}
	bc.mu.Unlock()

	context := []interface{}{
		"count", stats.processed, "elapsed", common.PrettyDuration(time.Since(start)),
		"number", head.Number(), "hash", head.Hash(), "age", common.PrettyAge(time.Unix(head.Time().Int64(), 0)),
		"size", common.StorageSize(bytes),
	}
	if stats.ignored > 0 {
		context = append(context, []interface{}{"ignored", stats.ignored}...)
	}
	log.Info("Imported new block receipts", context...)

	return 0, nil
}

var lastWrite uint64

// WriteBlockWithoutState writes only the block and its metadata to the database,
// but does not write any state. This is used to construct competing side forks
// up to the point where they exceed the canonical total difficulty.
func (bc *BlockChain) WriteBlockWithoutState(block *types.Block) (err error) {
	bc.wg.Add(1)
	defer bc.wg.Done()

	rawdb.WriteBlock(bc.db, block)

	return nil
}

// WriteBlockWithState writes the block and all associated state to the database.
func (bc *BlockChain) WriteBlockWithState(block *types.Block, receipts []*types.Receipt, state *state.StateDB) (status WriteStatus, err error) {
	bc.wg.Add(1)
	defer bc.wg.Done()

	// Make sure no inconsistent state is leaked during insertion
	bc.mu.Lock()
	defer bc.mu.Unlock()

	currentBlock := bc.CurrentBlock()

	// Write other block data using a batch.
<<<<<<< HEAD
=======
	//batch := bc.db.NewBatch()
>>>>>>> 9072f6bf
	rawdb.WriteBlock(bc.db, block)

	if block.SnailNumber().Int64() != 0 {
		//create BlockReward
		br := &types.BlockReward{
			FastHash:    block.Hash(),
			FastNumber:  block.Number(),
			SnailHash:   block.SnailHash(),
			SnailNumber: block.SnailNumber(),
		}
		//insert BlockReward to db
		rawdb.WriteBlockReward(bc.db, br)
		rawdb.WriteHeadRewardNumber(bc.db, block.SnailNumber().Uint64())

		bc.currentReward.Store(br)

	}
	root, err := state.Commit(true)
	if err != nil {
		return NonStatTy, err
	}
	triedb := bc.stateCache.TrieDB()

	// If we're running an archive node, always flush
	if bc.cacheConfig.Disabled {
		if err := triedb.Commit(root, false); err != nil {
			return NonStatTy, err
		}
	} else {
		// Full but not archive node, do proper garbage collection
		triedb.Reference(root, common.Hash{}) // metadata reference to keep trie alive
		bc.triegc.Push(root, -int64(block.NumberU64()))

		if current := block.NumberU64(); current > triesInMemory {
			// If we exceeded our memory allowance, flush matured singleton nodes to disk
			var (
				nodes, imgs = triedb.Size()
				limit       = common.StorageSize(bc.cacheConfig.TrieNodeLimit) * 1024 * 1024
			)
			if nodes > limit || imgs > 4*1024*1024 {
				triedb.Cap(limit - ethdb.IdealBatchSize)
			}
			// Find the next state trie we need to commit
			header := bc.GetHeaderByNumber(current - triesInMemory)
			chosen := header.Number.Uint64()

			// If we exceeded out time allowance, flush an entire trie to disk
			if bc.gcproc > bc.cacheConfig.TrieTimeLimit || header.Number.Int64()%blockDeleteHeight == 0 {
				// If we're exceeding limits but haven't reached a large enough memory gap,
				// warn the user that the system is becoming unstable.
				if chosen < lastWrite+triesInMemory && bc.gcproc >= 2*bc.cacheConfig.TrieTimeLimit {
					log.Info("State in memory for too long, committing", "time", bc.gcproc, "allowance", bc.cacheConfig.TrieTimeLimit, "optimum", float64(chosen-lastWrite)/triesInMemory)
				}
				// Flush an entire trie and restart the counters
				triedb.Commit(header.Root, true)
				lastWrite = chosen
				bc.gcproc = 0
			}
			// Garbage collect anything below our required write retention
			for !bc.triegc.Empty() {
				root, number := bc.triegc.Pop()
				if uint64(-number) > chosen {
					bc.triegc.Push(root, number)
					break
				}
				triedb.Dereference(root.(common.Hash))
			}
		}
	}

<<<<<<< HEAD
=======
	// Write other block data using a batch.
>>>>>>> 9072f6bf
	batch := bc.db.NewBatch()
	rawdb.WriteReceipts(batch, block.Hash(), block.NumberU64(), receipts)

	if block.ParentHash() != currentBlock.Hash() {
		if err := bc.reorg(currentBlock, block); err != nil {
			return NonStatTy, err
		}
	}
	// Write the positional metadata for transaction/receipt lookups and preimages
	rawdb.WriteTxLookupEntries(batch, block)
	rawdb.WritePreimages(batch, block.NumberU64(), state.Preimages())

	status = CanonStatTy
	if err := batch.Write(); err != nil {
		return NonStatTy, err
	}

<<<<<<< HEAD
	bc.insert(block)
=======
	if bc.cacheConfig.Deleted {
		number := bc.cacheConfig.HeightGcState.Load().(uint64)
		level := number / blockDeleteHeight
		if block.NumberU64() > number+blockDeleteHeight*(level+1)+blockDeleteLimite {
			go bc.stateGcBodyAndReceipt(number)
		}
	}

	// Set new head.
	if status == CanonStatTy {
		bc.insert(block)
	}
>>>>>>> 9072f6bf
	bc.futureBlocks.Remove(block.Hash())
	return status, nil
}

// addFutureBlock checks if the block is within the max allowed window to get
// accepted for future processing, and returns an error if the block is too far
// ahead and was not added.
func (bc *BlockChain) addFutureBlock(block *types.Block) error {
	max := big.NewInt(time.Now().Unix() + maxTimeFutureBlocks)
	if block.Time().Cmp(max) > 0 {
		return fmt.Errorf("future block timestamp %v > allowed %v", block.Time(), max)
	}
	bc.futureBlocks.Add(block.Hash(), block)
	return nil
}

// InsertChain attempts to insert the given batch of blocks in to the canonical
// chain or, otherwise, create a fork. If an error is returned it will return
// the index number of the failing block as well an error describing what went
// wrong.
//
// After insertion is done, all accumulated events will be fired.
func (bc *BlockChain) InsertChain(chain types.Blocks) (int, error) {
	// Sanity check that we have something meaningful to import
	if len(chain) == 0 {
		return 0, nil
	}
	// Do a sanity check that the provided chain is actually ordered and linked
	for i := 1; i < len(chain); i++ {
		if chain[i].NumberU64() != chain[i-1].NumberU64()+1 || chain[i].ParentHash() != chain[i-1].Hash() {
			// Chain broke ancestry, log a message (programming error) and skip insertion
			log.Error("Non contiguous block insert", "number", chain[i].Number(), "hash", chain[i].Hash(),
				"parent", chain[i].ParentHash(), "prevnumber", chain[i-1].Number(), "prevhash", chain[i-1].Hash())

			return 0, fmt.Errorf("non contiguous insert: item %d is #%d [%x…], item %d is #%d [%x…] (parent [%x…])", i-1, chain[i-1].NumberU64(),
				chain[i-1].Hash().Bytes()[:4], i, chain[i].NumberU64(), chain[i].Hash().Bytes()[:4], chain[i].ParentHash().Bytes()[:4])
		}
	}
	// Pre-checks passed, start the full block imports
	bc.wg.Add(1)
	bc.chainmu.Lock()
	n, events, logs, err := bc.insertChain(chain, true)
	bc.chainmu.Unlock()
	bc.wg.Done()

	bc.PostChainEvents(events, logs)
	return n, err
}

// insertChain is the internal implementation of insertChain, which assumes that
// 1) chains are contiguous, and 2) The chain mutex is held.
//
// This method is split out so that import batches that require re-injecting
// historical blocks can do so without releasing the lock, which could lead to
// racey behaviour. If a sidechain import is in progress, and the historic state
// is imported, but then new canon-head is added before the actual sidechain
// completes, then the historic state could be pruned again
func (bc *BlockChain) insertChain(chain types.Blocks, verifySeals bool) (int, []interface{}, []*types.Log, error) {
	// If the chain is terminating, don't even bother starting u
	if atomic.LoadInt32(&bc.procInterrupt) == 1 {
		return 0, nil, nil, nil
	}
	// Start a parallel signature recovery (signer will fluke on fork transition, minimal perf loss)
	senderCacher.recoverFromBlocks(types.MakeSigner(bc.chainConfig, chain[0].Number()), chain)

	// A queued approach to delivering events. This is generally
	// faster than direct delivery and requires much less mutex
	// acquiring.
	var (
		stats         = insertStats{startTime: mclock.Now()}
		events        = make([]interface{}, 0, len(chain))
		lastCanon     *types.Block
		coalescedLogs []*types.Log
	)
	// Start the parallel header verifier
	headers := make([]*types.Header, len(chain))
	seals := make([]bool, len(chain))

	for i, block := range chain {
		headers[i] = block.Header()
		seals[i] = verifySeals
	}
	abort, results := bc.engine.VerifyHeaders(bc, headers, seals)
	defer close(abort)

	// Peek the error for the first block to decide the directing import logic
	it := newInsertIterator(chain, results, bc.Validator())

	block, err := it.next()
	switch {
	// First block is pruned, insert as sidechain and reorg only if TD grows enough
	case err == consensus.ErrPrunedAncestor:
		return bc.insertSidechain(it)

	// First block is future, shove it (and all children) to the future queue (unknown ancestor)
	case err == consensus.ErrFutureBlock || (err == consensus.ErrUnknownAncestor && bc.futureBlocks.Contains(it.first().ParentHash())):
		for block != nil && (it.index == 0 || err == consensus.ErrUnknownAncestor) {
			if err := bc.addFutureBlock(block); err != nil {
				return it.index, events, coalescedLogs, err
			}
			block, err = it.next()
		}
		stats.queued += it.processed()
		stats.ignored += it.remaining()

		// If there are any still remaining, mark as ignored
		return it.index, events, coalescedLogs, err

	// First block (and state) is known
	//   1. We did a roll-back, and should now do a re-import
	//   2. The block is stored as a sidechain, and is lying about it's stateroot, and passes a stateroot
	// 	    from the canonical chain, which has not been verified.
	case err == ErrKnownBlock:
		// Skip all known blocks that behind us
		current := bc.CurrentBlock().NumberU64()

		for block != nil && err == ErrKnownBlock && current >= block.NumberU64() {
			stats.ignored++
			block, err = it.next()
		}
		// Falls through to the block import

	// Some other error occurred, abort
	case err != nil:
		stats.ignored += len(it.chain)
		bc.reportBlock(block, nil, err)
		return it.index, events, coalescedLogs, err
	}
	// No validation errors for the first block (or chain prefix skipped)
	for ; block != nil && err == nil; block, err = it.next() {
		// If the chain is terminating, stop processing blocks
		if atomic.LoadInt32(&bc.procInterrupt) == 1 {
			log.Debug("Premature abort during blocks processing")
			break
		}
		// If the header is a banned one, straight out abort
		if BadHashes[block.Hash()] {
			bc.reportBlock(block, nil, ErrBlacklistedHash)
			return it.index, events, coalescedLogs, ErrBlacklistedHash
		}
		// Retrieve the parent block and it's state to execute on top
		start := time.Now()

		parent := it.previous()
		if parent == nil {
			parent = bc.GetBlock(block.ParentHash(), block.NumberU64()-1)
		}
		state, err := state.New(parent.Root(), bc.stateCache)
		if err != nil {
			return it.index, events, coalescedLogs, err
		}
		// Process block using the parent state as reference point.
		t0 := time.Now()
		receipts, logs, usedGas, err := bc.processor.Process(block, state, bc.vmConfig)
		t1 := time.Now()
		if err != nil {
			bc.reportBlock(block, receipts, err)
			return it.index, events, coalescedLogs, err
		}
		// Validate the state using the default validator
		if err := bc.Validator().ValidateState(block, parent, state, receipts, usedGas); err != nil {
			bc.reportBlock(block, receipts, err)
			return it.index, events, coalescedLogs, err
		}
		t2 := time.Now()
		proctime := time.Since(start)

		// Write the block to the chain and get the status.
		status, err := bc.WriteBlockWithState(block, receipts, state)
		t3 := time.Now()
		if err != nil {
			return it.index, events, coalescedLogs, err
		}
		blockInsertTimer.UpdateSince(start)
		blockExecutionTimer.Update(t1.Sub(t0))
		blockValidationTimer.Update(t2.Sub(t1))
		blockWriteTimer.Update(t3.Sub(t2))
		switch status {
		case CanonStatTy:
			log.Debug("Inserted new fast block", "number", block.Number(), "hash", block.Hash(),
				"sings", len(block.Signs()), "txs", len(block.Transactions()), "gas", block.GasUsed(),
				"elapsed", common.PrettyDuration(time.Since(start)),
				"root", block.Root())

			coalescedLogs = append(coalescedLogs, logs...)
			events = append(events, types.ChainFastEvent{block, block.Hash(), logs})
			lastCanon = block

			// Only count canonical blocks for GC processing time
			bc.gcproc += proctime

		}
		blockInsertTimer.UpdateSince(start)
		stats.processed++
		stats.usedGas += usedGas

		cache, _ := bc.stateCache.TrieDB().Size()
		stats.report(chain, it.index, cache)
	}
	// Any blocks remaining here? The only ones we care about are the future ones
	if block != nil && err == consensus.ErrFutureBlock {
		if err := bc.addFutureBlock(block); err != nil {
			return it.index, events, coalescedLogs, err
		}
		block, err = it.next()

		for ; block != nil && err == consensus.ErrUnknownAncestor; block, err = it.next() {
			if err := bc.addFutureBlock(block); err != nil {
				return it.index, events, coalescedLogs, err
			}
			stats.queued++
		}
	}
	stats.ignored += it.remaining()

	// Append a single chain head event if we've progressed the chain
	if lastCanon != nil && bc.CurrentBlock().Hash() == lastCanon.Hash() {
		events = append(events, types.ChainFastHeadEvent{lastCanon})
	}
	return it.index, events, coalescedLogs, err
}

// insertSidechain is called when an import batch hits upon a pruned ancestor
// error, which happens when a sidechain with a sufficiently old fork-block is
// found.
//
// The method writes all (header-and-body-valid) blocks to disk, then tries to
// switch over to the new chain if the TD exceeded the current chain.
func (bc *BlockChain) insertSidechain(it *insertIterator) (int, []interface{}, []*types.Log, error) {
	var (
		current = bc.CurrentBlock().NumberU64()
	)
	// The first sidechain block error is already verified to be ErrPrunedAncestor.
	// Since we don't import them here, we expect ErrUnknownAncestor for the remaining
	// ones. Any other errors means that the block is invalid, and should not be written
	// to disk.
	block, err := it.current(), consensus.ErrPrunedAncestor
	for ; block != nil && (err == consensus.ErrPrunedAncestor); block, err = it.next() {
		// Check the canonical state root for that number
		if number := block.NumberU64(); current >= number {
			if canonical := bc.GetBlockByNumber(number); canonical != nil && canonical.Root() == block.Root() {
				// This is most likely a shadow-state attack. When a fork is imported into the
				// database, and it eventually reaches a block height which is not pruned, we
				// just found that the state already exist! This means that the sidechain block
				// refers to a state which already exists in our canon chain.
				//
				// If left unchecked, we would now proceed importing the blocks, without actually
				// having verified the state of the previous blocks.
				log.Warn("Sidechain ghost-state attack detected", "number", block.NumberU64(), "sideroot", block.Root(), "canonroot", canonical.Root())

				// If someone legitimately side-mines blocks, they would still be imported as usual. However,
				// we cannot risk writing unverified blocks to disk when they obviously target the pruning
				// mechanism.
				return it.index, nil, nil, errors.New("sidechain ghost-state attack")
			}
		}

		if !bc.HasBlock(block.Hash(), block.NumberU64()) {
			start := time.Now()
			if err := bc.WriteBlockWithoutState(block); err != nil {
				return it.index, nil, nil, err
			}
			log.Debug("Inserted sidechain block", "number", block.Number(), "hash", block.Hash(),
				"elapsed", common.PrettyDuration(time.Since(start)),
				"txs", len(block.Transactions()), "gas", block.GasUsed(), "uncles", len(block.Uncles()),
				"root", block.Root())
		}
	}
	// At this point, we've written all sidechain blocks to database. Loop ended
	// either on some other error or all were processed. If there was some other
	// error, we can ignore the rest of those blocks.
	//
	// Gather all the sidechain hashes (full blocks may be memory heavy)
	var (
		hashes  []common.Hash
		numbers []uint64
	)
	parent := bc.GetHeader(it.previous().Hash(), it.previous().NumberU64())
	for parent != nil && !bc.HasState(parent.Root) {
		hashes = append(hashes, parent.Hash())
		numbers = append(numbers, parent.Number.Uint64())

		parent = bc.GetHeader(parent.ParentHash, parent.Number.Uint64()-1)
	}
	if parent == nil {
		return it.index, nil, nil, errors.New("missing parent")
	}
	// Import all the pruned blocks to make the state available
	var (
		blocks []*types.Block
		memory common.StorageSize
	)
	for i := len(hashes) - 1; i >= 0; i-- {
		// Append the next block to our batch
		block := bc.GetBlock(hashes[i], numbers[i])

		blocks = append(blocks, block)
		memory += block.Size()

		// If memory use grew too large, import and continue. Sadly we need to discard
		// all raised events and logs from notifications since we're too heavy on the
		// memory here.
		if len(blocks) >= 2048 || memory > 64*1024*1024 {
			log.Info("Importing heavy sidechain segment", "blocks", len(blocks), "start", blocks[0].NumberU64(), "end", block.NumberU64())
			if _, _, _, err := bc.insertChain(blocks, false); err != nil {
				return 0, nil, nil, err
			}
			blocks, memory = blocks[:0], 0

			// If the chain is terminating, stop processing blocks
			if atomic.LoadInt32(&bc.procInterrupt) == 1 {
				log.Debug("Premature abort during blocks processing")
				return 0, nil, nil, nil
			}
		}
	}
	if len(blocks) > 0 {
		log.Info("Importing sidechain segment", "start", blocks[0].NumberU64(), "end", blocks[len(blocks)-1].NumberU64())
		return bc.insertChain(blocks, false)
	}
	return 0, nil, nil, nil
}

// reorgs takes two blocks, an old chain and a new chain and will reconstruct the blocks and inserts them
// to be part of the new canonical chain and accumulates potential missing transactions and post an
// event about them
func (bc *BlockChain) reorg(oldBlock, newBlock *types.Block) error {
	var (
		newChain    types.Blocks
		oldChain    types.Blocks
		commonBlock *types.Block
		deletedTxs  types.Transactions
		deletedLogs []*types.Log
		// collectLogs collects the logs that were generated during the
		// processing of the block that corresponds with the given hash.
		// These logs are later announced as deleted.
		collectLogs = func(hash common.Hash) {
			// Coalesce logs and set 'Removed'.
			number := bc.hc.GetBlockNumber(hash)
			if number == nil {
				return
			}
			receipts := rawdb.ReadReceipts(bc.db, hash, *number)
			for _, receipt := range receipts {
				for _, log := range receipt.Logs {
					del := *log
					del.Removed = true
					deletedLogs = append(deletedLogs, &del)
				}
			}
		}
	)

	// first reduce whoever is higher bound
	if oldBlock.NumberU64() > newBlock.NumberU64() {
		// reduce old chain
		for ; oldBlock != nil && oldBlock.NumberU64() != newBlock.NumberU64(); oldBlock = bc.GetBlock(oldBlock.ParentHash(), oldBlock.NumberU64()-1) {
			oldChain = append(oldChain, oldBlock)
			deletedTxs = append(deletedTxs, oldBlock.Transactions()...)

			collectLogs(oldBlock.Hash())
		}
	} else {
		// reduce new chain and append new chain blocks for inserting later on
		for ; newBlock != nil && newBlock.NumberU64() != oldBlock.NumberU64(); newBlock = bc.GetBlock(newBlock.ParentHash(), newBlock.NumberU64()-1) {
			newChain = append(newChain, newBlock)
		}
	}
	if oldBlock == nil {
		return fmt.Errorf("Invalid old chain")
	}
	if newBlock == nil {
		return fmt.Errorf("Invalid new chain")
	}

	for {
		if oldBlock.Hash() == newBlock.Hash() {
			commonBlock = oldBlock
			break
		}

		oldChain = append(oldChain, oldBlock)
		newChain = append(newChain, newBlock)
		deletedTxs = append(deletedTxs, oldBlock.Transactions()...)
		collectLogs(oldBlock.Hash())

		oldBlock, newBlock = bc.GetBlock(oldBlock.ParentHash(), oldBlock.NumberU64()-1), bc.GetBlock(newBlock.ParentHash(), newBlock.NumberU64()-1)
		if oldBlock == nil {
			return fmt.Errorf("Invalid old chain")
		}
		if newBlock == nil {
			return fmt.Errorf("Invalid new chain")
		}
	}
	// Ensure the user sees large reorgs
	if len(oldChain) > 0 && len(newChain) > 0 {
		logFn := log.Debug
		if len(oldChain) > 63 {
			logFn = log.Warn
		}
		logFn("Chain split detected", "number", commonBlock.Number(), "hash", commonBlock.Hash(),
			"drop", len(oldChain), "dropfrom", oldChain[0].Hash(), "add", len(newChain), "addfrom", newChain[0].Hash())
	} else {
		log.Error("Impossible reorg, please file an issue", "oldnum", oldBlock.Number(), "oldhash", oldBlock.Hash(), "newnum", newBlock.Number(), "newhash", newBlock.Hash())
	}
	// Insert the new chain, taking care of the proper incremental order
	var addedTxs types.Transactions
	for i := len(newChain) - 1; i >= 0; i-- {
		// insert the block in the canonical way, re-writing history
		bc.insert(newChain[i])
		// write lookup entries for hash based transaction/receipt searches
		rawdb.WriteTxLookupEntries(bc.db, newChain[i])
		addedTxs = append(addedTxs, newChain[i].Transactions()...)
	}
	// calculate the difference between deleted and added transactions
	diff := types.TxDifference(deletedTxs, addedTxs)
	// When transactions get deleted from the database that means the
	// receipts that were created in the fork must also be deleted
	batch := bc.db.NewBatch()
	for _, tx := range diff {
		rawdb.DeleteTxLookupEntry(batch, tx.Hash())
	}
	batch.Write()

	if len(deletedLogs) > 0 {
		go bc.rmLogsFeed.Send(types.RemovedLogsEvent{deletedLogs})
	}
	if len(oldChain) > 0 {
		go func() {
			for _, block := range oldChain {
				bc.chainSideFeed.Send(types.ChainFastSideEvent{Block: block})
			}
		}()
	}

	return nil
}

// PostChainEvents iterates over the events generated by a chain insertion and
// posts them into the event feed.
// TODO: Should not expose PostChainEvents. The chain events should be posted in WriteBlock.
func (bc *BlockChain) PostChainEvents(events []interface{}, logs []*types.Log) {
	// post event logs for further processing
	if logs != nil {
		bc.logsFeed.Send(logs)
	}
	for _, event := range events {
		switch ev := event.(type) {
		case types.ChainFastEvent:
			bc.chainFeed.Send(ev)

		case types.ChainFastHeadEvent:
			bc.chainHeadFeed.Send(ev)
		case types.ChainFastSideEvent:
			bc.chainSideFeed.Send(ev)

		}
	}
}

func (bc *BlockChain) update() {
	futureTimer := time.NewTicker(5 * time.Second)
	defer futureTimer.Stop()
	for {
		select {
		case <-futureTimer.C:
			if bc.cacheConfig.Deleted {
				number := bc.cacheConfig.HeightGcState.Load().(uint64)
				bc.stateGcBodyAndReceipt(number)
			}
			bc.procFutureBlocks()
		case <-bc.quit:
			return
		}
	}
}

// BadBlocks returns a list of the last 'bad blocks' that the client has seen on the network
func (bc *BlockChain) BadBlocks() []*types.Block {
	blocks := make([]*types.Block, 0, bc.badBlocks.Len())
	for _, hash := range bc.badBlocks.Keys() {
		if blk, exist := bc.badBlocks.Peek(hash); exist {
			block := blk.(*types.Block)
			blocks = append(blocks, block)
		}
	}
	return blocks
}

// addBadBlock adds a bad block to the bad-block LRU cache
func (bc *BlockChain) addBadBlock(block *types.Block) {
	bc.badBlocks.Add(block.Hash(), block)
}

// reportBlock logs a bad block error.
func (bc *BlockChain) reportBlock(block *types.Block, receipts types.Receipts, err error) {
	bc.addBadBlock(block)

	var receiptString string
	for i, receipt := range receipts {
		receiptString += fmt.Sprintf("\t %d: cumulative: %v gas: %v contract: %v status: %v tx: %v logs: %v bloom: %x state: %x\n",
			i, receipt.CumulativeGasUsed, receipt.GasUsed, receipt.ContractAddress.Hex(),
			receipt.Status, receipt.TxHash.Hex(), receipt.Logs, receipt.Bloom, receipt.PostState)
	}
	log.Error(fmt.Sprintf(`
########## BAD FAST BLOCK #########
Chain config: %v

Number: %v
Hash: 0x%x
%v

Error: %v
##############################
`, bc.chainConfig, block.Number(), block.Hash(), receiptString, err))
}

// InsertHeaderChain attempts to insert the given header chain in to the local
// chain, possibly creating a reorg. If an error is returned, it will return the
// index number of the failing header as well an error describing what went wrong.
//
// The verify parameter can be used to fine tune whether nonce verification
// should be done or not. The reason behind the optional check is because some
// of the header retrieval mechanisms already need to verify nonces, as well as
// because nonces can be verified sparsely, not needing to check each.
func (bc *BlockChain) InsertHeaderChain(chain []*types.Header, checkFreq int) (int, error) {
	start := time.Now()
	if i, err := bc.hc.ValidateHeaderChain(chain, checkFreq); err != nil {
		return i, err
	}

	// Make sure only one thread manipulates the chain at once
	bc.chainmu.Lock()
	defer bc.chainmu.Unlock()

	bc.wg.Add(1)
	defer bc.wg.Done()

	whFunc := func(header *types.Header) error {
		bc.mu.Lock()
		defer bc.mu.Unlock()

		_, err := bc.hc.WriteHeader(header)
		return err
	}

	return bc.hc.InsertHeaderChain(chain, whFunc, start)
}

// writeHeader writes a header into the local chain, given that its parent is
// already known. If the total difficulty of the newly inserted header becomes
// greater than the current known TD, the canonical chain is re-routed.
//
// Note: This method is not concurrent-safe with inserting blocks simultaneously
// into the chain, as side effects caused by reorganisations cannot be emulated
// without the real blocks. Hence, writing headers directly should only be done
// in two scenarios: pure-header mode of operation (light clients), or properly
// separated header/block phases (non-archive clients).
func (bc *BlockChain) writeHeader(header *types.Header) error {
	bc.wg.Add(1)
	defer bc.wg.Done()

	bc.mu.Lock()
	defer bc.mu.Unlock()

	_, err := bc.hc.WriteHeader(header)
	return err
}

// CurrentHeader retrieves the current head header of the canonical chain. The
// header is retrieved from the HeaderChain's internal cache.
func (bc *BlockChain) CurrentHeader() *types.Header {
	return bc.hc.CurrentHeader()
}

// GetTd retrieves a block's total difficulty in the canonical chain from the
// database by hash and number, caching it if found.
func (bc *BlockChain) GetTd(hash common.Hash, number uint64) *big.Int {
	return bc.hc.GetTd(hash, number)
}

// database by hash and number, caching it if found.
func (bc *BlockChain) GetSigns(hash common.Hash) []*types.PbftSign {
	// Short circuit if the sign's already in the cache, retrieve otherwise
	if cached, ok := bc.signCache.Get(hash); ok {

		sign := cached.([]*types.PbftSign)
		return sign
	}
	number := bc.hc.GetBlockNumber(hash)
	if number == nil {
		return nil
	}
	body := rawdb.ReadBody(bc.db, hash, *number)
	if body == nil {
		return nil
	}
	sign := body.Signs
	// Cache the found sign for next time and return
	bc.signCache.Add(hash, sign)
	return sign
}

// GetTdByHash retrieves a block's total difficulty in the canonical chain from the
// database by hash, caching it if found.
func (bc *BlockChain) GetTdByHash(hash common.Hash) *big.Int {
	return bc.hc.GetTdByHash(hash)
}

// GetHeader retrieves a block header from the database by hash and number,
// caching it if found.
func (bc *BlockChain) GetHeader(hash common.Hash, number uint64) *types.Header {
	return bc.hc.GetHeader(hash, number)
}

// GetHeaderByHash retrieves a block header from the database by hash, caching it if
// found.
func (bc *BlockChain) GetHeaderByHash(hash common.Hash) *types.Header {
	return bc.hc.GetHeaderByHash(hash)
}

// HasHeader checks if a block header is present in the database or not, caching
// it if present.
func (bc *BlockChain) HasHeader(hash common.Hash, number uint64) bool {
	return bc.hc.HasHeader(hash, number)
}

// GetBlockHashesFromHash retrieves a number of block hashes starting at a given
// hash, fetching towards the genesis block.
func (bc *BlockChain) GetBlockHashesFromHash(hash common.Hash, max uint64) []common.Hash {
	return bc.hc.GetBlockHashesFromHash(hash, max)
}

// GetAncestor retrieves the Nth ancestor of a given block. It assumes that either the given block or
// a close ancestor of it is canonical. maxNonCanonical points to a downwards counter limiting the
// number of blocks to be individually checked before we reach the canonical chain.
//
// Note: ancestor == 0 returns the same block, 1 returns its parent and so on.
func (bc *BlockChain) GetAncestor(hash common.Hash, number, ancestor uint64, maxNonCanonical *uint64) (common.Hash, uint64) {
	bc.chainmu.Lock()
	defer bc.chainmu.Unlock()

	return bc.hc.GetAncestor(hash, number, ancestor, maxNonCanonical)
}

// GetHeaderByNumber retrieves a block header from the database by number,
// caching it (associated with its hash) if found.
func (bc *BlockChain) GetHeaderByNumber(number uint64) *types.Header {
	return bc.hc.GetHeaderByNumber(number)
}

// Config retrieves the blockchain's chain configuration.
func (bc *BlockChain) Config() *params.ChainConfig { return bc.chainConfig }

// Engine retrieves the blockchain's consensus engine.
func (bc *BlockChain) Engine() consensus.Engine { return bc.engine }

// SubscribeRemovedLogsEvent registers a subscription of RemovedLogsEvent.
func (bc *BlockChain) SubscribeRemovedLogsEvent(ch chan<- types.RemovedLogsEvent) event.Subscription {
	return bc.scope.Track(bc.rmLogsFeed.Subscribe(ch))
}

// SubscribeChainEvent registers a subscription of types.ChainFastEvent.
func (bc *BlockChain) SubscribeChainEvent(ch chan<- types.ChainFastEvent) event.Subscription {
	return bc.scope.Track(bc.chainFeed.Subscribe(ch))
}

// SubscribeChainHeadEvent registers a subscription of types.ChainFastHeadEvent.
func (bc *BlockChain) SubscribeChainHeadEvent(ch chan<- types.ChainFastHeadEvent) event.Subscription {
	return bc.scope.Track(bc.chainHeadFeed.Subscribe(ch))
}

// SubscribeChainSideEvent registers a subscription of types.ChainFastSideEvent.
func (bc *BlockChain) SubscribeChainSideEvent(ch chan<- types.ChainFastSideEvent) event.Subscription {
	return bc.scope.Track(bc.chainSideFeed.Subscribe(ch))
}

// SubscribeLogsEvent registers a subscription of []*types.Log.
func (bc *BlockChain) SubscribeLogsEvent(ch chan<- []*types.Log) event.Subscription {
	return bc.scope.Track(bc.logsFeed.Subscribe(ch))
}

func (bc *BlockChain) GetFastHeightBySnailHeight(number uint64) *types.BlockReward {

	if signs, ok := bc.rewardCache.Get(number); ok {
		sign := signs.(*types.BlockReward)
		return sign
	}
	signs := rawdb.ReadBlockReward(bc.db, number)

	if signs == nil {
		return nil
	}
	// Cache the found sign for next time and return
	bc.signCache.Add(number, signs)
	return signs
}

func (bc *BlockChain) GetBlockNumber() uint64 {

	if bc.CurrentFastBlock().NumberU64() > bc.CurrentBlock().NumberU64() {
		return bc.CurrentFastBlock().NumberU64()
	}
	return bc.CurrentBlock().NumberU64()

}

func (bc *BlockChain) stateGcBodyAndReceipt(gcNumber uint64) {
	height := bc.CurrentBlock().NumberU64()
	for i := uint64(0); i < blockDeleteOnce; i++ {
		if gcNumber+i >= height {
			return
		}
		if gcNumber+i == 0 {
			continue
		}
		block := bc.GetBlockByNumber(gcNumber + i)
		if bc.HasBlock(block.Hash(), block.NumberU64()) {
			for _, tx := range block.Transactions() {
				if rawdb.HasTxLookupEntry(bc.db, tx.Hash()) {
					rawdb.DeleteTxLookupEntry(bc.db, tx.Hash())
				}
			}
			rawdb.DeleteBody(bc.db, block.Hash(), block.NumberU64())
		}
		if rawdb.HasReceipts(bc.db, block.Hash(), block.NumberU64()) {
			rawdb.DeleteReceipts(bc.db, block.Hash(), block.NumberU64())
		}
	}
	log.Info("stateGcBodyAndReceipt", "height", height, "number", gcNumber+blockDeleteOnce)
	bc.cacheConfig.HeightGcState.Store(gcNumber + blockDeleteOnce)
	rawdb.WriteStateGcBR(bc.db, gcNumber+blockDeleteOnce)
}<|MERGE_RESOLUTION|>--- conflicted
+++ resolved
@@ -26,12 +26,10 @@
 	"sync/atomic"
 	"time"
 
+	"github.com/hashicorp/golang-lru"
 	"github.com/ethereum/go-ethereum/common"
 	"github.com/ethereum/go-ethereum/common/mclock"
-<<<<<<< HEAD
-=======
 	"github.com/ethereum/go-ethereum/common/prque"
->>>>>>> 9072f6bf
 	"github.com/ethereum/go-ethereum/crypto"
 	"github.com/ethereum/go-ethereum/log"
 	"github.com/ethereum/go-ethereum/rlp"
@@ -58,15 +56,6 @@
 )
 
 const (
-<<<<<<< HEAD
-	bodyCacheLimit         = 256
-	blockCacheLimit        = 256
-	maxFutureBlocks        = 256
-	maxTimeFutureBlocks    = 30
-	badBlockLimit          = 10
-	triesInMemory          = 128
-	fastBlockStateInternal = 6
-=======
 	bodyCacheLimit      = 256
 	blockCacheLimit     = 256
 	receiptsCacheLimit  = 32
@@ -74,8 +63,7 @@
 	maxTimeFutureBlocks = 30
 	badBlockLimit       = 10
 	triesInMemory       = 16
-
->>>>>>> 9072f6bf
+	fastBlockStateInternal = 6
 	// BlockChainVersion ensures that an incompatible database forces a resync from scratch.
 	BlockChainVersion = 3
 	blockDeleteHeight = 500000
@@ -736,7 +724,8 @@
 	if block == nil {
 		return false
 	}
-	return bc.HasState(block.Root())
+	//return bc.HasState(block.Root())
+	return bc.VerifyHasState(block)
 }
 
 // GetBlock retrieves a block from the database by hash and number,
@@ -1075,6 +1064,9 @@
 	bc.wg.Add(1)
 	defer bc.wg.Done()
 
+	//if err := bc.hc.WriteTd(block.Hash(), block.NumberU64(), td); err != nil {
+	//	return err
+	//}
 	rawdb.WriteBlock(bc.db, block)
 
 	return nil
@@ -1092,10 +1084,6 @@
 	currentBlock := bc.CurrentBlock()
 
 	// Write other block data using a batch.
-<<<<<<< HEAD
-=======
-	//batch := bc.db.NewBatch()
->>>>>>> 9072f6bf
 	rawdb.WriteBlock(bc.db, block)
 
 	if block.SnailNumber().Int64() != 0 {
@@ -1166,10 +1154,7 @@
 		}
 	}
 
-<<<<<<< HEAD
-=======
 	// Write other block data using a batch.
->>>>>>> 9072f6bf
 	batch := bc.db.NewBatch()
 	rawdb.WriteReceipts(batch, block.Hash(), block.NumberU64(), receipts)
 
@@ -1187,9 +1172,6 @@
 		return NonStatTy, err
 	}
 
-<<<<<<< HEAD
-	bc.insert(block)
-=======
 	if bc.cacheConfig.Deleted {
 		number := bc.cacheConfig.HeightGcState.Load().(uint64)
 		level := number / blockDeleteHeight
@@ -1198,11 +1180,7 @@
 		}
 	}
 
-	// Set new head.
-	if status == CanonStatTy {
-		bc.insert(block)
-	}
->>>>>>> 9072f6bf
+	bc.insert(block)
 	bc.futureBlocks.Remove(block.Hash())
 	return status, nil
 }
