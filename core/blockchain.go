// Copyright 2014 The go-ethereum Authors
// This file is part of the go-ethereum library.
//
// The go-ethereum library is free software: you can redistribute it and/or modify
// it under the terms of the GNU Lesser General Public License as published by
// the Free Software Foundation, either version 3 of the License, or
// (at your option) any later version.
//
// The go-ethereum library is distributed in the hope that it will be useful,
// but WITHOUT ANY WARRANTY; without even the implied warranty of
// MERCHANTABILITY or FITNESS FOR A PARTICULAR PURPOSE. See the
// GNU Lesser General Public License for more details.
//
// You should have received a copy of the GNU Lesser General Public License
// along with the go-ethereum library. If not, see <http://www.gnu.org/licenses/>.

// Package core implements the Ethereum consensus protocol.
package core

import (
	"errors"
	"fmt"
	"io"
	"math/big"
	"sync"
	"sync/atomic"
	"time"

	"github.com/hashicorp/golang-lru"
	"github.com/truechain/truechain-engineering-code/common"
	"github.com/truechain/truechain-engineering-code/common/mclock"
	"github.com/truechain/truechain-engineering-code/consensus"
	"github.com/truechain/truechain-engineering-code/core/rawdb"
	"github.com/truechain/truechain-engineering-code/core/state"
	"github.com/truechain/truechain-engineering-code/core/types"
	"github.com/truechain/truechain-engineering-code/core/vm"
	"github.com/truechain/truechain-engineering-code/crypto"
	"github.com/truechain/truechain-engineering-code/ethdb"
	"github.com/truechain/truechain-engineering-code/event"
	"github.com/truechain/truechain-engineering-code/log"
	"github.com/truechain/truechain-engineering-code/metrics"
	"github.com/truechain/truechain-engineering-code/params"
	"github.com/truechain/truechain-engineering-code/rlp"
	"github.com/truechain/truechain-engineering-code/trie"
	"gopkg.in/karalabe/cookiejar.v2/collections/prque"
)

var (
	FastBlockInsertTimer = metrics.NewRegisteredTimer("chain/inserts", nil)
	ErrNoGenesis         = errors.New("Fast Genesis not found in chain")
)

const (
	bodyCacheLimit      = 256
	blockCacheLimit     = 256
	maxFutureBlocks     = 256
	maxTimeFutureBlocks = 30
	badBlockLimit       = 10
	triesInMemory       = 128

	// BlockChainVersion ensures that an incompatible database forces a resync from scratch.
	BlockChainVersion = 3
)

// CacheConfig contains the configuration values for the trie caching/pruning
// that's resident in a blockchain.
type CacheConfig struct {
	Disabled      bool          // Whether to disable trie write caching (archive node)
	TrieNodeLimit int           // Memory limit (MB) at which to flush the current in-memory trie to disk
	TrieTimeLimit time.Duration // Time limit after which to flush the current in-memory trie to disk
}

// BlockChain represents the canonical chain given a database with a genesis
// block. The Blockchain manages chain imports, reverts, chain reorganisations.
//
// Importing blocks in to the block chain happens according to the set of rules
// defined by the two stage Validator. Processing of blocks is done using the
// Processor which processes the included transaction. The validation of the state
// is done in the second part of the Validator. Failing results in aborting of
// the import.
//
// The BlockChain also helps in returning blocks from **any** chain included
// in the database as well as blocks that represents the canonical chain. It's
// important to note that GetBlock can return any block and does not need to be
// included in the canonical one where as GetBlockByNumber always represents the
// canonical chain.
type BlockChain struct {
	chainConfig *params.ChainConfig // Chain & network configuration
	cacheConfig *CacheConfig        // Cache configuration for pruning

	db     ethdb.Database // Low level persistent database to store final content in
	triegc *prque.Prque   // Priority queue mapping block numbers to tries to gc
	gcproc time.Duration  // Accumulates canonical block processing for trie dumping

	hc               *HeaderChain
	sc               SnailChain
	rmLogsFeed       event.Feed
	chainFeed        event.Feed
	chainSideFeed    event.Feed
	chainHeadFeed    event.Feed
	logsFeed         event.Feed
	RewardNumberFeed event.Feed
	stateChangeFeed  event.Feed
	rewardsFeed      event.Feed
	fastBlockFeed    event.Feed
	scope            event.SubscriptionScope
	genesisBlock     *types.Block

	mu      sync.RWMutex // global mutex for locking chain operations
	chainmu sync.RWMutex // blockchain insertion lock
	procmu  sync.RWMutex // block processor lock

	checkpoint       int          // checkpoint counts towards the new checkpoint
	currentBlock     atomic.Value // Current head of the block chain
	currentFastBlock atomic.Value // Current head of the fast-sync chain (may be above the block chain!)
	currentReward    atomic.Value // Current head of the currentReward

	stateCache   state.Database // State database to reuse between imports (contains state cache)
	bodyCache    *lru.Cache     // Cache for the most recent block bodies
	signCache    *lru.Cache     // Cache for the most recent block bodies
	bodyRLPCache *lru.Cache     // Cache for the most recent block bodies in RLP encoded format
	blockCache   *lru.Cache     // Cache for the most recent entire blocks
	futureBlocks *lru.Cache     // future blocks are blocks added for later processing
	rewardCache  *lru.Cache

	quit    chan struct{} // blockchain quit channel
	running int32         // running must be called atomically
	// procInterrupt must be atomically called
	procInterrupt int32          // interrupt signaler for block processing
	wg            sync.WaitGroup // chain processing wait group for shutting down

	engine    consensus.Engine
	processor Processor // block processor interface
	validator Validator // block and state validator interface
	vmConfig  vm.Config

	badBlocks *lru.Cache // Bad block cache
}

// NewBlockChain returns a fully initialised block chain using information
// available in the database. It initialises the default Ethereum Validator and
// Processor.
func NewBlockChain(db ethdb.Database, cacheConfig *CacheConfig,
	chainConfig *params.ChainConfig, engine consensus.Engine,
	vmConfig vm.Config) (*BlockChain, error) {

	if cacheConfig == nil {
		cacheConfig = &CacheConfig{
			TrieNodeLimit: 256 * 1024 * 1024,
			TrieTimeLimit: 5 * time.Minute,
		}
	}
	bodyCache, _ := lru.New(bodyCacheLimit)
	bodyRLPCache, _ := lru.New(bodyCacheLimit)
	blockCache, _ := lru.New(blockCacheLimit)
	futureBlocks, _ := lru.New(maxFutureBlocks)
	badBlocks, _ := lru.New(badBlockLimit)
	signCache, _ := lru.New(bodyCacheLimit)
	rewardCache, _ := lru.New(bodyCacheLimit)

	bc := &BlockChain{
		chainConfig:  chainConfig,
		cacheConfig:  cacheConfig,
		db:           db,
		triegc:       prque.New(),
		stateCache:   state.NewDatabase(db),
		quit:         make(chan struct{}),
		bodyCache:    bodyCache,
		signCache:    signCache,
		bodyRLPCache: bodyRLPCache,
		blockCache:   blockCache,
		futureBlocks: futureBlocks,
		rewardCache:  rewardCache,
		engine:       engine,
		vmConfig:     vmConfig,
		badBlocks:    badBlocks,
	}
	bc.SetValidator(NewBlockValidator(chainConfig, bc, engine))
	bc.SetProcessor(NewStateProcessor(chainConfig, bc, engine))

	var err error
	bc.hc, err = NewHeaderChain(db, chainConfig, engine, bc.getProcInterrupt)
	if err != nil {
		return nil, err
	}
	bc.genesisBlock = bc.GetBlockByNumber(0)
	if bc.genesisBlock == nil {
		return nil, ErrNoGenesis
	}
	if err := bc.loadLastState(); err != nil {
		return nil, err
	}
	// Check the current state of the block hashes and make sure that we do not have any of the bad blocks in our chain
	for hash := range BadHashes {
		if header := bc.GetHeaderByHash(hash); header != nil {

			// get the canonical block corresponding to the offending header's number
			headerByNumber := bc.GetHeaderByNumber(header.Number.Uint64())

			// make sure the headerByNumber (if present) is in our current canonical chain
			if headerByNumber != nil && headerByNumber.Hash() == header.Hash() {
				log.Error("Found bad hash, rewinding chain", "number", header.Number, "hash", header.ParentHash)
				bc.SetHead(header.Number.Uint64() - 1)
				log.Error("Chain rewind was successful, resuming normal operation")
			}
		}
	}

	// Take ownership of this particular state
	go bc.update()
	return bc, nil
}

func (bc *BlockChain) getProcInterrupt() bool {
	return atomic.LoadInt32(&bc.procInterrupt) == 1
}

// loadLastState loads the last known chain state from the database. This method
// assumes that the chain manager mutex is held.
func (bc *BlockChain) loadLastState() error {
	// Restore the last known head block
	head := rawdb.ReadHeadBlockHash(bc.db)
	if head == (common.Hash{}) {
		// Corrupt or empty database, init from scratch
		log.Warn("Empty database, resetting chain")
		return bc.Reset()
	}

	// Make sure the entire head block is available
	currentBlock := bc.GetBlockByHash(head)
	if currentBlock == nil {
		// Corrupt or empty database, init from scratch
		log.Warn("Head block missing, resetting chain", "hash", head)
		return bc.Reset()
	}
	// Make sure the state associated with the block is available
	if _, err := state.New(currentBlock.Root(), bc.stateCache); err != nil {
		// Dangling block without a state associated, init from scratch
		log.Warn("Head state missing, repairing chain", "number", currentBlock.Number(), "hash", currentBlock.Hash())
		if err := bc.repair(&currentBlock); err != nil {
			return err
		}
	}
	// Everything seems to be fine, set as the head block
	bc.currentBlock.Store(currentBlock)

	// Restore the last known head header
	currentHeader := currentBlock.Header()
	if head := rawdb.ReadHeadHeaderHash(bc.db); head != (common.Hash{}) {
		if header := bc.GetHeaderByHash(head); header != nil {
			currentHeader = header
		}
	}
	bc.hc.SetCurrentHeader(currentHeader)

	// Restore the last known head fast block
	bc.currentFastBlock.Store(currentBlock)
	if head := rawdb.ReadHeadFastBlockHash(bc.db); head != (common.Hash{}) {
		if block := bc.GetBlockByHash(head); block != nil {
			bc.currentFastBlock.Store(block)
		}
	}
	// Restore the last known currentReward

	rewardHead := rawdb.ReadHeadRewardNumber(bc.db)
	if rewardHead != 0 {
		reward := rawdb.ReadBlockReward(bc.db, rewardHead)
		//reward := bc.GetFastHeightBySnailHeight(rewardHead)
		bc.currentReward.Store(reward)
	}

	// Issue a status log for the user
	currentFastBlock := bc.CurrentFastBlock()

	//headerTd := bc.GetTd(currentHeader.Hash(), currentHeader..UintNumber64())
	//blockTd := bc.GetTd(currentBlock.Hash(), currentBlock.NumberU64())
	//fastTd := bc.GetTd(currentFastBlock.Hash(), currentFastBlock.NumberU64())

	//log.Info("Loaded most recent local header", "number", currentHeader.Number, "hash", currentHeader.Hash(), "td", headerTd)
	//log.Info("Loaded most recent local full block", "number", currentBlock.Number(), "hash", currentBlock.Hash(), "td", blockTd)
	//log.Info("Loaded most recent local fast block", "number", currentFastBlock.Number(), "hash", currentFastBlock.Hash(), "td", fastTd)

	log.Info("Loaded most recent local Fastheader", "number", currentHeader.Number, "hash", currentHeader.Hash())
	log.Info("Loaded most recent local full Fastblock", "number", currentBlock.Number(), "hash", currentBlock.Hash())
	log.Info("Loaded most recent local fast Fastblock", "number", currentFastBlock.Number(), "hash", currentFastBlock.Hash())
	return nil
}

func (bc *BlockChain) GetLastRow() *types.BlockReward {

	sNumber := bc.sc.CurrentBlock().NumberU64()

	//fmt.Println(sNumber)
	for i := sNumber; i > 0; i-- {

		sBlock := bc.sc.GetBlockByNumber(i)
		if sBlock == nil {
			continue
		}
		reward := bc.GetFastHeightBySnailHeight(sBlock.NumberU64())
		if reward != nil {
			return reward
		}
	}
	return nil
}

// SetHead rewinds the local chain to a new head. In the case of headers, everything
// above the new head will be deleted and the new one set. In the case of blocks
// though, the head may be further rewound if block bodies are missing (non-archive
// nodes after a fast sync).
func (bc *BlockChain) SetHead(head uint64) error {
	log.Warn("Rewinding blockchain", "target", head)

	bc.mu.Lock()
	defer bc.mu.Unlock()

	// Rewind the header chain, deleting all block bodies until then
	delFn := func(db rawdb.DatabaseDeleter, hash common.Hash, num uint64) {
		rawdb.DeleteBody(db, hash, num)
	}
	bc.hc.SetHead(head, delFn)
	currentHeader := bc.hc.CurrentHeader()

	// Clear out any stale content from the caches
	bc.bodyCache.Purge()
	bc.bodyRLPCache.Purge()
	bc.blockCache.Purge()
	bc.futureBlocks.Purge()

	// Rewind the block chain, ensuring we don't end up with a stateless head block
	if currentBlock := bc.CurrentBlock(); currentBlock != nil && currentHeader.Number.Uint64() < currentBlock.NumberU64() {
		bc.currentBlock.Store(bc.GetBlock(currentHeader.Hash(), currentHeader.Number.Uint64()))
	}
	if currentBlock := bc.CurrentBlock(); currentBlock != nil {
		if _, err := state.New(currentBlock.Root(), bc.stateCache); err != nil {
			// Rewound state missing, rolled back to before pivot, reset to genesis
			bc.currentBlock.Store(bc.genesisBlock)
		}
	}

	// If either blocks reached nil, reset to the genesis state
	if currentBlock := bc.CurrentBlock(); currentBlock == nil {
		bc.currentBlock.Store(bc.genesisBlock)
	}

	// Restore the last known currentReward
	currentReward := bc.GetLastRow()
	if currentReward != nil {
		bc.currentReward.Store(currentReward)
	}

	currentBlock := bc.CurrentBlock()
	rawdb.WriteHeadBlockHash(bc.db, currentBlock.Hash())

	return bc.loadLastState()
}

// FastSyncCommitHead sets the current head block to the one defined by the hash
// irrelevant what the chain contents were prior.
func (bc *BlockChain) FastSyncCommitHead(hash common.Hash) error {
	// Make sure that both the block as well at its state trie exists
	block := bc.GetBlockByHash(hash)
	if block == nil {
		return fmt.Errorf("non existent block [%x…]", hash[:4])
	}
	if _, err := trie.NewSecure(block.Root(), bc.stateCache.TrieDB(), 0); err != nil {
		return err
	}
	// If all checks out, manually set the head block
	bc.mu.Lock()
	bc.currentBlock.Store(block)
	bc.mu.Unlock()

	log.Info("Committed new head block", "number", block.Number(), "hash", hash)
	return nil
}

// GasLimit returns the gas limit of the current HEAD block.
func (bc *BlockChain) GasLimit() uint64 {
	return bc.CurrentBlock().GasLimit()
}

// CurrentBlock retrieves the current head block of the canonical chain. The
// block is retrieved from the blockchain's internal cache.
func (bc *BlockChain) CurrentBlock() *types.Block {
	return bc.currentBlock.Load().(*types.Block)
}

func (bc *BlockChain) CurrentReward() *types.BlockReward {
	if bc.currentReward.Load() == nil {
		return nil
	}
	return bc.currentReward.Load().(*types.BlockReward)
}

// CurrentFastBlock retrieves the current fast-sync head block of the canonical
// chain. The block is retrieved from the blockchain's internal cache.
func (bc *BlockChain) CurrentFastBlock() *types.Block {
	return bc.currentFastBlock.Load().(*types.Block)
}

// SetProcessor sets the processor required for making state modifications.
func (bc *BlockChain) SetProcessor(processor Processor) {
	bc.procmu.Lock()
	defer bc.procmu.Unlock()
	bc.processor = processor
}

// SetValidator sets the validator which is used to validate incoming blocks.
func (bc *BlockChain) SetValidator(validator Validator) {
	bc.procmu.Lock()
	defer bc.procmu.Unlock()
	bc.validator = validator
}

// Validator returns the current validator.
func (bc *BlockChain) Validator() Validator {
	bc.procmu.RLock()
	defer bc.procmu.RUnlock()
	return bc.validator
}

// Processor returns the current processor.
func (bc *BlockChain) Processor() Processor {
	bc.procmu.RLock()
	defer bc.procmu.RUnlock()
	return bc.processor
}

// State returns a new mutable state based on the current HEAD block.
func (bc *BlockChain) State() (*state.StateDB, error) {
	return bc.StateAt(bc.CurrentBlock().Root())
}

// StateAt returns a new mutable state based on a particular point in time.
func (bc *BlockChain) StateAt(root common.Hash) (*state.StateDB, error) {
	return state.New(root, bc.stateCache)
}

// Reset purges the entire blockchain, restoring it to its genesis state.
func (bc *BlockChain) Reset() error {
	return bc.ResetWithGenesisBlock(bc.genesisBlock)
}

// ResetWithGenesisBlock purges the entire blockchain, restoring it to the
// specified genesis state.
func (bc *BlockChain) ResetWithGenesisBlock(genesis *types.Block) error {
	// Dump the entire block chain and purge the caches
	if err := bc.SetHead(0); err != nil {
		return err
	}
	bc.mu.Lock()
	defer bc.mu.Unlock()

	// Prepare the genesis block and reinitialise the chain
	//if err := bc.hc.WriteTd(genesis.Hash(), genesis.NumberU64(), genesis.Difficulty()); err != nil {
	//	log.Crit("Failed to write genesis block TD", "err", err)
	//}
	rawdb.WriteBlock(bc.db, genesis)

	bc.genesisBlock = genesis
	bc.insert(bc.genesisBlock)
	bc.currentBlock.Store(bc.genesisBlock)
	bc.hc.SetGenesis(bc.genesisBlock.Header())
	bc.hc.SetCurrentHeader(bc.genesisBlock.Header())
	bc.currentFastBlock.Store(bc.genesisBlock)

	return nil
}

// repair tries to repair the current blockchain by rolling back the current block
// until one with associated state is found. This is needed to fix incomplete db
// writes caused either by crashes/power outages, or simply non-committed tries.
//
// This method only rolls back the current block. The current header and current
// fast block are left intact.
func (bc *BlockChain) repair(head **types.Block) error {
	for {
		// Abort if we've rewound to a head block that does have associated state
		if _, err := state.New((*head).Root(), bc.stateCache); err == nil {
			log.Info("Rewound blockchain to past state", "number", (*head).Number(), "hash", (*head).Hash())
			return nil
		}
		// Otherwise rewind one block and recheck state availability there
		(*head) = bc.GetBlock((*head).ParentHash(), (*head).NumberU64()-1)
	}
}

// Export writes the active chain to the given writer.
func (bc *BlockChain) Export(w io.Writer) error {
	return bc.ExportN(w, uint64(0), bc.CurrentBlock().NumberU64())
}

// ExportN writes a subset of the active chain to the given writer.
func (bc *BlockChain) ExportN(w io.Writer, first uint64, last uint64) error {
	bc.mu.RLock()
	defer bc.mu.RUnlock()

	if first > last {
		return fmt.Errorf("export failed: first (%d) is greater than last (%d)", first, last)
	}
	log.Info("Exporting batch of blocks", "count", last-first+1)

	for nr := first; nr <= last; nr++ {
		block := bc.GetBlockByNumber(nr)
		if block == nil {
			return fmt.Errorf("export failed on #%d: not found", nr)
		}

		if err := block.EncodeRLP(w); err != nil {
			return err
		}
	}

	return nil
}

// insert injects a new head block into the current block chain. This method
// assumes that the block is indeed a true head. It will also reset the head
// header and the head fast sync block to this very same block if they are older
// or if they are on a different side chain.
//
// Note, this function assumes that the `mu` mutex is held!
func (bc *BlockChain) insert(block *types.Block) {
	// If the block is on a side chain or an unknown one, force other heads onto it too
	updateHeads := rawdb.ReadCanonicalHash(bc.db, block.NumberU64()) != block.Hash()

	// Add the block to the canonical chain number scheme and mark as the head
	rawdb.WriteCanonicalHash(bc.db, block.Hash(), block.NumberU64())
	rawdb.WriteHeadBlockHash(bc.db, block.Hash())
	bc.currentBlock.Store(block)

	// If the block is better than our head or is on a different chain, force update heads
	if updateHeads {
		bc.hc.SetCurrentHeader(block.Header())
		rawdb.WriteHeadFastBlockHash(bc.db, block.Hash())

		bc.currentFastBlock.Store(block)
	}
}

// Genesis retrieves the chain's genesis block.
func (bc *BlockChain) Genesis() *types.Block {
	return bc.genesisBlock
}

// GetBody retrieves a block body (transactions and uncles) from the database by
// hash, caching it if found.
func (bc *BlockChain) GetBody(hash common.Hash) *types.Body {
	// Short circuit if the body's already in the cache, retrieve otherwise
	if cached, ok := bc.bodyCache.Get(hash); ok {
		body := cached.(*types.Body)
		return body
	}
	number := bc.hc.GetBlockNumber(hash)
	if number == nil {
		return nil
	}
	body := rawdb.ReadBody(bc.db, hash, *number)
	if body == nil {
		return nil
	}
	// Cache the found body for next time and return
	bc.bodyCache.Add(hash, body)
	return body
}

// GetBodyRLP retrieves a block body in RLP encoding from the database by hash,
// caching it if found.
func (bc *BlockChain) GetBodyRLP(hash common.Hash) rlp.RawValue {
	// Short circuit if the body's already in the cache, retrieve otherwise
	if cached, ok := bc.bodyRLPCache.Get(hash); ok {
		return cached.(rlp.RawValue)
	}
	number := bc.hc.GetBlockNumber(hash)
	if number == nil {
		return nil
	}
	body := rawdb.ReadBodyRLP(bc.db, hash, *number)
	if len(body) == 0 {
		return nil
	}
	// Cache the found body for next time and return
	bc.bodyRLPCache.Add(hash, body)
	return body
}

// HasBlock checks if a block is fully present in the database or not.
func (bc *BlockChain) HasBlock(hash common.Hash, number uint64) bool {
	if bc.blockCache.Contains(hash) {
		return true
	}
	return rawdb.HasBody(bc.db, hash, number)
}

// HasState checks if state trie is fully present in the database or not.
func (bc *BlockChain) HasState(hash common.Hash) bool {
	_, err := bc.stateCache.OpenTrie(hash)
	return err == nil
}

// HasBlockAndState checks if a block and associated state trie is fully present
// in the database or not, caching it if present.
func (bc *BlockChain) HasBlockAndState(hash common.Hash, number uint64) bool {
	// Check first that the block itself is known
	block := bc.GetBlock(hash, number)
	if block == nil {
		return false
	}
	return bc.HasState(block.Root())
}

// GetBlock retrieves a block from the database by hash and number,
// caching it if found.
func (bc *BlockChain) GetBlock(hash common.Hash, number uint64) *types.Block {
	// Short circuit if the block's already in the cache, retrieve otherwise
	if block, ok := bc.blockCache.Get(hash); ok {
		return block.(*types.Block)
	}
	block := rawdb.ReadBlock(bc.db, hash, number)
	if block == nil {
		return nil
	}
	// Cache the found block for next time and return
	bc.blockCache.Add(block.Hash(), block)
	return block
}

// GetBlockByHash retrieves a block from the database by hash, caching it if found.
func (bc *BlockChain) GetBlockByHash(hash common.Hash) *types.Block {
	number := bc.hc.GetBlockNumber(hash)
	if number == nil {
		return nil
	}
	return bc.GetBlock(hash, *number)
}

// GetBlockByNumber retrieves a block from the database by number, caching it
// (associated with its hash) if found.
func (bc *BlockChain) GetBlockByNumber(number uint64) *types.Block {
	hash := rawdb.ReadCanonicalHash(bc.db, number)
	if hash == (common.Hash{}) {
		return nil
	}
	return bc.GetBlock(hash, number)
}

// GetReceiptsByHash retrieves the receipts for all transactions in a given block.
func (bc *BlockChain) GetReceiptsByHash(hash common.Hash) types.Receipts {
	number := rawdb.ReadHeaderNumber(bc.db, hash)
	if number == nil {
		return nil
	}
	return rawdb.ReadReceipts(bc.db, hash, *number)
}

// GetBlocksFromHash returns the block corresponding to hash and up to n-1 ancestors.
// [deprecated by eth/62]
func (bc *BlockChain) GetBlocksFromHash(hash common.Hash, n int) (blocks []*types.Block) {
	number := bc.hc.GetBlockNumber(hash)
	if number == nil {
		return nil
	}
	for i := 0; i < n; i++ {
		block := bc.GetBlock(hash, *number)
		if block == nil {
			break
		}
		blocks = append(blocks, block)
		hash = block.ParentHash()
		*number--
	}
	return
}

// GetUnclesInChain retrieves all the uncles from a given block backwards until
// a specific distance is reached.
//func (bc *BlockChain) GetUnclesInChain(block *types.Block, length int) []*types.FastHeader {
//	uncles := []*types.Header{}
//	for i := 0; block != nil && i < length; i++ {
//		//uncles = append(uncles, block.Uncles()...)
//
//		block = bc.GetBlock(block.ParentHash(), block.NumberU64()-1)
//	}
//	return uncles
//}

// TrieNode retrieves a blob of data associated with a trie node (or code hash)
// either from ephemeral in-memory cache, or from persistent storage.
func (bc *BlockChain) TrieNode(hash common.Hash) ([]byte, error) {
	return bc.stateCache.TrieDB().Node(hash)
}

// Stop stops the blockchain service. If any imports are currently in progress
// it will abort them using the procInterrupt.
func (bc *BlockChain) Stop() {
	if !atomic.CompareAndSwapInt32(&bc.running, 0, 1) {
		return
	}
	// Unsubscribe all subscriptions registered from blockchain
	bc.scope.Close()
	close(bc.quit)
	atomic.StoreInt32(&bc.procInterrupt, 1)

	bc.wg.Wait()

	// Ensure the state of a recent block is also stored to disk before exiting.
	// We're writing three different states to catch different restart scenarios:
	//  - HEAD:     So we don't need to reprocess any blocks in the general case
	//  - HEAD-1:   So we don't do large reorgs if our HEAD becomes an uncle
	//  - HEAD-127: So we have a hard limit on the number of blocks reexecuted
	if !bc.cacheConfig.Disabled {
		triedb := bc.stateCache.TrieDB()

		for _, offset := range []uint64{0, 1, triesInMemory - 1} {
			if number := bc.CurrentBlock().NumberU64(); number > offset {
				recent := bc.GetBlockByNumber(number - offset)

				log.Info("Writing cached state to disk", "block", recent.Number(), "hash", recent.Hash(), "root", recent.Root())
				if err := triedb.Commit(recent.Root(), true); err != nil {
					log.Error("Failed to commit recent state trie", "err", err)
				}
			}
		}
		for !bc.triegc.Empty() {
			triedb.Dereference(bc.triegc.PopItem().(common.Hash))
		}
		if size, _ := triedb.Size(); size != 0 {
			log.Error("Dangling trie nodes after full cleanup")
		}
	}
	log.Info("Blockchain manager stopped")
}

func (bc *BlockChain) procFutureBlocks() {
	blocks := make([]*types.Block, 0, bc.futureBlocks.Len())
	for _, hash := range bc.futureBlocks.Keys() {
		if block, exist := bc.futureBlocks.Peek(hash); exist {
			blocks = append(blocks, block.(*types.Block))
		}
	}
	if len(blocks) > 0 {
		types.BlockBy(types.Number).Sort(blocks)

		// Insert one by one as chain insertion needs contiguous ancestry between blocks
		for i := range blocks {
			bc.InsertChain(blocks[i : i+1])
		}
	}
}

// WriteStatus status of write
type WriteStatus byte

const (
	NonStatTy WriteStatus = iota
	CanonStatTy
	SideStatTy
)

// Rollback is designed to remove a chain of links from the database that aren't
// certain enough to be valid.
func (bc *BlockChain) Rollback(chain []common.Hash) {
	bc.mu.Lock()
	defer bc.mu.Unlock()

	for i := len(chain) - 1; i >= 0; i-- {
		hash := chain[i]

		currentHeader := bc.hc.CurrentHeader()
		if currentHeader.Hash() == hash {
			bc.hc.SetCurrentHeader(bc.GetHeader(currentHeader.ParentHash, currentHeader.Number.Uint64()-1))
		}
		if currentFastBlock := bc.CurrentFastBlock(); currentFastBlock.Hash() == hash {
			newFastBlock := bc.GetBlock(currentFastBlock.ParentHash(), currentFastBlock.NumberU64()-1)
			bc.currentFastBlock.Store(newFastBlock)
			rawdb.WriteHeadFastBlockHash(bc.db, newFastBlock.Hash())
		}
		if currentBlock := bc.CurrentBlock(); currentBlock.Hash() == hash {
			newBlock := bc.GetBlock(currentBlock.ParentHash(), currentBlock.NumberU64()-1)
			bc.currentBlock.Store(newBlock)
			rawdb.WriteHeadBlockHash(bc.db, newBlock.Hash())
		}
	}
}

// SetReceiptsData computes all the non-consensus fields of the receipts
func SetReceiptsData(config *params.ChainConfig, block *types.Block, receipts types.Receipts) error {
	signer := types.MakeSigner(config, block.Number())

	transactions, logIndex := block.Transactions(), uint(0)
	if len(transactions) != len(receipts) {
		return errors.New("transaction and receipt count mismatch")
	}

	for j := 0; j < len(receipts); j++ {
		// The transaction hash can be retrieved from the transaction itself
		receipts[j].TxHash = transactions[j].Hash()

		// The contract address can be derived from the transaction itself
		if transactions[j].To() == nil {
			// Deriving the signer is expensive, only do if it's actually needed
			from, _ := types.Sender(signer, transactions[j])
			receipts[j].ContractAddress = crypto.CreateAddress(from, transactions[j].Nonce())
		}
		// The used gas can be calculated based on previous receipts
		if j == 0 {
			receipts[j].GasUsed = receipts[j].CumulativeGasUsed
		} else {
			receipts[j].GasUsed = receipts[j].CumulativeGasUsed - receipts[j-1].CumulativeGasUsed
		}
		// The derived log fields can simply be set from the block and transaction
		for k := 0; k < len(receipts[j].Logs); k++ {
			receipts[j].Logs[k].BlockNumber = block.NumberU64()
			receipts[j].Logs[k].BlockHash = block.Hash()
			receipts[j].Logs[k].TxHash = receipts[j].TxHash
			receipts[j].Logs[k].TxIndex = uint(j)
			receipts[j].Logs[k].Index = logIndex
			logIndex++
		}
	}
	return nil
}

// InsertReceiptChain attempts to complete an already existing header chain with
// transaction and receipt data.
func (bc *BlockChain) InsertReceiptChain(blockChain types.Blocks, receiptChain []types.Receipts) (int, error) {
	bc.wg.Add(1)
	defer bc.wg.Done()

	// Do a sanity check that the provided chain is actually ordered and linked
	for i := 1; i < len(blockChain); i++ {
		if blockChain[i].NumberU64() != blockChain[i-1].NumberU64()+1 || blockChain[i].ParentHash() != blockChain[i-1].Hash() {
			log.Error("Non contiguous receipt insert", "number", blockChain[i].Number(), "hash", blockChain[i].Hash(), "parent", blockChain[i].ParentHash(),
				"prevnumber", blockChain[i-1].Number(), "prevhash", blockChain[i-1].Hash())
			return 0, fmt.Errorf("non contiguous insert: item %d is #%d [%x…], item %d is #%d [%x…] (parent [%x…])", i-1, blockChain[i-1].NumberU64(),
				blockChain[i-1].Hash().Bytes()[:4], i, blockChain[i].NumberU64(), blockChain[i].Hash().Bytes()[:4], blockChain[i].ParentHash().Bytes()[:4])
		}
	}

	var (
		stats = struct{ processed, ignored int32 }{}
		start = time.Now()
		bytes = 0
		batch = bc.db.NewBatch()
	)
	for i, block := range blockChain {
		receipts := receiptChain[i]
		// Short circuit insertion if shutting down or processing failed
		if atomic.LoadInt32(&bc.procInterrupt) == 1 {
			return 0, nil
		}
		// Short circuit if the owner header is unknown
		if !bc.HasHeader(block.Hash(), block.NumberU64()) {
			return i, fmt.Errorf("containing header #%d [%x…] unknown", block.Number(), block.Hash().Bytes()[:4])
		}
		// Skip if the entire data is already known
		if bc.HasBlock(block.Hash(), block.NumberU64()) {
			stats.ignored++
			continue
		}
		// Compute all the non-consensus fields of the receipts
		if err := SetReceiptsData(bc.chainConfig, block, receipts); err != nil {
			return i, fmt.Errorf("failed to set receipts data: %v", err)
		}
		// Write all the data out into the database
		rawdb.WriteBody(batch, block.Hash(), block.NumberU64(), block.Body())
		rawdb.WriteReceipts(batch, block.Hash(), block.NumberU64(), receipts)
		rawdb.WriteTxLookupEntries(batch, block)

		stats.processed++

		if batch.ValueSize() >= ethdb.IdealBatchSize {
			if err := batch.Write(); err != nil {
				return 0, err
			}
			bytes += batch.ValueSize()
			batch.Reset()
		}
	}
	if batch.ValueSize() > 0 {
		bytes += batch.ValueSize()
		if err := batch.Write(); err != nil {
			return 0, err
		}
	}

	// Update the head fast sync block if better
	bc.mu.Lock()
	head := blockChain[len(blockChain)-1]
	if td := bc.GetTd(head.Hash(), head.NumberU64()); td != nil { // Rewind may have occurred, skip in that case
		currentFastBlock := bc.CurrentFastBlock()
		if bc.GetTd(currentFastBlock.Hash(), currentFastBlock.NumberU64()).Cmp(td) < 0 {
			rawdb.WriteHeadFastBlockHash(bc.db, head.Hash())
			bc.currentFastBlock.Store(head)
		}
	}
	bc.mu.Unlock()

	log.Info("Imported new block receipts",
		"count", stats.processed,
		"elapsed", common.PrettyDuration(time.Since(start)),
		"number", head.Number(),
		"hash", head.Hash(),
		"size", common.StorageSize(bytes),
		"ignored", stats.ignored)
	return 0, nil
}

var lastWrite uint64

// WriteBlockWithoutState writes only the block and its metadata to the database,
// but does not write any state. This is used to construct competing side forks
// up to the point where they exceed the canonical total difficulty.
func (bc *BlockChain) WriteBlockWithoutState(block *types.Block, td *big.Int) (err error) {
	bc.wg.Add(1)
	defer bc.wg.Done()

	if err := bc.hc.WriteTd(block.Hash(), block.NumberU64(), td); err != nil {
		return err
	}
	rawdb.WriteBlock(bc.db, block)

	return nil
}

// WriteBlockWithState writes the block and all associated state to the database.
func (bc *BlockChain) WriteBlockWithState(block *types.Block, receipts []*types.Receipt, state *state.StateDB) (status WriteStatus, err error) {
	bc.wg.Add(1)
	defer bc.wg.Done()

	// Calculate the total difficulty of the block
	//ptd := bc.GetTd(block.ParentHash(), block.NumberU64()-1)
	//if ptd == nil {
	//	return NonStatTy, consensus.ErrUnknownAncestor
	//}
	// Make sure no inconsistent state is leaked during insertion
	bc.mu.Lock()
	defer bc.mu.Unlock()

	currentBlock := bc.CurrentBlock()
	//localTd := bc.GetTd(currentBlock.Hash(), currentBlock.NumberU64())
	//externTd := new(big.Int).Add(block.Difficulty(), ptd)

	// Irrelevant of the canonical status, write the block itself to the database
	//if err := bc.hc.WriteTd(block.Hash(), block.NumberU64(), externTd); err != nil {
	//	return NonStatTy, err
	//}
	// Write other block data using a batch.
	batch := bc.db.NewBatch()
	rawdb.WriteBlock(batch, block)

	if block.SnailNumber().Int64() != 0 {
		//create BlockReward
		br := &types.BlockReward{
			FastHash:    block.Hash(),
			FastNumber:  block.Number(),
			SnailHash:   block.SnailHash(),
			SnailNumber: block.SnailNumber(),
		}
		//insert BlockReward to db
		rawdb.WriteBlockReward(batch, br)
		rawdb.WriteHeadRewardNumber(bc.db, block.SnailNumber().Uint64())

		bc.currentReward.Store(br)

	}

	root, err := state.Commit(true)
	if err != nil {
		return NonStatTy, err
	}
	triedb := bc.stateCache.TrieDB()

	// If we're running an archive node, always flush
	if bc.cacheConfig.Disabled {
		if err := triedb.Commit(root, false); err != nil {
			return NonStatTy, err
		}
	} else {
		// Full but not archive node, do proper garbage collection
		triedb.Reference(root, common.Hash{}) // metadata reference to keep trie alive
		bc.triegc.Push(root, -float32(block.NumberU64()))

		if current := block.NumberU64(); current > triesInMemory {
			// If we exceeded our memory allowance, flush matured singleton nodes to disk
			var (
				nodes, imgs = triedb.Size()
				limit       = common.StorageSize(bc.cacheConfig.TrieNodeLimit) * 1024 * 1024
			)
			if nodes > limit || imgs > 4*1024*1024 {
				triedb.Cap(limit - ethdb.IdealBatchSize)
			}
			// Find the next state trie we need to commit
			header := bc.GetHeaderByNumber(current - triesInMemory)
			chosen := header.Number.Uint64()

			// If we exceeded out time allowance, flush an entire trie to disk
			if bc.gcproc > bc.cacheConfig.TrieTimeLimit {
				// If we're exceeding limits but haven't reached a large enough memory gap,
				// warn the user that the system is becoming unstable.
				if chosen < lastWrite+triesInMemory && bc.gcproc >= 2*bc.cacheConfig.TrieTimeLimit {
					log.Info("State in memory for too long, committing", "time", bc.gcproc, "allowance", bc.cacheConfig.TrieTimeLimit, "optimum", float64(chosen-lastWrite)/triesInMemory)
				}
				// Flush an entire trie and restart the counters
				triedb.Commit(header.Root, true)
				lastWrite = chosen
				bc.gcproc = 0
			}
			// Garbage collect anything below our required write retention
			for !bc.triegc.Empty() {
				root, number := bc.triegc.Pop()
				if uint64(-number) > chosen {
					bc.triegc.Push(root, number)
					break
				}
				triedb.Dereference(root.(common.Hash))
			}
		}
	}
	rawdb.WriteReceipts(batch, block.Hash(), block.NumberU64(), receipts)

	// If the total difficulty is higher than our known, add it to the canonical chain
	// Second clause in the if statement reduces the vulnerability to selfish mining.
	// Please refer to http://www.cs.cornell.edu/~ie53/publications/btcProcFC.pdf
	//reorg := externTd.Cmp(localTd) > 0
	//currentBlock = bc.CurrentBlock()
	//if !reorg && externTd.Cmp(localTd) == 0 {
	//		Split same-difficulty blocks by number, then at random
	//	reorg = block.NumberU64() < currentBlock.NumberU64() || (block.NumberU64() == currentBlock.NumberU64() && mrand.Float64() < 0.5)
	//}
	//if reorg {
	//	// Reorganise the chain if the parent is not the head block
	//	if block.ParentHash() != currentBlock.Hash() {
	//		if err := bc.reorg(currentBlock, block); err != nil {
	//			return NonStatTy, err
	//		}
	//	}
	//	// Write the positional metadata for transaction/receipt lookups and preimages
	//	rawdb.WriteTxLookupEntries(batch, block)
	//	rawdb.WritePreimages(batch, block.NumberU64(), state.Preimages())
	//
	//	status = CanonStatTy
	//} else {
	//	status = SideStatTy
	//}

	if block.ParentHash() != currentBlock.Hash() {
		if err := bc.reorg(currentBlock, block); err != nil {
			return NonStatTy, err
		}
	}
	// Write the positional metadata for transaction/receipt lookups and preimages
	rawdb.WriteTxLookupEntries(batch, block)
	rawdb.WritePreimages(batch, block.NumberU64(), state.Preimages())

	status = CanonStatTy
	if err := batch.Write(); err != nil {
		return NonStatTy, err
	}

	// Set new head.
	if status == CanonStatTy {
		bc.insert(block)
	}
	bc.futureBlocks.Remove(block.Hash())
	return status, err
}

func (bc *BlockChain) InsertSign(block *types.Block, signs []*types.PbftSign) (int, error) {

	if signs == nil {
		return 0, errors.New("signs is nil")
	}

	block.Body().Signs = signs
	chain := []*types.Block{block}
	n, events, logs, err := bc.insertChain(chain)
	bc.PostChainEvents(events, logs)
	return n, err
}

// InsertChain attempts to insert the given batch of blocks in to the canonical
// chain or, otherwise, create a fork. If an error is returned it will return
// the index number of the failing block as well an error describing what went
// wrong.
//
// After insertion is done, all accumulated events will be fired.
func (bc *BlockChain) InsertChain(chain types.Blocks) (int, error) {
	n, events, logs, err := bc.insertChain(chain)
	bc.PostChainEvents(events, logs)
	return n, err
}

// insertChain will execute the actual chain insertion and event aggregation. The
// only reason this method exists as a separate one is to make locking cleaner
// with deferred statements.
func (bc *BlockChain) insertChain(chain types.Blocks) (int, []interface{}, []*types.Log, error) {
	// Sanity check that we have something meaningful to import
	if len(chain) == 0 {
		return 0, nil, nil, nil
	}
	// Do a sanity check that the provided chain is actually ordered and linked
	for i := 1; i < len(chain); i++ {
		if chain[i].NumberU64() != chain[i-1].NumberU64()+1 || chain[i].ParentHash() != chain[i-1].Hash() {
			// Chain broke ancestry, log a messge (programming error) and skip insertion
			log.Error("Non contiguous block insert", "number", chain[i].Number(), "hash", chain[i].Hash(),
				"parent", chain[i].ParentHash(), "prevnumber", chain[i-1].Number(), "prevhash", chain[i-1].Hash())

			return 0, nil, nil, fmt.Errorf("non contiguous insert: item %d is #%d [%x…], item %d is #%d [%x…] (parent [%x…])", i-1, chain[i-1].NumberU64(),
				chain[i-1].Hash().Bytes()[:4], i, chain[i].NumberU64(), chain[i].Hash().Bytes()[:4], chain[i].ParentHash().Bytes()[:4])
		}
	}
	// Pre-checks passed, start the full block imports
	bc.wg.Add(1)
	defer bc.wg.Done()

	bc.chainmu.Lock()
	defer bc.chainmu.Unlock()

	// A queued approach to delivering events. This is generally
	// faster than direct delivery and requires much less mutex
	// acquiring.
	var (
		stats         = fastInsertStats{startTime: mclock.Now()}
		events        = make([]interface{}, 0, len(chain))
		lastCanon     *types.Block
		coalescedLogs []*types.Log
	)
	// Start the parallel header verifier
	headers := make([]*types.Header, len(chain))
	seals := make([]bool, len(chain))

	for i, block := range chain {
		headers[i] = block.Header()
		seals[i] = true
	}
	abort, results := bc.engine.VerifyHeaders(bc, headers, seals)
	defer close(abort)

	// Start a parallel signature recovery (signer will fluke on fork transition, minimal perf loss)
	senderCacher.recoverFromFastBlocks(types.MakeSigner(bc.chainConfig, chain[0].Number()), chain)

	// Iterate over the blocks and insert when the verifier permits
	for i, block := range chain {
		// If the chain is terminating, stop processing blocks
		if atomic.LoadInt32(&bc.procInterrupt) == 1 {
			log.Debug("Premature abort during blocks processing")
			break
		}
		// If the header is a banned one, straight out abort
		if BadHashes[block.Hash()] {
			bc.reportBlock(block, nil, ErrBlacklistedHash)
			return i, events, coalescedLogs, ErrBlacklistedHash
		}

		// Wait for the block's verification to complete
		bstart := time.Now()

		err := <-results
		if err == nil {
<<<<<<< HEAD
			err = bc.Validator().ValidateBody(block, true) //update
=======
			err = bc.Validator().ValidateBody(block, false) //update
>>>>>>> 0333d864
		}
		switch {
		case err == ErrKnownBlock:
			// Block and state both already known. However if the current block is below
			// this number we did a rollback and we should reimport it nonetheless.
			if bc.CurrentBlock().NumberU64() >= block.NumberU64() {
				stats.ignored++
				continue
			}

		case err == consensus.ErrFutureBlock:
			// Allow up to MaxFuture second in the future blocks. If this limit is exceeded
			// the chain is discarded and processed at a later time if given.
			max := big.NewInt(time.Now().Unix() + maxTimeFutureBlocks)
			if block.Time().Cmp(max) > 0 {
				return i, events, coalescedLogs, fmt.Errorf("future block: %v > %v", block.Time(), max)
			}
			bc.futureBlocks.Add(block.Hash(), block)
			stats.queued++
			continue

		case err == consensus.ErrUnknownAncestor && bc.futureBlocks.Contains(block.ParentHash()):
			bc.futureBlocks.Add(block.Hash(), block)
			stats.queued++
			continue

		case err == consensus.ErrPrunedAncestor:
			// Block competing with the canonical chain, store in the db, but don't process
			// until the competitor TD goes above the canonical TD
			//currentBlock := bc.CurrentBlock()
			//localTd := bc.GetTd(currentBlock.Hash(), currentBlock.NumberU64())
			//externTd := new(big.Int).Add(bc.GetTd(block.ParentHash(), block.NumberU64()-1), block.Difficulty())
			//if localTd.Cmp(externTd) > 0 {
			//	if err = bc.WriteBlockWithoutState(block, externTd); err != nil {
			//		return i, events, coalescedLogs, err
			//	}
			//	continue
			//}
			// Competitor chain beat canonical, gather all blocks from the common ancestor
			var winner []*types.Block

			parent := bc.GetBlock(block.ParentHash(), block.NumberU64()-1)
			for !bc.HasState(parent.Root()) {
				winner = append(winner, parent)
				parent = bc.GetBlock(parent.ParentHash(), parent.NumberU64()-1)
			}
			for j := 0; j < len(winner)/2; j++ {
				winner[j], winner[len(winner)-1-j] = winner[len(winner)-1-j], winner[j]
			}
			// Import all the pruned blocks to make the state available
			bc.chainmu.Unlock()
			_, evs, logs, err := bc.insertChain(winner)
			bc.chainmu.Lock()
			events, coalescedLogs = evs, logs

			if err != nil {
				return i, events, coalescedLogs, err
			}

		case err != nil:
			bc.reportBlock(block, nil, err)
			return i, events, coalescedLogs, err
		}
		// Create a new statedb using the parent block and report an
		// error if it fails.
		var parent *types.Block
		if i == 0 {
			parent = bc.GetBlock(block.ParentHash(), block.NumberU64()-1)
		} else {
			parent = chain[i-1]
		}

		state, err := state.New(parent.Root(), bc.stateCache)
		if err != nil {
			return i, events, coalescedLogs, err
		}
		// Mark up this stateDB to record balance change and rewards event
		state.MarkUp()
		// Process block using the parent state as reference point.
		receipts, logs, usedGas, err := bc.processor.Process(block, state, bc.vmConfig) //update

		if err != nil {
			bc.reportBlock(block, receipts, err)
			return i, events, coalescedLogs, err
		}
		// Validate the state using the default validator
		err = bc.Validator().ValidateState(block, parent, state, receipts, usedGas)
		if err != nil {
			bc.reportBlock(block, receipts, err)
			return i, events, coalescedLogs, err
		}
		proctime := time.Since(bstart)

		balances := state.Balances()
		bcd := StateChangeEvent{
			Height:   block.NumberU64(),
			Balances: balances,
		}
		bc.stateChangeFeed.Send(bcd)
		if state.Rewarded() {
			snailHeight, snailHash, rewards := state.Rewards()
			rd := RewardsEvent{
				Height:  snailHeight,
				Hash:    snailHash,
				Rewards: rewards,
			}
			bc.rewardsFeed.Send(rd)
		}

		for _, b := range balances {
			log.RedisLog("StateChange:", "address", b.Address.String(), "balance", b.Balance.Uint64(), "height", block.NumberU64())
		}

		receiptMap := make(map[common.Hash]*types.Receipt)
		for _, r := range receipts {
			receiptMap[r.TxHash] = r
		}
		bc.fastBlockFeed.Send(FastBlockEvent{
			Block:    block,
			Receipts: receiptMap,
		})

		// Write the block to the chain and get the status.
		status, err := bc.WriteBlockWithState(block, receipts, state)
		if err != nil {
			return i, events, coalescedLogs, err
		}
		switch status {
		case CanonStatTy:
			log.Debug("Inserted new fast block", "number", block.Number(), "hash", block.Hash(), "uncles", 0,
				"txs", len(block.Transactions()), "gas", block.GasUsed(), "elapsed", "")

			coalescedLogs = append(coalescedLogs, logs...)
			FastBlockInsertTimer.UpdateSince(bstart)
			events = append(events, types.ChainFastEvent{block, block.Hash(), logs})
			lastCanon = block

			// Only count canonical blocks for GC processing time
			bc.gcproc += proctime

		case SideStatTy:
			log.Debug("Inserted forked block", "number", block.Number(), "hash", block.Hash(), "diff", 0, "elapsed",
				common.PrettyDuration(time.Since(bstart)), "txs", len(block.Transactions()), "gas", block.GasUsed(), "uncles", 0)

			FastBlockInsertTimer.UpdateSince(bstart)
			events = append(events, types.ChainFastSideEvent{block})
		}
		stats.processed++
		stats.usedGas += usedGas

		cache, _ := bc.stateCache.TrieDB().Size()
		stats.report(chain, i, cache)
	}
	// Append a single chain head event if we've progressed the chain
	if lastCanon != nil && bc.CurrentBlock().Hash() == lastCanon.Hash() {
		events = append(events, types.ChainFastHeadEvent{lastCanon})
	}
	return 0, events, coalescedLogs, nil
}

// insertStats tracks and reports on block insertion
type fastInsertStats struct {
	queued, processed, ignored int
	usedGas                    uint64
	lastIndex                  int
	startTime                  mclock.AbsTime
}

// statsReportLimit is the time limit during import after which we always print
// out progress. This avoids the user wondering what's going on.

const statsReportLimit = 8 * time.Second

// report prints statistics if some number of blocks have been processed
// or more than a few seconds have passed since the last message.
func (st *fastInsertStats) report(chain []*types.Block, index int, cache common.StorageSize) {
	// Fetch the timings for the batch
	var (
		now     = mclock.Now()
		elapsed = time.Duration(now) - time.Duration(st.startTime)
	)
	// If we're at the last block of the batch or report period reached, log
	if index == len(chain)-1 || elapsed >= statsReportLimit {
		var (
			end = chain[index]
			txs = countFastTransactions(chain[st.lastIndex : index+1])
		)
		context := []interface{}{
			"blocks", st.processed, "txs", txs, "mgas", float64(st.usedGas) / 1000000,
			"elapsed", common.PrettyDuration(elapsed), "mgasps", float64(st.usedGas) * 1000 / float64(elapsed),
			"number", end.Number(), "hash", end.Hash(), "cache", cache,
		}
		if st.queued > 0 {
			context = append(context, []interface{}{"queued", st.queued}...)
		}
		if st.ignored > 0 {
			context = append(context, []interface{}{"ignored", st.ignored}...)
		}
		log.Info("Imported new fast chain segment", context...)

		*st = fastInsertStats{startTime: now, lastIndex: index + 1}
	}
}

func countFastTransactions(chain []*types.Block) (c int) {
	for _, b := range chain {
		c += len(b.Transactions())
	}
	return c
}

// reorgs takes two blocks, an old chain and a new chain and will reconstruct the blocks and inserts them
// to be part of the new canonical chain and accumulates potential missing transactions and post an
// event about them
func (bc *BlockChain) reorg(oldBlock, newBlock *types.Block) error {
	var (
		newChain    types.Blocks
		oldChain    types.Blocks
		commonBlock *types.Block
		deletedTxs  types.Transactions
		deletedLogs []*types.Log
		// collectLogs collects the logs that were generated during the
		// processing of the block that corresponds with the given hash.
		// These logs are later announced as deleted.
		collectLogs = func(hash common.Hash) {
			// Coalesce logs and set 'Removed'.
			number := bc.hc.GetBlockNumber(hash)
			if number == nil {
				return
			}
			receipts := rawdb.ReadReceipts(bc.db, hash, *number)
			for _, receipt := range receipts {
				for _, log := range receipt.Logs {
					del := *log
					del.Removed = true
					deletedLogs = append(deletedLogs, &del)
				}
			}
		}
	)

	// first reduce whoever is higher bound
	if oldBlock.NumberU64() > newBlock.NumberU64() {
		// reduce old chain
		for ; oldBlock != nil && oldBlock.NumberU64() != newBlock.NumberU64(); oldBlock = bc.GetBlock(oldBlock.ParentHash(), oldBlock.NumberU64()-1) {
			oldChain = append(oldChain, oldBlock)
			deletedTxs = append(deletedTxs, oldBlock.Transactions()...)

			collectLogs(oldBlock.Hash())
		}
	} else {
		// reduce new chain and append new chain blocks for inserting later on
		for ; newBlock != nil && newBlock.NumberU64() != oldBlock.NumberU64(); newBlock = bc.GetBlock(newBlock.ParentHash(), newBlock.NumberU64()-1) {
			newChain = append(newChain, newBlock)
		}
	}
	if oldBlock == nil {
		return fmt.Errorf("Invalid old chain")
	}
	if newBlock == nil {
		return fmt.Errorf("Invalid new chain")
	}

	for {
		if oldBlock.Hash() == newBlock.Hash() {
			commonBlock = oldBlock
			break
		}

		oldChain = append(oldChain, oldBlock)
		newChain = append(newChain, newBlock)
		deletedTxs = append(deletedTxs, oldBlock.Transactions()...)
		collectLogs(oldBlock.Hash())

		oldBlock, newBlock = bc.GetBlock(oldBlock.ParentHash(), oldBlock.NumberU64()-1), bc.GetBlock(newBlock.ParentHash(), newBlock.NumberU64()-1)
		if oldBlock == nil {
			return fmt.Errorf("Invalid old chain")
		}
		if newBlock == nil {
			return fmt.Errorf("Invalid new chain")
		}
	}
	// Ensure the user sees large reorgs
	if len(oldChain) > 0 && len(newChain) > 0 {
		logFn := log.Debug
		if len(oldChain) > 63 {
			logFn = log.Warn
		}
		logFn("Chain split detected", "number", commonBlock.Number(), "hash", commonBlock.Hash(),
			"drop", len(oldChain), "dropfrom", oldChain[0].Hash(), "add", len(newChain), "addfrom", newChain[0].Hash())
	} else {
		log.Error("Impossible reorg, please file an issue", "oldnum", oldBlock.Number(), "oldhash", oldBlock.Hash(), "newnum", newBlock.Number(), "newhash", newBlock.Hash())
	}
	// Insert the new chain, taking care of the proper incremental order
	var addedTxs types.Transactions
	for i := len(newChain) - 1; i >= 0; i-- {
		// insert the block in the canonical way, re-writing history
		bc.insert(newChain[i])
		// write lookup entries for hash based transaction/receipt searches
		rawdb.WriteTxLookupEntries(bc.db, newChain[i])
		addedTxs = append(addedTxs, newChain[i].Transactions()...)
	}
	// calculate the difference between deleted and added transactions
	diff := types.TxDifference(deletedTxs, addedTxs)
	// When transactions get deleted from the database that means the
	// receipts that were created in the fork must also be deleted
	batch := bc.db.NewBatch()
	for _, tx := range diff {
		rawdb.DeleteTxLookupEntry(batch, tx.Hash())
	}
	batch.Write()

	if len(deletedLogs) > 0 {
		go bc.rmLogsFeed.Send(types.RemovedLogsEvent{deletedLogs})
	}
	if len(oldChain) > 0 {
		go func() {
			for _, block := range oldChain {
				bc.chainSideFeed.Send(types.ChainFastSideEvent{Block: block})
			}
		}()
	}

	return nil
}

// PostChainEvents iterates over the events generated by a chain insertion and
// posts them into the event feed.
// TODO: Should not expose PostChainEvents. The chain events should be posted in WriteBlock.
func (bc *BlockChain) PostChainEvents(events []interface{}, logs []*types.Log) {
	// post event logs for further processing
	if logs != nil {
		bc.logsFeed.Send(logs)
	}
	for _, event := range events {
		switch ev := event.(type) {
		case types.ChainFastEvent:
			bc.chainFeed.Send(ev)

		case types.ChainFastHeadEvent:
			bc.chainHeadFeed.Send(ev)
		case types.ChainFastSideEvent:
			bc.chainSideFeed.Send(ev)

		}
	}
}

func (bc *BlockChain) update() {
	futureTimer := time.NewTicker(5 * time.Second)
	defer futureTimer.Stop()
	for {
		select {
		case <-futureTimer.C:
			bc.procFutureBlocks()
		case <-bc.quit:
			return
		}
	}
}

// BadBlocks returns a list of the last 'bad blocks' that the client has seen on the network
func (bc *BlockChain) BadBlocks() []*types.Block {
	blocks := make([]*types.Block, 0, bc.badBlocks.Len())
	for _, hash := range bc.badBlocks.Keys() {
		if blk, exist := bc.badBlocks.Peek(hash); exist {
			block := blk.(*types.Block)
			blocks = append(blocks, block)
		}
	}
	return blocks
}

// addBadBlock adds a bad block to the bad-block LRU cache
func (bc *BlockChain) addBadBlock(block *types.Block) {
	bc.badBlocks.Add(block.Hash(), block)
}

// reportBlock logs a bad block error.
func (bc *BlockChain) reportBlock(block *types.Block, receipts types.Receipts, err error) {
	bc.addBadBlock(block)

	var receiptString string
	for _, receipt := range receipts {
		receiptString += fmt.Sprintf("\t%v\n", receipt)
	}
	log.Error(fmt.Sprintf(`
########## BAD FAST BLOCK #########
Chain config: %v

Number: %v
Hash: 0x%x
%v

Error: %v
##############################
`, bc.chainConfig, block.Number(), block.Hash(), receiptString, err))
}

// InsertHeaderChain attempts to insert the given header chain in to the local
// chain, possibly creating a reorg. If an error is returned, it will return the
// index number of the failing header as well an error describing what went wrong.
//
// The verify parameter can be used to fine tune whether nonce verification
// should be done or not. The reason behind the optional check is because some
// of the header retrieval mechanisms already need to verify nonces, as well as
// because nonces can be verified sparsely, not needing to check each.
func (bc *BlockChain) InsertHeaderChain(chain []*types.Header, checkFreq int) (int, error) {
	start := time.Now()
	if i, err := bc.hc.ValidateHeaderChain(chain, checkFreq); err != nil {
		return i, err
	}

	// Make sure only one thread manipulates the chain at once
	bc.chainmu.Lock()
	defer bc.chainmu.Unlock()

	bc.wg.Add(1)
	defer bc.wg.Done()

	whFunc := func(header *types.Header) error {
		bc.mu.Lock()
		defer bc.mu.Unlock()

		_, err := bc.hc.WriteHeader(header)
		return err
	}

	return bc.hc.InsertHeaderChain(chain, whFunc, start)
}

// writeHeader writes a header into the local chain, given that its parent is
// already known. If the total difficulty of the newly inserted header becomes
// greater than the current known TD, the canonical chain is re-routed.
//
// Note: This method is not concurrent-safe with inserting blocks simultaneously
// into the chain, as side effects caused by reorganisations cannot be emulated
// without the real blocks. Hence, writing headers directly should only be done
// in two scenarios: pure-header mode of operation (light clients), or properly
// separated header/block phases (non-archive clients).
func (bc *BlockChain) writeHeader(header *types.Header) error {
	bc.wg.Add(1)
	defer bc.wg.Done()

	bc.mu.Lock()
	defer bc.mu.Unlock()

	_, err := bc.hc.WriteHeader(header)
	return err
}

// CurrentHeader retrieves the current head header of the canonical chain. The
// header is retrieved from the HeaderChain's internal cache.
func (bc *BlockChain) CurrentHeader() *types.Header {
	return bc.hc.CurrentHeader()
}

// GetTd retrieves a block's total difficulty in the canonical chain from the
// database by hash and number, caching it if found.
func (bc *BlockChain) GetTd(hash common.Hash, number uint64) *big.Int {
	return bc.hc.GetTd(hash, number)
}

// database by hash and number, caching it if found.
func (bc *BlockChain) GetSigns(hash common.Hash) []*types.PbftSign {
	// Short circuit if the sign's already in the cache, retrieve otherwise
	if cached, ok := bc.signCache.Get(hash); ok {

		sign := cached.([]*types.PbftSign)
		return sign
	}
	number := bc.hc.GetBlockNumber(hash)
	if number == nil {
		return nil
	}
	body := rawdb.ReadBody(bc.db, hash, *number)
	if body == nil {
		return nil
	}
	sign := body.Signs
	// Cache the found sign for next time and return
	bc.signCache.Add(hash, sign)
	return sign
}

// GetTdByHash retrieves a block's total difficulty in the canonical chain from the
// database by hash, caching it if found.
func (bc *BlockChain) GetTdByHash(hash common.Hash) *big.Int {
	return bc.hc.GetTdByHash(hash)
}

// GetHeader retrieves a block header from the database by hash and number,
// caching it if found.
func (bc *BlockChain) GetHeader(hash common.Hash, number uint64) *types.Header {
	return bc.hc.GetHeader(hash, number)
}

// GetHeaderByHash retrieves a block header from the database by hash, caching it if
// found.
func (bc *BlockChain) GetHeaderByHash(hash common.Hash) *types.Header {
	return bc.hc.GetHeaderByHash(hash)
}

// HasHeader checks if a block header is present in the database or not, caching
// it if present.
func (bc *BlockChain) HasHeader(hash common.Hash, number uint64) bool {
	return bc.hc.HasHeader(hash, number)
}

// GetBlockHashesFromHash retrieves a number of block hashes starting at a given
// hash, fetching towards the genesis block.
func (bc *BlockChain) GetBlockHashesFromHash(hash common.Hash, max uint64) []common.Hash {
	return bc.hc.GetBlockHashesFromHash(hash, max)
}

// GetAncestor retrieves the Nth ancestor of a given block. It assumes that either the given block or
// a close ancestor of it is canonical. maxNonCanonical points to a downwards counter limiting the
// number of blocks to be individually checked before we reach the canonical chain.
//
// Note: ancestor == 0 returns the same block, 1 returns its parent and so on.
func (bc *BlockChain) GetAncestor(hash common.Hash, number, ancestor uint64, maxNonCanonical *uint64) (common.Hash, uint64) {
	bc.chainmu.Lock()
	defer bc.chainmu.Unlock()

	return bc.hc.GetAncestor(hash, number, ancestor, maxNonCanonical)
}

// GetHeaderByNumber retrieves a block header from the database by number,
// caching it (associated with its hash) if found.
func (bc *BlockChain) GetHeaderByNumber(number uint64) *types.Header {
	return bc.hc.GetHeaderByNumber(number)
}

// Config retrieves the blockchain's chain configuration.
func (bc *BlockChain) Config() *params.ChainConfig { return bc.chainConfig }

// Engine retrieves the blockchain's consensus engine.
func (bc *BlockChain) Engine() consensus.Engine { return bc.engine }

// SubscribeRemovedLogsEvent registers a subscription of RemovedLogsEvent.
func (bc *BlockChain) SubscribeRemovedLogsEvent(ch chan<- types.RemovedLogsEvent) event.Subscription {
	return bc.scope.Track(bc.rmLogsFeed.Subscribe(ch))
}

// SubscribeChainEvent registers a subscription of types.ChainFastEvent.
func (bc *BlockChain) SubscribeChainEvent(ch chan<- types.ChainFastEvent) event.Subscription {
	return bc.scope.Track(bc.chainFeed.Subscribe(ch))
}

// SubscribeChainHeadEvent registers a subscription of types.ChainFastHeadEvent.
func (bc *BlockChain) SubscribeChainHeadEvent(ch chan<- types.ChainFastHeadEvent) event.Subscription {
	return bc.scope.Track(bc.chainHeadFeed.Subscribe(ch))
}

// SubscribeChainSideEvent registers a subscription of types.ChainFastSideEvent.
func (bc *BlockChain) SubscribeChainSideEvent(ch chan<- types.ChainFastSideEvent) event.Subscription {
	return bc.scope.Track(bc.chainSideFeed.Subscribe(ch))
}

// SubscribeLogsEvent registers a subscription of []*types.Log.
func (bc *BlockChain) SubscribeLogsEvent(ch chan<- []*types.Log) event.Subscription {
	return bc.scope.Track(bc.logsFeed.Subscribe(ch))
}

// SubscribeStateChangeEvent registers a subscription of stateDB.Balances().
func (bc *BlockChain) SubscribeStateChangeEvent(ch chan<- StateChangeEvent) event.Subscription {
	return bc.scope.Track(bc.stateChangeFeed.Subscribe(ch))
}

// SubscribeRewardsEvent registers a subscription of stateDB.Rewards().
func (bc *BlockChain) SubscribeRewardsEvent(ch chan<- RewardsEvent) event.Subscription {
	return bc.scope.Track(bc.rewardsFeed.Subscribe(ch))
}

// SubscribeFastBlock registers a subscription of fast block with tx receipts.
func (bc *BlockChain) SubscribeFastBlock(ch chan<- FastBlockEvent) event.Subscription {
	return bc.scope.Track(bc.fastBlockFeed.Subscribe(ch))
}

func (bc *BlockChain) GetFastHeightBySnailHeight(number uint64) *types.BlockReward {

	if signs, ok := bc.rewardCache.Get(number); ok {
		sign := signs.(*types.BlockReward)
		return sign
	}
	signs := rawdb.ReadBlockReward(bc.db, number)

	if signs == nil {
		return nil
	}
	// Cache the found sign for next time and return
	bc.signCache.Add(number, signs)
	return signs
}<|MERGE_RESOLUTION|>--- conflicted
+++ resolved
@@ -1160,11 +1160,7 @@
 
 		err := <-results
 		if err == nil {
-<<<<<<< HEAD
-			err = bc.Validator().ValidateBody(block, true) //update
-=======
 			err = bc.Validator().ValidateBody(block, false) //update
->>>>>>> 0333d864
 		}
 		switch {
 		case err == ErrKnownBlock:
@@ -1259,14 +1255,14 @@
 		proctime := time.Since(bstart)
 
 		balances := state.Balances()
-		bcd := StateChangeEvent{
+		bcd := types.StateChangeEvent{
 			Height:   block.NumberU64(),
 			Balances: balances,
 		}
 		bc.stateChangeFeed.Send(bcd)
 		if state.Rewarded() {
 			snailHeight, snailHash, rewards := state.Rewards()
-			rd := RewardsEvent{
+			rd := types.RewardsEvent{
 				Height:  snailHeight,
 				Hash:    snailHash,
 				Rewards: rewards,
@@ -1282,7 +1278,7 @@
 		for _, r := range receipts {
 			receiptMap[r.TxHash] = r
 		}
-		bc.fastBlockFeed.Send(FastBlockEvent{
+		bc.fastBlockFeed.Send(types.FastBlockEvent{
 			Block:    block,
 			Receipts: receiptMap,
 		})
@@ -1730,17 +1726,17 @@
 }
 
 // SubscribeStateChangeEvent registers a subscription of stateDB.Balances().
-func (bc *BlockChain) SubscribeStateChangeEvent(ch chan<- StateChangeEvent) event.Subscription {
+func (bc *BlockChain) SubscribeStateChangeEvent(ch chan<- types.StateChangeEvent) event.Subscription {
 	return bc.scope.Track(bc.stateChangeFeed.Subscribe(ch))
 }
 
 // SubscribeRewardsEvent registers a subscription of stateDB.Rewards().
-func (bc *BlockChain) SubscribeRewardsEvent(ch chan<- RewardsEvent) event.Subscription {
+func (bc *BlockChain) SubscribeRewardsEvent(ch chan<- types.RewardsEvent) event.Subscription {
 	return bc.scope.Track(bc.rewardsFeed.Subscribe(ch))
 }
 
 // SubscribeFastBlock registers a subscription of fast block with tx receipts.
-func (bc *BlockChain) SubscribeFastBlock(ch chan<- FastBlockEvent) event.Subscription {
+func (bc *BlockChain) SubscribeFastBlock(ch chan<- types.FastBlockEvent) event.Subscription {
 	return bc.scope.Track(bc.fastBlockFeed.Subscribe(ch))
 }
 
