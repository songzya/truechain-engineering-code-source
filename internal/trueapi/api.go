// Copyright 2015 The go-ethereum Authors
// This file is part of the go-ethereum library.
//
// The go-ethereum library is free software: you can redistribute it and/or modify
// it under the terms of the GNU Lesser General Public License as published by
// the Free Software Foundation, either version 3 of the License, or
// (at your option) any later version.
//
// The go-ethereum library is distributed in the hope that it will be useful,
// but WITHOUT ANY WARRANTY; without even the implied warranty of
// MERCHANTABILITY or FITNESS FOR A PARTICULAR PURPOSE. See the
// GNU Lesser General Public License for more details.
//
// You should have received a copy of the GNU Lesser General Public License
// along with the go-ethereum library. If not, see <http://www.gnu.org/licenses/>.

package trueapi

import (
	"bytes"
	"context"
	"errors"
	"fmt"
	"math/big"
	"strings"
	"time"

	"github.com/davecgh/go-spew/spew"
	"github.com/ethereum/go-ethereum/common"
	"github.com/ethereum/go-ethereum/common/hexutil"
	"github.com/ethereum/go-ethereum/common/math"
	"github.com/ethereum/go-ethereum/crypto"
	"github.com/ethereum/go-ethereum/log"
	"github.com/ethereum/go-ethereum/rlp"
	"github.com/syndtr/goleveldb/leveldb"
	"github.com/syndtr/goleveldb/leveldb/util"
	"github.com/truechain/truechain-engineering-code/accounts"
	"github.com/truechain/truechain-engineering-code/accounts/keystore"
	ethash "github.com/truechain/truechain-engineering-code/consensus/minerva"
	"github.com/truechain/truechain-engineering-code/core"
	"github.com/truechain/truechain-engineering-code/core/rawdb"
	"github.com/truechain/truechain-engineering-code/core/types"
	"github.com/truechain/truechain-engineering-code/core/vm"
	"github.com/truechain/truechain-engineering-code/p2p"
	"github.com/truechain/truechain-engineering-code/params"
	"github.com/truechain/truechain-engineering-code/rpc"
)

const (
	defaultGasPrice = 50 * params.Shannon
)

// PublicTrueAPI provides an API to access True related information.
// It offers only methods that operate on public data that is freely available to anyone.
type PublicTrueAPI struct {
	b Backend
}

// NewPublicTrueAPI creates a new True protocol API.
func NewPublicTrueAPI(b Backend) *PublicTrueAPI {
	return &PublicTrueAPI{b}
}

// GasPrice returns a suggestion for a gas price.
func (s *PublicTrueAPI) GasPrice(ctx context.Context) (*hexutil.Big, error) {
	price, err := s.b.SuggestPrice(ctx)
	return (*hexutil.Big)(price), err
}

// ProtocolVersion returns the current True protocol version this node supports
func (s *PublicTrueAPI) ProtocolVersion() hexutil.Uint {
	return hexutil.Uint(s.b.ProtocolVersion())
}

// Syncing returns false in case the node is currently not syncing with the network. It can be up to date or has not
// yet received the latest block headers from its pears. In case it is synchronizing:
// - startingBlock: block number this node started to synchronise from
// - currentBlock:  block number this node is currently importing
// - highestBlock:  block number of the highest block header this node has received from peers
// - pulledStates:  number of state entries processed until now
// - knownStates:   number of known state entries that still need to be pulled
func (s *PublicTrueAPI) Syncing() (interface{}, error) {
	progress := s.b.Downloader().Progress()

	// Return not syncing if the synchronisation already completed
	if progress.CurrentBlock >= progress.HighestBlock {
		return false, nil
	}
	// Otherwise gather the block sync stats
	return map[string]interface{}{
		"startingBlock": hexutil.Uint64(progress.StartingBlock),
		"currentBlock":  hexutil.Uint64(progress.CurrentBlock),
		"highestBlock":  hexutil.Uint64(progress.HighestBlock),
		"pulledStates":  hexutil.Uint64(progress.PulledStates),
		"knownStates":   hexutil.Uint64(progress.KnownStates),
	}, nil
}

// PublicTxPoolAPI offers and API for the transaction pool. It only operates on data that is non confidential.
type PublicTxPoolAPI struct {
	b Backend
}

// NewPublicTxPoolAPI creates a new tx pool service that gives information about the transaction pool.
func NewPublicTxPoolAPI(b Backend) *PublicTxPoolAPI {
	return &PublicTxPoolAPI{b}
}

// Content returns the transactions contained within the transaction pool.
func (s *PublicTxPoolAPI) Content() map[string]map[string]map[string]*RPCTransaction {
	content := map[string]map[string]map[string]*RPCTransaction{
		"pending": make(map[string]map[string]*RPCTransaction),
		"queued":  make(map[string]map[string]*RPCTransaction),
	}
	pending, queue := s.b.TxPoolContent()

	// Flatten the pending transactions
	for account, txs := range pending {
		dump := make(map[string]*RPCTransaction)
		for _, tx := range txs {
			dump[fmt.Sprintf("%d", tx.Nonce())] = newRPCPendingTransaction(tx)
		}
		content["pending"][account.Hex()] = dump
	}
	// Flatten the queued transactions
	for account, txs := range queue {
		dump := make(map[string]*RPCTransaction)
		for _, tx := range txs {
			dump[fmt.Sprintf("%d", tx.Nonce())] = newRPCPendingTransaction(tx)
		}
		content["queued"][account.Hex()] = dump
	}
	return content
}

// Status returns the number of pending and queued transaction in the pool.
func (s *PublicTxPoolAPI) Status() map[string]hexutil.Uint {
	pending, queue := s.b.Stats()
	return map[string]hexutil.Uint{
		"pending": hexutil.Uint(pending),
		"queued":  hexutil.Uint(queue),
	}
}

// Inspect retrieves the content of the transaction pool and flattens it into an
// easily inspectable list.
func (s *PublicTxPoolAPI) Inspect() map[string]map[string]map[string]string {
	content := map[string]map[string]map[string]string{
		"pending": make(map[string]map[string]string),
		"queued":  make(map[string]map[string]string),
	}
	pending, queue := s.b.TxPoolContent()

	// Define a formatter to flatten a transaction into a string
	var format = func(tx *types.Transaction) string {
		if to := tx.To(); to != nil {
			return fmt.Sprintf("%s: %v wei + %v gas × %v wei", tx.To().Hex(), tx.Value(), tx.Gas(), tx.GasPrice())
		}
		return fmt.Sprintf("contract creation: %v wei + %v gas × %v wei", tx.Value(), tx.Gas(), tx.GasPrice())
	}
	// Flatten the pending transactions
	for account, txs := range pending {
		dump := make(map[string]string)
		for _, tx := range txs {
			dump[fmt.Sprintf("%d", tx.Nonce())] = format(tx)
		}
		content["pending"][account.Hex()] = dump
	}
	// Flatten the queued transactions
	for account, txs := range queue {
		dump := make(map[string]string)
		for _, tx := range txs {
			dump[fmt.Sprintf("%d", tx.Nonce())] = format(tx)
		}
		content["queued"][account.Hex()] = dump
	}
	return content
}

// PublicAccountAPI provides an API to access accounts managed by this node.
// It offers only methods that can retrieve accounts.
type PublicAccountAPI struct {
	am *accounts.Manager
}

// NewPublicAccountAPI creates a new PublicAccountAPI.
func NewPublicAccountAPI(am *accounts.Manager) *PublicAccountAPI {
	return &PublicAccountAPI{am: am}
}

// Accounts returns the collection of accounts this node manages
func (s *PublicAccountAPI) Accounts() []common.Address {
	addresses := make([]common.Address, 0) // return [] instead of nil if empty
	for _, wallet := range s.am.Wallets() {
		for _, account := range wallet.Accounts() {
			addresses = append(addresses, account.Address)
		}
	}
	return addresses
}

// RPCFruits represents a fruit that will serialize to the RPC representation of a fruit
type RPCFruit struct {
	Number          *big.Int    `json:"number"`
	FruitDifficulty *big.Int    `json:"fruitDifficulty"`
	FruitHash       common.Hash `json:"fruitHash"`
	FastHash        common.Hash `json:"fastHash"`
	FastNumber      *big.Int    `json:"fastNumber"`
	SignHash        common.Hash `json:"signHash"`
	PointerHash     common.Hash `json:"pointerHash"`
	PointerNumber   *big.Int    `json:"pointerNumber"`
}

// newRPCFruit returns a fruit that will serialize to the RPC
// representation, with the given location metadata set (if available).
func newRPCFruit(fruit *types.SnailBlock) *RPCFruit {

	result := &RPCFruit{
		Number:          fruit.Header().Number,
		FruitDifficulty: fruit.Header().FruitDifficulty,
		FruitHash:       fruit.Hash(),
		FastHash:        fruit.FastHash(),
		FastNumber:      fruit.Header().FastNumber,
		SignHash:        fruit.Header().SignHash,
		PointerHash:     fruit.Header().PointerHash,
		PointerNumber:   fruit.Header().PointerNumber,
	}
	return result
}

// PublicFruitPoolAPI offers and API for the snail pool. It only operates on data that is non confidential.
type PublicFruitPoolAPI struct {
	b Backend
}

// NewPublicFruitPoolAPI creates a new snail pool service that gives information about the snail pool.
func NewPublicFruitPoolAPI(b Backend) *PublicFruitPoolAPI {
	return &PublicFruitPoolAPI{b}
}

// Content returns the pendingFruits contained within the snail pool.
func (s *PublicFruitPoolAPI) Content() []*RPCFruit {
	//content := map[string]interface{}{}
	pending := s.b.SnailPoolContent()
	//content["count"] = count
	// Flatten the pending fruits
	//dump := make(map[common.Hash]*RPCFruit)
	var pendingFruits []*RPCFruit
	for _, fruit := range pending {
		pendingFruits = append(pendingFruits, newRPCFruit(fruit))
	}
	//content["pending"] = dump
	return pendingFruits
}

// Inspect returns the unVerifiedFruits contained within the snail pool.
func (s *PublicFruitPoolAPI) Inspect() []*RPCFruit {

	unVerified := s.b.SnailPoolInspect()
	var unVerifiedFruits []*RPCFruit
	for _, fruit := range unVerified {
		unVerifiedFruits = append(unVerifiedFruits, newRPCFruit(fruit))
	}
	return unVerifiedFruits
}

// Status returns the number of pending and unVerified Fruits in the pool.
func (s *PublicFruitPoolAPI) Status() map[string]hexutil.Uint {
	pending, unVerified := s.b.SnailPoolStats()
	return map[string]hexutil.Uint{
		"pending":    hexutil.Uint(pending),
		"unverified": hexutil.Uint(unVerified),
	}
}

// PrivateAccountAPI provides an API to access accounts managed by this node.
// It offers methods to create, (un)lock en list accounts. Some methods accept
// passwords and are therefore considered private by default.
type PrivateAccountAPI struct {
	am        *accounts.Manager
	nonceLock *AddrLocker
	b         Backend
}

// NewPrivateAccountAPI create a new PrivateAccountAPI.
func NewPrivateAccountAPI(b Backend, nonceLock *AddrLocker) *PrivateAccountAPI {
	return &PrivateAccountAPI{
		am:        b.AccountManager(),
		nonceLock: nonceLock,
		b:         b,
	}
}

// ListAccounts will return a list of addresses for accounts this node manages.
func (s *PrivateAccountAPI) ListAccounts() []common.Address {
	addresses := make([]common.Address, 0) // return [] instead of nil if empty
	for _, wallet := range s.am.Wallets() {
		for _, account := range wallet.Accounts() {
			addresses = append(addresses, account.Address)
		}
	}
	return addresses
}

// rawWallet is a JSON representation of an accounts.Wallet interface, with its
// data contents extracted into plain fields.
type rawWallet struct {
	URL      string             `json:"url"`
	Status   string             `json:"status"`
	Failure  string             `json:"failure,omitempty"`
	Accounts []accounts.Account `json:"accounts,omitempty"`
}

// ListWallets will return a list of wallets this node manages.
func (s *PrivateAccountAPI) ListWallets() []rawWallet {
	wallets := make([]rawWallet, 0) // return [] instead of nil if empty
	for _, wallet := range s.am.Wallets() {
		status, failure := wallet.Status()

		raw := rawWallet{
			URL:      wallet.URL().String(),
			Status:   status,
			Accounts: wallet.Accounts(),
		}
		if failure != nil {
			raw.Failure = failure.Error()
		}
		wallets = append(wallets, raw)
	}
	return wallets
}

// OpenWallet initiates a hardware wallet opening procedure, establishing a USB
// connection and attempting to authenticate via the provided passphrase. Note,
// the method may return an extra challenge requiring a second open (e.g. the
// Trezor PIN matrix challenge).
func (s *PrivateAccountAPI) OpenWallet(url string, passphrase *string) error {
	wallet, err := s.am.Wallet(url)
	if err != nil {
		return err
	}
	pass := ""
	if passphrase != nil {
		pass = *passphrase
	}
	return wallet.Open(pass)
}

// DeriveAccount requests a HD wallet to derive a new account, optionally pinning
// it for later reuse.
func (s *PrivateAccountAPI) DeriveAccount(url string, path string, pin *bool) (accounts.Account, error) {
	wallet, err := s.am.Wallet(url)
	if err != nil {
		return accounts.Account{}, err
	}
	derivPath, err := accounts.ParseDerivationPath(path)
	if err != nil {
		return accounts.Account{}, err
	}
	if pin == nil {
		pin = new(bool)
	}
	return wallet.Derive(derivPath, *pin)
}

// NewAccount will create a new account and returns the address for the new account.
func (s *PrivateAccountAPI) NewAccount(password string) (common.Address, error) {
	acc, err := fetchKeystore(s.am).NewAccount(password)
	if err == nil {
		return acc.Address, nil
	}
	return common.Address{}, err
}

// fetchKeystore retrives the encrypted keystore from the account manager.
func fetchKeystore(am *accounts.Manager) *keystore.KeyStore {
	return am.Backends(keystore.KeyStoreType)[0].(*keystore.KeyStore)
}

// ImportRawKey stores the given hex encoded ECDSA key into the key directory,
// encrypting it with the passphrase.
func (s *PrivateAccountAPI) ImportRawKey(privkey string, password string) (common.Address, error) {
	key, err := crypto.HexToECDSA(privkey)
	if err != nil {
		return common.Address{}, err
	}
	acc, err := fetchKeystore(s.am).ImportECDSA(key, password)
	return acc.Address, err
}

// UnlockAccount will unlock the account associated with the given address with
// the given password for duration seconds. If duration is nil it will use a
// default of 300 seconds. It returns an indication if the account was unlocked.
func (s *PrivateAccountAPI) UnlockAccount(addr common.Address, password string, duration *uint64) (bool, error) {
	const max = uint64(time.Duration(math.MaxInt64) / time.Second)
	var d time.Duration
	if duration == nil {
		d = 300 * time.Second
	} else if *duration > max {
		return false, errors.New("unlock duration too large")
	} else {
		d = time.Duration(*duration) * time.Second
	}
	err := fetchKeystore(s.am).TimedUnlock(accounts.Account{Address: addr}, password, d)
	return err == nil, err
}

// LockAccount will lock the account associated with the given address when it's unlocked.
func (s *PrivateAccountAPI) LockAccount(addr common.Address) bool {
	return fetchKeystore(s.am).Lock(addr) == nil
}

// signTransactions sets defaults and signs the given transaction
// NOTE: the caller needs to ensure that the nonceLock is held, if applicable,
// and release it after the transaction has been submitted to the tx pool
func (s *PrivateAccountAPI) signTransaction(ctx context.Context, args SendTxArgs, passwd string) (*types.Transaction, error) {
	// Look up the wallet containing the requested signer
	account := accounts.Account{Address: args.From}
	wallet, err := s.am.Find(account)
	if err != nil {
		return nil, err
	}
	// Set some sanity defaults and terminate on failure
	if err := args.setDefaults(ctx, s.b); err != nil {
		return nil, err
	}
	// Assemble the transaction and sign with the wallet
	tx := args.toTransaction()

	return wallet.SignTxWithPassphrase(account, passwd, tx, s.b.ChainConfig().ChainID)
}

// SendTransaction will create a transaction from the given arguments and
// tries to sign it with the key associated with args.To. If the given passwd isn't
// able to decrypt the key it fails.
func (s *PrivateAccountAPI) SendTransaction(ctx context.Context, args SendTxArgs, passwd string) (common.Hash, error) {
	if args.Payment != (common.Address{}) { //personal.SendTransaction should not contain payment
		return common.Hash{}, fmt.Errorf("payment should not assigned")
	}
	if args.Nonce == nil {
		// Hold the addresse's mutex around signing to prevent concurrent assignment of
		// the same nonce to multiple accounts.
		s.nonceLock.LockAddr(args.From)
		defer s.nonceLock.UnlockAddr(args.From)
	}
	signed, err := s.signTransaction(ctx, args, passwd)
	if err != nil {
		return common.Hash{}, err
	}
	return submitTransaction(ctx, s.b, signed)
}

// SignTransaction will create a transaction from the given arguments and
// tries to sign it with the key associated with args.To. If the given passwd isn't
// able to decrypt the key it fails. The transaction is returned in RLP-form, not broadcast
// to other nodes
func (s *PrivateAccountAPI) SignTransaction(ctx context.Context, args SendTxArgs, passwd string) (*SignTransactionResult, error) {
	// No need to obtain the noncelock mutex, since we won't be sending this
	// tx into the transaction pool, but right back to the user
	if args.Gas == nil {
		return nil, fmt.Errorf("gas not specified")
	}
	if args.GasPrice == nil {
		return nil, fmt.Errorf("gasPrice not specified")
	}
	if args.Nonce == nil {
		return nil, fmt.Errorf("nonce not specified")
	}
	if args.Payment != (common.Address{}) { //personal.SignTransaction should not contain payment
		return nil, fmt.Errorf("payment should not assigned")
	}
	signed, err := s.signTransaction(ctx, args, passwd)
	if err != nil {
		return nil, err
	}

	if args.Fee == nil || args.Fee == (*hexutil.Big)(common.Big0) { //normal ethereum transaction
		//fmt.Println("into no fee")
		raw_tx_signed := signed.ConvertRawTransaction()
		if err != nil {
			return nil, err
		}
		data, err := rlp.EncodeToBytes(raw_tx_signed)
		if err != nil {
			return nil, err
		}
		return &SignTransactionResult{data, signed}, nil
	} else { //fee not nil
		//fmt.Println("into not nil of fee")
		data, err := rlp.EncodeToBytes(signed)
		if err != nil {
			return nil, err
		}
		return &SignTransactionResult{data, signed}, nil
	}
}

// signHash is a helper function that calculates a hash for the given message that can be
// safely used to calculate a signature from.
//
// The hash is calulcated as
//   keccak256("\x19True Signed Message:\n"${message length}${message}).
//
// This gives context to the signed message and prevents signing of transactions.
func signHash(data []byte) []byte {
	msg := fmt.Sprintf("\x19True Signed Message:\n%d%s", len(data), data)
	return crypto.Keccak256([]byte(msg))
}

// Sign calculates an True ECDSA signature for:
// keccack256("\x19True Signed Message:\n" + len(message) + message))
//
// Note, the produced signature conforms to the secp256k1 curve R, S and V values,
// where the V value will be 27 or 28 for legacy reasons.
//
// The key used to calculate the signature is decrypted with the given password.
//
// https://github.com/truechain/truechain-engineering-code/wiki/Management-APIs#personal_sign
func (s *PrivateAccountAPI) Sign(ctx context.Context, data hexutil.Bytes, addr common.Address, passwd string) (hexutil.Bytes, error) {
	// Look up the wallet containing the requested signer
	account := accounts.Account{Address: addr}

	wallet, err := s.b.AccountManager().Find(account)
	if err != nil {
		return nil, err
	}
	// Assemble sign the data with the wallet
	signature, err := wallet.SignHashWithPassphrase(account, passwd, signHash(data))
	if err != nil {
		return nil, err
	}
	signature[64] += 27 // Transform V from 0/1 to 27/28 according to the yellow paper
	return signature, nil
}

// EcRecover returns the address for the account that was used to create the signature.
// Note, this function is compatible with etrue__sign and personal_sign. As such it recovers
// the address of:
// hash = keccak256("\x19True Signed Message:\n"${message length}${message})
// addr = ecrecover(hash, signature)
//
// Note, the signature must conform to the secp256k1 curve R, S and V values, where
// the V value must be be 27 or 28 for legacy reasons.
//
// https://github.com/truechain/truechain-engineering-code/wiki/Management-APIs#personal_ecRecover
func (s *PrivateAccountAPI) EcRecover(ctx context.Context, data, sig hexutil.Bytes) (common.Address, error) {
	if len(sig) != 65 {
		return common.Address{}, fmt.Errorf("signature must be 65 bytes long")
	}
	if sig[64] != 27 && sig[64] != 28 {
		return common.Address{}, fmt.Errorf("invalid True signature (V is not 27 or 28)")
	}
	sig[64] -= 27 // Transform yellow paper V from 27/28 to 0/1

	rpk, err := crypto.SigToPub(signHash(data), sig)
	if err != nil {
		return common.Address{}, err
	}
	return crypto.PubkeyToAddress(*rpk), nil
}

// SignAndSendTransaction was renamed to SendTransaction. This method is deprecated
// and will be removed in the future. It primary goal is to give clients time to update.
func (s *PrivateAccountAPI) SignAndSendTransaction(ctx context.Context, args SendTxArgs, passwd string) (common.Hash, error) {
	return s.SendTransaction(ctx, args, passwd)
}

// PublicBlockChainAPI provides an API to access the True blockchain.
// It offers only methods that operate on public data that is freely available to anyone.
type PublicBlockChainAPI struct {
	b Backend
}

// NewPublicBlockChainAPI creates a new True blockchain API.
func NewPublicBlockChainAPI(b Backend) *PublicBlockChainAPI {
	return &PublicBlockChainAPI{b}
}

// SnailBlockNumber returns the block number of the snailchain head.
func (s *PublicBlockChainAPI) SnailBlockNumber() hexutil.Uint64 {
	header, _ := s.b.SnailHeaderByNumber(context.Background(), rpc.LatestBlockNumber) // latest header should always be available
	return hexutil.Uint64(header.Number.Uint64())
}

func (s *PublicBlockChainAPI) FruitNumber() hexutil.Uint64 {
	block, _ := s.b.SnailBlockByNumber(context.Background(), rpc.LatestBlockNumber) // latest header should always be available
	if rpc.BlockNumber(block.NumberU64()) == rpc.EarliestBlockNumber {
		return 0
	}
	fruits := block.Fruits()
	return hexutil.Uint64(fruits[len(fruits)-1].FastNumber().Uint64())
}

// BlockNumber returns the block number of the chain head.
func (s *PublicBlockChainAPI) BlockNumber() hexutil.Uint64 {
	header, _ := s.b.HeaderByNumber(context.Background(), rpc.LatestBlockNumber) // latest header should always be available
	return hexutil.Uint64(header.Number.Uint64())
}

// GetBalance returns the amount of wei for the given address in the state of the
// given block number. The rpc.LatestBlockNumber and rpc.PendingBlockNumber meta
// block numbers are also allowed.
func (s *PublicBlockChainAPI) GetBalance(ctx context.Context, address common.Address, blockNr rpc.BlockNumber) (*hexutil.Big, error) {
	state, _, err := s.b.StateAndHeaderByNumber(ctx, blockNr)
	if state == nil || err != nil {
		return nil, err
	}
	return (*hexutil.Big)(state.GetBalance(address)), state.Error()
}

// GetBlockByNumber returns the requested block. When blockNr is -1 the chain head is returned. When fullTx is true all
// transactions in the block are returned in full detail, otherwise only the transaction hash is returned.
func (s *PublicBlockChainAPI) GetBlockByNumber(ctx context.Context, blockNr rpc.BlockNumber, fullTx bool) (map[string]interface{}, error) {
	block, err := s.b.BlockByNumber(ctx, blockNr)
	if block != nil {
		response, err := s.rpcOutputBlock(block, true, fullTx)
		if err == nil && blockNr == rpc.PendingBlockNumber {
			// Pending blocks need to nil out a few fields
			for _, field := range []string{"hash", "nonce", "miner"} {
				response[field] = nil
			}
		}
		return response, err
	}
	return nil, err
}

// GetBlockByHash returns the requested block. When fullTx is true all transactions in the block are returned in full
// detail, otherwise only the transaction hash is returned.
func (s *PublicBlockChainAPI) GetBlockByHash(ctx context.Context, blockHash common.Hash, fullTx bool) (map[string]interface{}, error) {
	block, err := s.b.GetBlock(ctx, blockHash)
	if block != nil {
		return s.rpcOutputBlock(block, true, fullTx)
	}
	return nil, err
}

// GetSnailBlockByNumber returns the requested snail block. When blockNr is -1 the chain head is returned.
func (s *PublicBlockChainAPI) GetSnailBlockByNumber(ctx context.Context, blockNr rpc.BlockNumber, inclFruit bool) (map[string]interface{}, error) {
	block, err := s.b.SnailBlockByNumber(ctx, blockNr)
	if block != nil {
		response, err := s.rpcOutputSnailBlock(block, inclFruit)
		if err == nil && blockNr == rpc.PendingBlockNumber {
			// Pending blocks need to nil out a few fields
			for _, field := range []string{"hash", "nonce", "miner"} {
				response[field] = nil
			}
		}
		return response, err
	}
	return nil, err
}

// GetSnailBlockByHash returns the requested snail block.
func (s *PublicBlockChainAPI) GetSnailBlockByHash(ctx context.Context, blockHash common.Hash, inclFruit bool) (map[string]interface{}, error) {
	block, err := s.b.GetSnailBlock(ctx, blockHash)
	if block != nil {
		return s.rpcOutputSnailBlock(block, inclFruit)
	}
	return nil, err
}

func (s *PublicBlockChainAPI) GetFruitByNumber(ctx context.Context, fastblockNr rpc.BlockNumber, fullSigns bool) (map[string]interface{}, error) {
	block, err := s.b.BlockByNumber(ctx, fastblockNr)
	if block != nil {
		if err == nil {
			return s.GetFruitByHash(ctx, block.Hash(), fullSigns)
		}
	}
	return nil, err
}

func (s *PublicBlockChainAPI) GetFruitByHash(ctx context.Context, blockHash common.Hash, fullSigns bool) (map[string]interface{}, error) {
	block, err := s.b.GetFruit(ctx, blockHash)
	if block != nil {
		return s.rpcOutputFruit(block, fullSigns)
	}
	return nil, err
}

// GetUncleByBlockNumberAndIndex returns the uncle block for the given block hash and index. When fullTx is true
// all transactions in the block are returned in full detail, otherwise only the transaction hash is returned.
func (s *PublicBlockChainAPI) GetUncleByBlockNumberAndIndex(ctx context.Context, blockNr rpc.BlockNumber, index hexutil.Uint) (map[string]interface{}, error) {
	block, err := s.b.BlockByNumber(ctx, blockNr)
	if block != nil {
		return s.rpcOutputBlock(block, false, false)
	}
	return nil, err
}

// GetUncleByBlockHashAndIndex returns the uncle block for the given block hash and index. When fullTx is true
// all transactions in the block are returned in full detail, otherwise only the transaction hash is returned.
func (s *PublicBlockChainAPI) GetUncleByBlockHashAndIndex(ctx context.Context, blockHash common.Hash, index hexutil.Uint) (map[string]interface{}, error) {
	block, err := s.b.GetBlock(ctx, blockHash)
	if block != nil {
		return s.rpcOutputBlock(block, false, false)
	}
	return nil, err
}

// GetUncleCountByBlockNumber returns number of uncles in the block for the given block number
func (s *PublicBlockChainAPI) GetUncleCountByBlockNumber(ctx context.Context, blockNr rpc.BlockNumber) *hexutil.Uint {
	return nil
}

// GetUncleCountByBlockHash returns number of uncles in the block for the given block hash
func (s *PublicBlockChainAPI) GetUncleCountByBlockHash(ctx context.Context, blockHash common.Hash) *hexutil.Uint {
	return nil
}

// GetCode returns the code stored at the given address in the state for the given block number.
func (s *PublicBlockChainAPI) GetCode(ctx context.Context, address common.Address, blockNr rpc.BlockNumber) (hexutil.Bytes, error) {
	state, _, err := s.b.StateAndHeaderByNumber(ctx, blockNr)
	if state == nil || err != nil {
		return nil, err
	}
	code := state.GetCode(address)
	return code, state.Error()
}

// GetStorageAt returns the storage from the state at the given address, key and
// block number. The rpc.LatestBlockNumber and rpc.PendingBlockNumber meta block
// numbers are also allowed.
func (s *PublicBlockChainAPI) GetStorageAt(ctx context.Context, address common.Address, key string, blockNr rpc.BlockNumber) (hexutil.Bytes, error) {
	state, _, err := s.b.StateAndHeaderByNumber(ctx, blockNr)
	if state == nil || err != nil {
		return nil, err
	}
	res := state.GetState(address, common.HexToHash(key))
	return res[:], state.Error()
}

// CallArgs represents the arguments for a call.
type CallArgs struct {
	From     common.Address  `json:"from"`
	To       *common.Address `json:"to"`
	Gas      hexutil.Uint64  `json:"gas"`
	GasPrice hexutil.Big     `json:"gasPrice"`
	Value    hexutil.Big     `json:"value"`
	Data     hexutil.Bytes   `json:"data"`
	Payer    common.Address  `json:"payer"`
	Fee      hexutil.Big     `json:"fee"`
}

func (s *PublicBlockChainAPI) doCall(ctx context.Context, args CallArgs, blockNr rpc.BlockNumber, vmCfg vm.Config, timeout time.Duration) ([]byte, uint64, bool, error) {
	defer func(start time.Time) { log.Debug("Executing EVM call finished", "runtime", time.Since(start)) }(time.Now())

	state, header, err := s.b.StateAndHeaderByNumber(ctx, blockNr)
	if state == nil || err != nil {
		return nil, 0, false, err
	}
	// Set sender address or use a default if none specified
	addr := args.From
	if addr == (common.Address{}) {
		if wallets := s.b.AccountManager().Wallets(); len(wallets) > 0 {
			if accounts := wallets[0].Accounts(); len(accounts) > 0 {
				addr = accounts[0].Address
			}
		}
	}
	// Set default gas & gas price if none were set
	gas, gasPrice := uint64(args.Gas), args.GasPrice.ToInt()
	if gas == 0 {
		gas = math.MaxUint64 / 2
	}
	if gasPrice.Sign() == 0 {
		gasPrice = new(big.Int).SetUint64(defaultGasPrice)
	}

	// Create new call message
	msg := types.NewMessage(addr, args.To, args.Payer, 0, args.Value.ToInt(), args.Fee.ToInt(), gas, gasPrice, args.Data, false)

	// Setup context so it may be cancelled the call has completed
	// or, in case of unmetered gas, setup a context with a timeout.
	var cancel context.CancelFunc
	if timeout > 0 {
		ctx, cancel = context.WithTimeout(ctx, timeout)
	} else {
		ctx, cancel = context.WithCancel(ctx)
	}
	// Make sure the context is cancelled when the call has completed
	// this makes sure resources are cleaned up.
	defer cancel()

	// Get a new instance of the EVM.
	evm, vmError, err := s.b.GetEVM(ctx, msg, state, header, vmCfg)
	if err != nil {
		return nil, 0, false, err
	}
	// Wait for the context to be done and cancel the evm. Even if the
	// EVM has finished, cancelling may be done (repeatedly)
	go func() {
		<-ctx.Done()
		evm.Cancel()
	}()

	// Setup the gas pool (also for unmetered requests)
	// and apply the message.
	gp := new(core.GasPool).AddGas(math.MaxUint64)
	res, gas, failed, err := core.ApplyMessage(evm, msg, gp)
	if err := vmError(); err != nil {
		return nil, 0, false, err
	}
	return res, gas, failed, err
}

// Call executes the given transaction on the state for the given block number.
// It doesn't make and changes in the state/blockchain and is useful to execute and retrieve values.
func (s *PublicBlockChainAPI) Call(ctx context.Context, args CallArgs, blockNr rpc.BlockNumber) (hexutil.Bytes, error) {
	result, _, _, err := s.doCall(ctx, args, blockNr, vm.Config{}, 5*time.Second)
	return (hexutil.Bytes)(result), err
}

// EstimateGas returns an estimate of the amount of gas needed to execute the
// given transaction against the current pending block.
func (s *PublicBlockChainAPI) EstimateGas(ctx context.Context, args CallArgs) (hexutil.Uint64, error) {
	// Binary search the gas requirement, as it may be higher than the amount used
	var (
		lo  uint64 = params.TxGas - 1
		hi  uint64
		cap uint64
	)
	if uint64(args.Gas) >= params.TxGas {
		hi = uint64(args.Gas)
	} else {
		// Retrieve the current pending block to act as the gas ceiling
		block, err := s.b.BlockByNumber(ctx, rpc.PendingBlockNumber)
		if err != nil {
			return 0, err
		}
		hi = block.GasLimit()
	}
	cap = hi

	// Create a helper to check if a gas allowance results in an executable transaction
	executable := func(gas uint64) bool {
		args.Gas = hexutil.Uint64(gas)

		_, _, failed, err := s.doCall(ctx, args, rpc.PendingBlockNumber, vm.Config{}, 0)
		if err != nil || failed {
			return false
		}
		return true
	}
	// Execute the binary search and hone in on an executable gas limit
	for lo+1 < hi {
		mid := (hi + lo) / 2
		if !executable(mid) {
			lo = mid
		} else {
			hi = mid
		}
	}
	// Reject the transaction as invalid if it still fails at the highest allowance
	if hi == cap {
		if !executable(hi) {
			return 0, fmt.Errorf("gas required exceeds allowance or always failing transaction")
		}
	}
	return hexutil.Uint64(hi), nil
}

func (s *PublicBlockChainAPI) GetCommittee(id rpc.BlockNumber) (map[string]interface{}, error) {
	detail, err := s.b.GetCommittee(id)
	return detail, err
}

// ExecutionResult groups all structured logs emitted by the EVM
// while replaying a transaction in debug mode as well as transaction
// execution status, the amount of gas used and the return value
type ExecutionResult struct {
	Gas         uint64         `json:"gas"`
	Failed      bool           `json:"failed"`
	ReturnValue string         `json:"returnValue"`
	StructLogs  []StructLogRes `json:"structLogs"`
}

// StructLogRes stores a structured log emitted by the EVM while replaying a
// transaction in debug mode
type StructLogRes struct {
	Pc      uint64             `json:"pc"`
	Op      string             `json:"op"`
	Gas     uint64             `json:"gas"`
	GasCost uint64             `json:"gasCost"`
	Depth   int                `json:"depth"`
	Error   error              `json:"error,omitempty"`
	Stack   *[]string          `json:"stack,omitempty"`
	Memory  *[]string          `json:"memory,omitempty"`
	Storage *map[string]string `json:"storage,omitempty"`
}

// formatLogs formats EVM returned structured logs for json output
func FormatLogs(logs []vm.StructLog) []StructLogRes {
	formatted := make([]StructLogRes, len(logs))
	for index, trace := range logs {
		formatted[index] = StructLogRes{
			Pc:      trace.Pc,
			Op:      trace.Op.String(),
			Gas:     trace.Gas,
			GasCost: trace.GasCost,
			Depth:   trace.Depth,
			Error:   trace.Err,
		}
		if trace.Stack != nil {
			stack := make([]string, len(trace.Stack))
			for i, stackValue := range trace.Stack {
				stack[i] = fmt.Sprintf("%x", math.PaddedBigBytes(stackValue, 32))
			}
			formatted[index].Stack = &stack
		}
		if trace.Memory != nil {
			memory := make([]string, 0, (len(trace.Memory)+31)/32)
			for i := 0; i+32 <= len(trace.Memory); i += 32 {
				memory = append(memory, fmt.Sprintf("%x", trace.Memory[i:i+32]))
			}
			formatted[index].Memory = &memory
		}
		if trace.Storage != nil {
			storage := make(map[string]string)
			for i, storageValue := range trace.Storage {
				storage[fmt.Sprintf("%x", i)] = fmt.Sprintf("%x", storageValue)
			}
			formatted[index].Storage = &storage
		}
	}
	return formatted
}

// RPCMarshalBlock converts the given block to the RPC output which depends on fullTx. If inclTx is true transactions are
// returned. When fullTx is true the returned block contains full transaction details, otherwise it will only contain
// transaction hashes.
func RPCMarshalBlock(b *types.Block, inclTx bool, fullTx bool) (map[string]interface{}, error) {
	head := b.Header() // copies the header once
	fields := map[string]interface{}{
		"number":           (*hexutil.Big)(head.Number),
		"hash":             b.Hash(),
		"parentHash":       head.ParentHash,
		"CommitteeHash":    head.CommitteeHash,
		"logsBloom":        head.Bloom,
		"stateRoot":        head.Root,
		"SnailHash":        head.SnailHash,
		"SnailNumber":      head.SnailNumber,
		"extraData":        hexutil.Bytes(head.Extra),
		"size":             hexutil.Uint64(b.Size()),
		"gasLimit":         hexutil.Uint64(head.GasLimit),
		"gasUsed":          hexutil.Uint64(head.GasUsed),
		"timestamp":        (*hexutil.Big)(head.Time),
		"transactionsRoot": head.TxHash,
		"receiptsRoot":     head.ReceiptHash,
	}

	formatSign := func(sign *types.PbftSign) (map[string]interface{}, error) {
		signmap := map[string]interface{}{
			"fastHeight": (*hexutil.Big)(sign.FastHeight),
			"fastHash":   sign.FastHash,
			"sign":       hexutil.Bytes(sign.Sign),
			"result":     sign.Result,
		}
		return signmap, nil
	}

	ss := b.Signs()
	signs := make([]interface{}, len(ss))
	var err error
	for i, sign := range ss {
		if signs[i], err = formatSign(sign); err != nil {
			return nil, err
		}
	}

	fields["signs"] = signs
	formatSwitchEnter := func(witch *types.SwitchEnter) (map[string]interface{}, error) {
		SwitchEntermap := map[string]interface{}{
			"PK":   hexutil.Bytes(witch.Pk),
			"Flag": hexutil.Uint(witch.Flag),
		}
		return SwitchEntermap, nil
	}

	sw := b.SwitchInfos()
	sw_vals := make([]interface{}, len(sw.Vals))
	for i, sw_val := range sw.Vals {
		if sw_vals[i], err = formatSwitchEnter(sw_val); err != nil {
			return nil, err
		}
	}

	sws := map[string]interface{}{
		"CID":  sw.CID,
		"vals": sw_vals,
	}

	fields["switchInfos"] = sws

	if inclTx {
		formatTx := func(tx *types.Transaction) (interface{}, error) {
			return tx.Hash(), nil
		}
		if fullTx {
			formatTx = func(tx *types.Transaction) (interface{}, error) {
				return newRPCTransactionFromBlockHash(b, tx.Hash()), nil
			}
		}
		txs := b.Transactions()
		transactions := make([]interface{}, len(txs))
		var err error
		for i, tx := range txs {
			if transactions[i], err = formatTx(tx); err != nil {
				return nil, err
			}
		}
		fields["transactions"] = transactions
	}

	// remove nonexistent field: uncles
	// uncles := b.Uncles()
	// uncleHashes := make([]common.Hash, len(uncles))
	// for i, uncle := range uncles {
	// 	uncleHashes[i] = uncle.Hash()
	// }
	// fields["uncles"] = uncleHashes

	return fields, nil
}

// rpcOutputBlock uses the generalized output filler.
func (s *PublicBlockChainAPI) rpcOutputBlock(b *types.Block, inclTx bool, fullTx bool) (map[string]interface{}, error) {
	fields, err := RPCMarshalBlock(b, inclTx, fullTx)
	if err != nil {
		return nil, err
	}
	// remove nonexistent field: totalDifficulty
	// fields["totalDifficulty"] = (*hexutil.Big)(s.b.GetTd(b.Hash()))
	return fields, err
}

// RPCMarshalSnailBlock converts the given snail block to the RPC output.
func RPCMarshalSnailBlock(b *types.SnailBlock, inclFruit bool) (map[string]interface{}, error) {
	head := b.Header() // copies the header once
	fields := map[string]interface{}{
		"number":          (*hexutil.Big)(head.Number),
		"hash":            b.Hash(),
		"parentHash":      head.ParentHash,
		"fruitHash":       head.FruitsHash,
		"nonce":           head.Nonce,
		"mixHash":         head.MixDigest,
		"miner":           head.Coinbase,
		"difficulty":      (*hexutil.Big)(head.Difficulty),
		"fruitDifficulty": (*hexutil.Big)(head.FruitDifficulty),
		"extraData":       hexutil.Bytes(head.Extra),
		"pointerNumber":   head.PointerNumber,
		"fastNumber":      head.FastNumber,
		"size":            hexutil.Uint64(b.Size()),
		"timestamp":       (*hexutil.Big)(head.Time),
	}

	fs := b.Fruits()
	if inclFruit {
		formatFruit := func(fruit *types.SnailBlock) (interface{}, error) {
			return fruit.Hash(), nil
		}
		fruits := make([]interface{}, len(fs))
		var err error
		for i, f := range fs {
			if fruits[i], err = formatFruit(f); err != nil {
				return nil, err
			}
		}
		fields["fruits"] = fruits
	} else {
		fields["fruits"] = len(fs)
	}
	if len(fs) > 0 {
		fields["beginFruitNumber"] = (*hexutil.Big)(fs[0].FastNumber())
		fields["endFruitNumber"] = (*hexutil.Big)(fs[len(fs)-1].FastNumber())
	}

	return fields, nil
}

func RPCMarshalFruit(fruit *types.SnailBlock, fullSigns bool) (map[string]interface{}, error) {
	head := fruit.Header() // copies the header once
	fields := map[string]interface{}{
		"number":          head.Number,
		"hash":            fruit.Hash(),
		"fastHash":        head.FastHash,
		"fastNumber":      head.FastNumber,
		"nonce":           head.Nonce,
		"mixHash":         head.MixDigest,
		"miner":           head.Coinbase,
		"difficulty":      (*hexutil.Big)(head.Difficulty),
		"fruitDifficulty": (*hexutil.Big)(head.FruitDifficulty),
		"extraData":       hexutil.Bytes(head.Extra),
		"size":            fruit.Size(),
		"timestamp":       (*hexutil.Big)(head.Time),
	}
	signs := fruit.Signs()
	if fullSigns {
		pbftSigns := make([]interface{}, len(signs))
		for i, sign := range signs {
			signInfo := map[string]interface{}{
				"fastHash":   sign.FastHash,
				"fastHeight": sign.FastHeight,
				"result":     sign.Result,
				"sign":       hexutil.Bytes(sign.Sign),
			}
			pbftSigns[i] = signInfo
		}
		fields["signs"] = pbftSigns
	} else {
		fields["signs"] = len(signs)
	}
	return fields, nil
}

// rpcOutputSnailBlock uses the generalized output filler.
// TODO: maybe add argument/flag: fullFruit to return block with full fruit details
func (s *PublicBlockChainAPI) rpcOutputSnailBlock(b *types.SnailBlock, inclFruit bool) (map[string]interface{}, error) {
	fields, err := RPCMarshalSnailBlock(b, inclFruit)
	if err != nil {
		return nil, err
	}
	return fields, err
}

func (s *PublicBlockChainAPI) rpcOutputFruit(b *types.SnailBlock, fullSigns bool) (map[string]interface{}, error) {
	fields, err := RPCMarshalFruit(b, fullSigns)
	if err != nil {
		return nil, err
	}
	return fields, err
}

// RewardSnailBlock return the latest snail block rewarded.
func (s *PublicBlockChainAPI) RewardSnailBlock(ctx context.Context) (map[string]interface{}, error) {
	rew := s.b.GetReward(-1)
	if rew == nil {
		return nil, nil
	}
	block, err := s.b.GetSnailBlock(ctx, rew.SnailHash)

	if block != nil {
		return s.rpcOutputSnailBlock(block, true)
	}
	return nil, err
}

// GetRewardBlock return the fast block position where the given snail block is rewarded.
func (s *PublicBlockChainAPI) GetRewardBlock(ctx context.Context, blockNr rpc.BlockNumber) (map[string]interface{}, error) {
	rew := s.b.GetReward(blockNr.Int64())
	if rew == nil {
		return nil, nil
	}
	block, err := s.b.GetBlock(ctx, rew.FastHash)
	if block != nil {
		return s.rpcOutputBlock(block, true, false)
	}
	return nil, err
}

// RPCTransaction represents a transaction that will serialize to the RPC representation of a transaction
type RPCTransaction struct {
	BlockHash        common.Hash     `json:"blockHash"`
	BlockNumber      *hexutil.Big    `json:"blockNumber"`
	From             common.Address  `json:"from"`
	Gas              hexutil.Uint64  `json:"gas"`
	GasPrice         *hexutil.Big    `json:"gasPrice"`
	Hash             common.Hash     `json:"hash"`
	Input            hexutil.Bytes   `json:"input"`
	Nonce            hexutil.Uint64  `json:"nonce"`
	To               *common.Address `json:"to"`
	TransactionIndex hexutil.Uint    `json:"transactionIndex"`
	Value            *hexutil.Big    `json:"value"`
	V                *hexutil.Big    `json:"v"`
	R                *hexutil.Big    `json:"r"`
	S                *hexutil.Big    `json:"s"`
}

// newRPCTransaction returns a transaction that will serialize to the RPC
// representation, with the given location metadata set (if available).
func newRPCTransaction(tx *types.Transaction, blockHash common.Hash, blockNumber uint64, index uint64) *RPCTransaction {
	var signer types.Signer = types.FrontierSigner{}
	if tx.Protected() {
		signer = types.NewTIP1Signer(tx.ChainId())
	}
	from, _ := types.Sender(signer, tx)
	v, r, s := tx.RawSignatureValues()

	result := &RPCTransaction{
		From:     from,
		Gas:      hexutil.Uint64(tx.Gas()),
		GasPrice: (*hexutil.Big)(tx.GasPrice()),
		Hash:     tx.Hash(),
		Input:    hexutil.Bytes(tx.Data()),
		Nonce:    hexutil.Uint64(tx.Nonce()),
		To:       tx.To(),
		Value:    (*hexutil.Big)(tx.Value()),
		V:        (*hexutil.Big)(v),
		R:        (*hexutil.Big)(r),
		S:        (*hexutil.Big)(s),
	}
	if blockHash != (common.Hash{}) {
		result.BlockHash = blockHash
		result.BlockNumber = (*hexutil.Big)(new(big.Int).SetUint64(blockNumber))
		result.TransactionIndex = hexutil.Uint(index)
	}
	return result
}

// newRPCPendingTransaction returns a pending transaction that will serialize to the RPC representation
func newRPCPendingTransaction(tx *types.Transaction) *RPCTransaction {
	return newRPCTransaction(tx, common.Hash{}, 0, 0)
}

// newRPCTransactionFromBlockIndex returns a transaction that will serialize to the RPC representation.
func newRPCTransactionFromBlockIndex(b *types.Block, index uint64) *RPCTransaction {
	txs := b.Transactions()
	if index >= uint64(len(txs)) {
		return nil
	}
	return newRPCTransaction(txs[index], b.Hash(), b.NumberU64(), index)
}

// newRPCRawTransactionFromBlockIndex returns the bytes of a transaction given a block and a transaction index.
func newRPCRawTransactionFromBlockIndex(b *types.Block, index uint64) hexutil.Bytes {
	txs := b.Transactions()
	if index >= uint64(len(txs)) {
		return nil
	}
	blob, _ := rlp.EncodeToBytes(txs[index])
	return blob
}

// newRPCTransactionFromBlockHash returns a transaction that will serialize to the RPC representation.
func newRPCTransactionFromBlockHash(b *types.Block, hash common.Hash) *RPCTransaction {
	for idx, tx := range b.Transactions() {
		if tx.Hash() == hash {
			return newRPCTransactionFromBlockIndex(b, uint64(idx))
		}
	}
	return nil
}

// PublicTransactionPoolAPI exposes methods for the RPC interface
type PublicTransactionPoolAPI struct {
	b         Backend
	nonceLock *AddrLocker
}

// NewPublicTransactionPoolAPI creates a new RPC service with methods specific for the transaction pool.
func NewPublicTransactionPoolAPI(b Backend, nonceLock *AddrLocker) *PublicTransactionPoolAPI {
	return &PublicTransactionPoolAPI{b, nonceLock}
}

// GetBlockTransactionCountByNumber returns the number of transactions in the block with the given block number.
func (s *PublicTransactionPoolAPI) GetBlockTransactionCountByNumber(ctx context.Context, blockNr rpc.BlockNumber) *hexutil.Uint {
	if block, _ := s.b.BlockByNumber(ctx, blockNr); block != nil {
		n := hexutil.Uint(len(block.Transactions()))
		return &n
	}
	return nil
}

// GetBlockTransactionCountByHash returns the number of transactions in the block with the given hash.
func (s *PublicTransactionPoolAPI) GetBlockTransactionCountByHash(ctx context.Context, blockHash common.Hash) *hexutil.Uint {
	if block, _ := s.b.GetBlock(ctx, blockHash); block != nil {
		n := hexutil.Uint(len(block.Transactions()))
		return &n
	}
	return nil
}

// GetTransactionByBlockNumberAndIndex returns the transaction for the given block number and index.
func (s *PublicTransactionPoolAPI) GetTransactionByBlockNumberAndIndex(ctx context.Context, blockNr rpc.BlockNumber, index hexutil.Uint) *RPCTransaction {
	if block, _ := s.b.BlockByNumber(ctx, blockNr); block != nil {
		return newRPCTransactionFromBlockIndex(block, uint64(index))
	}
	return nil
}

// GetTransactionByBlockHashAndIndex returns the transaction for the given block hash and index.
func (s *PublicTransactionPoolAPI) GetTransactionByBlockHashAndIndex(ctx context.Context, blockHash common.Hash, index hexutil.Uint) *RPCTransaction {
	if block, _ := s.b.GetBlock(ctx, blockHash); block != nil {
		return newRPCTransactionFromBlockIndex(block, uint64(index))
	}
	return nil
}

// GetRawTransactionByBlockNumberAndIndex returns the bytes of the transaction for the given block number and index.
func (s *PublicTransactionPoolAPI) GetRawTransactionByBlockNumberAndIndex(ctx context.Context, blockNr rpc.BlockNumber, index hexutil.Uint) hexutil.Bytes {
	if block, _ := s.b.BlockByNumber(ctx, blockNr); block != nil {
		return newRPCRawTransactionFromBlockIndex(block, uint64(index))
	}
	return nil
}

// GetRawTransactionByBlockHashAndIndex returns the bytes of the transaction for the given block hash and index.
func (s *PublicTransactionPoolAPI) GetRawTransactionByBlockHashAndIndex(ctx context.Context, blockHash common.Hash, index hexutil.Uint) hexutil.Bytes {
	if block, _ := s.b.GetBlock(ctx, blockHash); block != nil {
		return newRPCRawTransactionFromBlockIndex(block, uint64(index))
	}
	return nil
}

// GetTransactionCount returns the number of transactions the given address has sent for the given block number
func (s *PublicTransactionPoolAPI) GetTransactionCount(ctx context.Context, address common.Address, blockNr rpc.BlockNumber) (*hexutil.Uint64, error) {
	state, _, err := s.b.StateAndHeaderByNumber(ctx, blockNr)
	if state == nil || err != nil {
		return nil, err
	}
	nonce := state.GetNonce(address)
	return (*hexutil.Uint64)(&nonce), state.Error()
}

// GetTransactionByHash returns the transaction for the given hash
func (s *PublicTransactionPoolAPI) GetTransactionByHash(ctx context.Context, hash common.Hash) *RPCTransaction {
	// Try to return an already finalized transaction
	if tx, blockHash, blockNumber, index := rawdb.ReadTransaction(s.b.ChainDb(), hash); tx != nil {
		return newRPCTransaction(tx, blockHash, blockNumber, index)
	}
	// No finalized transaction, try to retrieve it from the pool
	if tx := s.b.GetPoolTransaction(hash); tx != nil {
		return newRPCPendingTransaction(tx)
	}
	// Transaction unknown, return as such
	return nil
}

// GetRawTransactionByHash returns the bytes of the transaction for the given hash.
func (s *PublicTransactionPoolAPI) GetRawTransactionByHash(ctx context.Context, hash common.Hash) (hexutil.Bytes, error) {
	var tx *types.Transaction

	// Retrieve a finalized transaction, or a pooled otherwise
	if tx, _, _, _ = rawdb.ReadTransaction(s.b.ChainDb(), hash); tx == nil {
		if tx = s.b.GetPoolTransaction(hash); tx == nil {
			// Transaction not found anywhere, abort
			return nil, nil
		}
	}
	// Serialize to RLP and return
	return rlp.EncodeToBytes(tx)
}

// GetTransactionReceipt returns the transaction receipt for the given transaction hash.
func (s *PublicTransactionPoolAPI) GetTransactionReceipt(ctx context.Context, hash common.Hash) (map[string]interface{}, error) {
	tx, blockHash, blockNumber, index := rawdb.ReadTransaction(s.b.ChainDb(), hash)
	if tx == nil {
		return nil, nil
	}
	receipts, err := s.b.GetReceipts(ctx, blockHash)
	if err != nil {
		return nil, err
	}
	if len(receipts) <= int(index) {
		return nil, nil
	}
	receipt := receipts[index]

	var signer types.Signer = types.FrontierSigner{}
	if tx.Protected() {
		signer = types.NewTIP1Signer(tx.ChainId())
	}
	from, _ := types.Sender(signer, tx)

	fields := map[string]interface{}{
		"blockHash":         blockHash,
		"blockNumber":       hexutil.Uint64(blockNumber),
		"transactionHash":   hash,
		"transactionIndex":  hexutil.Uint64(index),
		"from":              from,
		"to":                tx.To(),
		"gasUsed":           hexutil.Uint64(receipt.GasUsed),
		"cumulativeGasUsed": hexutil.Uint64(receipt.CumulativeGasUsed),
		"contractAddress":   nil,
		"logs":              receipt.Logs,
		"logsBloom":         receipt.Bloom,
		"status":            hexutil.Uint(receipt.Status),
	}

	// Assign receipt status or post state.
	if len(receipt.PostState) > 0 {
		fields["root"] = hexutil.Bytes(receipt.PostState)
	}
	if receipt.Logs == nil {
		fields["logs"] = [][]*types.Log{}
	}
	// If the ContractAddress is 20 0x0 bytes, assume it is not a contract creation
	if receipt.ContractAddress != (common.Address{}) {
		fields["contractAddress"] = receipt.ContractAddress
	}
	return fields, nil
}

// sign is a helper function that signs a transaction with the private key of the given address.
func (s *PublicTransactionPoolAPI) sign(addr common.Address, tx *types.Transaction) (*types.Transaction, error) {
	// Look up the wallet containing the requested signer
	account := accounts.Account{Address: addr}

	wallet, err := s.b.AccountManager().Find(account)
	if err != nil {
		return nil, err
	}
	// Request the wallet to sign the transaction
	return wallet.SignTx(account, tx, s.b.ChainConfig().ChainID)
}

func (s *PublicTransactionPoolAPI) sign_payment(addr common.Address, tx *types.Transaction) (*types.Transaction, error) {
	// Look up the wallet containing the requested signer
	account := accounts.Account{Address: addr}

	wallet, err := s.b.AccountManager().Find(account)
	if err != nil {
		return nil, err
	}
	// Request the wallet to sign the transaction
	return wallet.SignTx_Payment(account, tx, s.b.ChainConfig().ChainID)
}

// SendTxArgs represents the arguments to sumbit a new transaction into the transaction pool.
type SendTxArgs struct {
	Payment  common.Address  `json:"payment"`
	Fee      *hexutil.Big    `json:"fee"`
	From     common.Address  `json:"from"`
	To       *common.Address `json:"to"`
	Gas      *hexutil.Uint64 `json:"gas"`
	GasPrice *hexutil.Big    `json:"gasPrice"`
	Value    *hexutil.Big    `json:"value"`
	Nonce    *hexutil.Uint64 `json:"nonce"`
	// We accept "data" and "input" for backwards-compatibility reasons. "input" is the
	// newer name and should be preferred by clients.
	Data  *hexutil.Bytes `json:"data"`
	Input *hexutil.Bytes `json:"input"`
}

// setDefaults is a helper function that fills in default values for unspecified tx fields.
func (args *SendTxArgs) setDefaults(ctx context.Context, b Backend) error {
	if args.Gas == nil {
		args.Gas = new(hexutil.Uint64)
		*(*uint64)(args.Gas) = 90000
	}
	if args.GasPrice == nil {
		price, err := b.SuggestPrice(ctx)
		if err != nil {
			return err
		}
		args.GasPrice = (*hexutil.Big)(price)
	}
	if args.Value == nil {
		args.Value = new(hexutil.Big)
	}
	if args.Fee == nil {
		args.Fee = (*hexutil.Big)(common.Big0)
	}
	if args.Nonce == nil {
		nonce, err := b.GetPoolNonce(ctx, args.From)
		if err != nil {
			return err
		}
		args.Nonce = (*hexutil.Uint64)(&nonce)
	}
	if args.Data != nil && args.Input != nil && !bytes.Equal(*args.Data, *args.Input) {
		return errors.New(`Both "data" and "input" are set and not equal. Please use "input" to pass transaction call data.`)
	}
	if args.To == nil {
		// Contract creation
		var input []byte
		if args.Data != nil {
			input = *args.Data
		} else if args.Input != nil {
			input = *args.Input
		}
		if len(input) == 0 {
			return errors.New(`contract creation without any data provided`)
		}
	}
	return nil
}

func (args *SendTxArgs) toTransaction() *types.Transaction {
	var input []byte
	if args.Data != nil {
		input = *args.Data
	} else if args.Input != nil {
		input = *args.Input
	}
	if args.To == nil {
		return types.NewContractCreation_Payment(uint64(*args.Nonce), (*big.Int)(args.Value), (*big.Int)(args.Fee), uint64(*args.Gas), (*big.Int)(args.GasPrice), input, args.Payment)
	}
	return types.NewTransaction_Payment(uint64(*args.Nonce), *args.To, (*big.Int)(args.Value), (*big.Int)(args.Fee), uint64(*args.Gas), (*big.Int)(args.GasPrice), input, args.Payment)
}

func (args *SendTxArgs) toRawTransaction() *types.RawTransaction {
	var input []byte
	if args.Data != nil {
		input = *args.Data
	} else if args.Input != nil {
		input = *args.Input
	}
	if args.To == nil {
		return types.NewRawTransactionContract(uint64(*args.Nonce), (*big.Int)(args.Value), uint64(*args.Gas), (*big.Int)(args.GasPrice), input)
	}
	return types.NewRawTransaction(uint64(*args.Nonce), *args.To, (*big.Int)(args.Value), uint64(*args.Gas), (*big.Int)(args.GasPrice), input)
}

// submitTransaction is a helper function that submits tx to txPool and logs a message.
func submitTransaction(ctx context.Context, b Backend, tx *types.Transaction) (common.Hash, error) {
	if err := b.SendTx(ctx, tx); err != nil {
		return common.Hash{}, err
	}
	signer := types.MakeSigner(b.ChainConfig(), b.CurrentBlock().Number())
	//print message
	from, err := types.Sender(signer, tx)
	if err != nil {
		log.Error("submitTransaction error", "from", from.String())
		return common.Hash{}, err
	}
	payment, err := types.Payer(signer, tx)
	if err != nil {
		log.Error("submitTransaction signature error", "payemnt", payment.String())
		return common.Hash{}, err
	}
<<<<<<< HEAD
	//fmt.Printf("submitTransaction:", "from=%v,payemnt=%v\n", from, payment)
=======
	//fmt.Printf("submitTransaction:from=%v,payemnt=%v\n", from.String(), payment.String())
>>>>>>> 6272a8ff
	//end
	if tx.To() == nil {
		signer := types.MakeSigner(b.ChainConfig(), b.CurrentBlock().Number())
		from, err := types.Sender(signer, tx)
		if err != nil {
			return common.Hash{}, err
		}
		addr := crypto.CreateAddress(from, tx.Nonce())
		log.Debug("Submitted contract creation", "fullhash", tx.Hash().Hex(), "contract", addr.Hex())
	} else {
<<<<<<< HEAD
		log.Debug("Submitted transaction", "fullhash", tx.Hash().Hex(), "recipient", tx.To())
=======
		//log.Info("Submitted transaction", "fullhash", tx.Hash().Hex(), "recipient", tx.To())
>>>>>>> 6272a8ff
	}
	return tx.Hash(), nil
}

func (s *PublicTransactionPoolAPI) signPayment(payment common.Address, tx *types.Transaction) (*types.Transaction, error) {
	if payment == params.EmptyAddress {
		return tx, nil
	}
	signed_payment, err := s.sign_payment(payment, tx)
	if err != nil {
		return nil, err
	}
	//fmt.Println("newTx:", newTx.Info())
	return signed_payment, nil
}

// SendTransaction creates a transaction for the given argument, sign it and submit it to the
// transaction pool.
func (s *PublicTransactionPoolAPI) SendTransaction(ctx context.Context, args SendTxArgs) (common.Hash, error) {
	// Look up the wallet containing the requested signer
<<<<<<< HEAD
	//fmt.Printf("SendTransaction API recieved  from=%v\n ,Payment=%v", args.From, args.Payment)
=======
	//fmt.Printf("SendTransaction API recieved  from=%v\n ,Payment=%v", args.From.String(), args.Payment.String())
>>>>>>> 6272a8ff
	account := accounts.Account{Address: args.From}
	wallet, err := s.b.AccountManager().Find(account)
	if err != nil {
		return common.Hash{}, err
	}
	if args.Nonce == nil {
		// Hold the addresse's mutex around signing to prevent concurrent assignment of
		// the same nonce to multiple accounts.
		s.nonceLock.LockAddr(args.From)
		defer s.nonceLock.UnlockAddr(args.From)
	}

	// Set some sanity defaults and terminate on failure
	if err := args.setDefaults(ctx, s.b); err != nil {
		return common.Hash{}, err
	}
	/*if args.Payment == (common.Address{}) {
		raw_tx := args.toRawTransaction()
		tx := raw_tx.ConvertTransaction()
		signed, err := s.sign(args.From, tx)
		if err != nil {
			return params.EmptyHash, err
		}
		return submitTransaction(ctx, s.b, signed)
	}*/
	// Assemble the transaction and sign with the wallet
	tx := args.toTransaction()
	//sign sender
	signed, err := wallet.SignTx(account, tx, s.b.ChainConfig().ChainID)
	if err != nil {
		return params.EmptyHash, err
	}
	//normal transaction execution
	if args.Payment == (common.Address{}) {
		return submitTransaction(ctx, s.b, signed)
	}
	//sign payment
	signed_payment, err := s.signPayment(args.Payment, signed)
	if err != nil {
		log.Error("signPayment error", "error", err)
		return params.EmptyHash, err
	}
	//fmt.Println("newTx2:", signedPaymentTx.Info())
	return submitTransaction(ctx, s.b, signed_payment)
}

// SendRawTransaction will add the signed transaction to the transaction pool.
// The sender is responsible for signing the transaction and using the correct nonce.
func (s *PublicTransactionPoolAPI) SendRawTransaction(ctx context.Context, encodedTx hexutil.Bytes) (common.Hash, error) {
	raw_tx := new(types.RawTransaction)
	if err := rlp.DecodeBytes(encodedTx, raw_tx); err != nil {
		log.Error("api method SendRawTransaction error", "raw_tx.info", raw_tx.Info(), "error", err)
		return common.Hash{}, err
	}
	tx := raw_tx.ConvertTransaction()
	log.Info("api method SendRawTransaction info", "tx.info", tx.Info())
	return submitTransaction(ctx, s.b, tx)
}

func (s *PublicTransactionPoolAPI) SendNewRawTransaction(ctx context.Context, encodedTx hexutil.Bytes) (common.Hash, error) {
	tx := new(types.Transaction)
	if err := rlp.DecodeBytes(encodedTx, tx); err != nil {
		log.Error("api method SendRawPayerTransaction error", "tx.info", tx.Info(), "error", err)
		return common.Hash{}, err
	}
	log.Info("api method SendRawPayerTransaction info", "tx.info", tx.Info())
	return submitTransaction(ctx, s.b, tx)
}

// Sign calculates an ECDSA signature for:
// keccack256("\x19True Signed Message:\n" + len(message) + message).
//
// Note, the produced signature conforms to the secp256k1 curve R, S and V values,
// where the V value will be 27 or 28 for legacy reasons.
//
// The account associated with addr must be unlocked.
//
// https://github.com/True/wiki/wiki/JSON-RPC#etrue_sign
func (s *PublicTransactionPoolAPI) Sign(addr common.Address, data hexutil.Bytes) (hexutil.Bytes, error) {
	// Look up the wallet containing the requested signer
	account := accounts.Account{Address: addr}

	wallet, err := s.b.AccountManager().Find(account)
	if err != nil {
		return nil, err
	}
	// Sign the requested hash with the wallet
	signature, err := wallet.SignHash(account, signHash(data))
	if err == nil {
		signature[64] += 27 // Transform V from 0/1 to 27/28 according to the yellow paper
	}
	return signature, err
}

// SignTransactionResult represents a RLP encoded signed transaction.
type SignTransactionResult struct {
	Raw hexutil.Bytes      `json:"raw"`
	Tx  *types.Transaction `json:"tx"`
}

// SignTransaction will sign the given transaction with the from account.
// The node needs to have the private key of the account corresponding with
// the given from address and it needs to be unlocked.
func (s *PublicTransactionPoolAPI) SignTransaction(ctx context.Context, args SendTxArgs) (*SignTransactionResult, error) {
	if args.Gas == nil {
		return nil, fmt.Errorf("gas not specified")
	}
	if args.GasPrice == nil {
		return nil, fmt.Errorf("gasPrice not specified")
	}
	if args.Nonce == nil {
		return nil, fmt.Errorf("nonce not specified")
	}
	if err := args.setDefaults(ctx, s.b); err != nil {
		return nil, err
	}
	/*if args.Payment == (common.Address{}) {
		//fmt.Println("afsd")
		raw_tx := args.toRawTransaction()
		tx := raw_tx.ConvertTransaction()
		signed, err := s.sign(args.From, tx)
		raw_tx_signed := signed.ConvertRawTransaction()
		if err != nil {
			return nil, err
		}
		fmt.Println("signed", signed.Info())
		data, err := rlp.EncodeToBytes(raw_tx_signed)
		if err != nil {
			return nil, err
		}
		//fmt.Println("api method signTransaction signed", signed.Info())
		return &SignTransactionResult{data, signed}, nil
	}*/

	tx := args.toTransaction()
	fmt.Println("api method signTransaction received payment", args.Payment.String())
	//sign from
	signed, err := s.sign(args.From, tx)
	if err != nil {
		return nil, err
	}
	if args.Payment == (common.Address{}) && args.Fee == (*hexutil.Big)(common.Big0) { //normal ethereum transaction
		raw_tx_signed := signed.ConvertRawTransaction()
		if err != nil {
			return nil, err
		}
		data, err := rlp.EncodeToBytes(raw_tx_signed)
		if err != nil {
			return nil, err
		}
		return &SignTransactionResult{data, signed}, nil
	} else if args.Payment == (common.Address{}) { //pay is nil
		data, err := rlp.EncodeToBytes(signed)
		if err != nil {
			return nil, err
		}
		//fmt.Println("api method signTransaction signed", signed.Info())
		return &SignTransactionResult{data, signed}, nil
	}

	//sign payment
	signed_payment, err := s.signPayment(args.Payment, signed)
	if err != nil {
		log.Error("SignTransaction signPayment error", "error", err)
		return nil, err
	}

	data, err := rlp.EncodeToBytes(signed_payment)
	if err != nil {
		return nil, err
	}
	//fmt.Println("api method signTransaction signed", signed.Info())
	return &SignTransactionResult{data, signed_payment}, nil
}

// PendingTransactions returns the transactions that are in the transaction pool
// and have a from address that is one of the accounts this node manages.
func (s *PublicTransactionPoolAPI) PendingTransactions() ([]*RPCTransaction, error) {
	pending, err := s.b.GetPoolTransactions()
	if err != nil {
		return nil, err
	}
	accounts := make(map[common.Address]struct{})
	for _, wallet := range s.b.AccountManager().Wallets() {
		for _, account := range wallet.Accounts() {
			accounts[account.Address] = struct{}{}
		}
	}
	transactions := make([]*RPCTransaction, 0, len(pending))
	for _, tx := range pending {
		var signer types.Signer = types.HomesteadSigner{}
		if tx.Protected() {
			signer = types.NewTIP1Signer(tx.ChainId())
		}
		from, _ := types.Sender(signer, tx)
		if _, exists := accounts[from]; exists {
			transactions = append(transactions, newRPCPendingTransaction(tx))
		}
	}
	return transactions, nil
}

// Resend accepts an existing transaction and a new gas price and limit. It will remove
// the given transaction from the pool and reinsert it with the new gas price and limit.
func (s *PublicTransactionPoolAPI) Resend(ctx context.Context, sendArgs SendTxArgs, gasPrice *hexutil.Big, gasLimit *hexutil.Uint64) (common.Hash, error) {
	if sendArgs.Nonce == nil {
		return common.Hash{}, fmt.Errorf("missing transaction nonce in transaction spec")
	}
	if err := sendArgs.setDefaults(ctx, s.b); err != nil {
		return common.Hash{}, err
	}
	matchTx := sendArgs.toTransaction()
	pending, err := s.b.GetPoolTransactions()
	if err != nil {
		return common.Hash{}, err
	}

	for _, p := range pending {
		var signer types.Signer = types.HomesteadSigner{}
		if p.Protected() {
			signer = types.NewTIP1Signer(p.ChainId())
		}
		wantSigHash := signer.Hash(matchTx)

		if pFrom, err := types.Sender(signer, p); err == nil && pFrom == sendArgs.From && signer.Hash(p) == wantSigHash {
			if pPayment, err := types.Payer(signer, p); err != nil || pPayment != sendArgs.Payment {
				log.Error("pPayment error ", "from", sendArgs.From, "to", sendArgs.To, "payment", sendArgs.Payment)
				continue
			}
			// Match. Re-sign and send the transaction.
			if gasPrice != nil && (*big.Int)(gasPrice).Sign() != 0 {
				sendArgs.GasPrice = gasPrice
			}
			if gasLimit != nil && *gasLimit != 0 {
				sendArgs.Gas = gasLimit
			}
			signedTx, err := s.sign(sendArgs.From, sendArgs.toTransaction())
			if err != nil {
				return common.Hash{}, err
			}
			if err = s.b.SendTx(ctx, signedTx); err != nil {
				return common.Hash{}, err
			}
			return signedTx.Hash(), nil
		}
	}

	return common.Hash{}, fmt.Errorf("Transaction %#x not found", matchTx.Hash())
}

// PublicDebugAPI is the collection of True APIs exposed over the public
// debugging endpoint.
type PublicDebugAPI struct {
	b Backend
}

// NewPublicDebugAPI creates a new API definition for the public debug methods
// of the True service.
func NewPublicDebugAPI(b Backend) *PublicDebugAPI {
	return &PublicDebugAPI{b: b}
}

// GetBlockRlp retrieves the RLP encoded for of a single block.
func (api *PublicDebugAPI) GetBlockRlp(ctx context.Context, number uint64) (string, error) {
	block, _ := api.b.BlockByNumber(ctx, rpc.BlockNumber(number))
	if block == nil {
		return "", fmt.Errorf("block #%d not found", number)
	}
	encoded, err := rlp.EncodeToBytes(block)
	if err != nil {
		return "", err
	}
	return fmt.Sprintf("%x", encoded), nil
}

// PrintBlock retrieves a block and returns its pretty printed form.
func (api *PublicDebugAPI) PrintBlock(ctx context.Context, number uint64) (string, error) {
	block, _ := api.b.BlockByNumber(ctx, rpc.BlockNumber(number))
	if block == nil {
		return "", fmt.Errorf("block #%d not found", number)
	}
	return spew.Sdump(block), nil
}

// SeedHash retrieves the seed hash of a block.
func (api *PublicDebugAPI) SeedHash(ctx context.Context, number uint64) (string, error) {
	block, _ := api.b.BlockByNumber(ctx, rpc.BlockNumber(number))
	if block == nil {
		return "", fmt.Errorf("block #%d not found", number)
	}
	return fmt.Sprintf("0x%x", ethash.SeedHash(number)), nil
}

// PrivateDebugAPI is the collection of True APIs exposed over the private
// debugging endpoint.
type PrivateDebugAPI struct {
	b Backend
}

// NewPrivateDebugAPI creates a new API definition for the private debug methods
// of the True service.
func NewPrivateDebugAPI(b Backend) *PrivateDebugAPI {
	return &PrivateDebugAPI{b: b}
}

// ChaindbProperty returns leveldb properties of the chain database.
func (api *PrivateDebugAPI) ChaindbProperty(property string) (string, error) {
	ldb, ok := api.b.ChainDb().(interface {
		LDB() *leveldb.DB
	})
	if !ok {
		return "", fmt.Errorf("chaindbProperty does not work for memory databases")
	}
	if property == "" {
		property = "leveldb.stats"
	} else if !strings.HasPrefix(property, "leveldb.") {
		property = "leveldb." + property
	}
	return ldb.LDB().GetProperty(property)
}

func (api *PrivateDebugAPI) ChaindbCompact() error {
	ldb, ok := api.b.ChainDb().(interface {
		LDB() *leveldb.DB
	})
	if !ok {
		return fmt.Errorf("chaindbCompact does not work for memory databases")
	}
	for b := byte(0); b < 255; b++ {
		log.Info("Compacting chain database", "range", fmt.Sprintf("0x%0.2X-0x%0.2X", b, b+1))
		err := ldb.LDB().CompactRange(util.Range{Start: []byte{b}, Limit: []byte{b + 1}})
		if err != nil {
			log.Error("Database compaction failed", "err", err)
			return err
		}
	}
	return nil
}

// SetHead rewinds the head of the blockchain to a previous block.
func (api *PrivateDebugAPI) SetHead(number hexutil.Uint64) {
	api.b.SetHead(uint64(number))
}

// SetSnailHead rewinds the head of the snail blockchain to a previous block.
func (api *PrivateDebugAPI) SetSnailHead(number hexutil.Uint64) {
	api.b.SetSnailHead(uint64(number))
}

// PublicNetAPI offers network related RPC methods
type PublicNetAPI struct {
	net            *p2p.Server
	networkVersion uint64
}

// NewPublicNetAPI creates a new net API instance.
func NewPublicNetAPI(net *p2p.Server, networkVersion uint64) *PublicNetAPI {
	return &PublicNetAPI{net, networkVersion}
}

// Listening returns an indication if the node is listening for network connections.
func (s *PublicNetAPI) Listening() bool {
	return true // always listening
}

// PeerCount returns the number of connected peers
func (s *PublicNetAPI) PeerCount() hexutil.Uint {
	return hexutil.Uint(s.net.PeerCount())
}

// Version returns the current True protocol version.
func (s *PublicNetAPI) Version() string {
	return fmt.Sprintf("%d", s.networkVersion)
}<|MERGE_RESOLUTION|>--- conflicted
+++ resolved
@@ -1519,11 +1519,7 @@
 		log.Error("submitTransaction signature error", "payemnt", payment.String())
 		return common.Hash{}, err
 	}
-<<<<<<< HEAD
-	//fmt.Printf("submitTransaction:", "from=%v,payemnt=%v\n", from, payment)
-=======
 	//fmt.Printf("submitTransaction:from=%v,payemnt=%v\n", from.String(), payment.String())
->>>>>>> 6272a8ff
 	//end
 	if tx.To() == nil {
 		signer := types.MakeSigner(b.ChainConfig(), b.CurrentBlock().Number())
@@ -1532,13 +1528,9 @@
 			return common.Hash{}, err
 		}
 		addr := crypto.CreateAddress(from, tx.Nonce())
-		log.Debug("Submitted contract creation", "fullhash", tx.Hash().Hex(), "contract", addr.Hex())
+		log.Info("Submitted contract creation", "fullhash", tx.Hash().Hex(), "contract", addr.Hex())
 	} else {
-<<<<<<< HEAD
-		log.Debug("Submitted transaction", "fullhash", tx.Hash().Hex(), "recipient", tx.To())
-=======
 		//log.Info("Submitted transaction", "fullhash", tx.Hash().Hex(), "recipient", tx.To())
->>>>>>> 6272a8ff
 	}
 	return tx.Hash(), nil
 }
@@ -1559,11 +1551,7 @@
 // transaction pool.
 func (s *PublicTransactionPoolAPI) SendTransaction(ctx context.Context, args SendTxArgs) (common.Hash, error) {
 	// Look up the wallet containing the requested signer
-<<<<<<< HEAD
-	//fmt.Printf("SendTransaction API recieved  from=%v\n ,Payment=%v", args.From, args.Payment)
-=======
 	//fmt.Printf("SendTransaction API recieved  from=%v\n ,Payment=%v", args.From.String(), args.Payment.String())
->>>>>>> 6272a8ff
 	account := accounts.Account{Address: args.From}
 	wallet, err := s.b.AccountManager().Find(account)
 	if err != nil {
