// Copyright 2015 The go-ethereum Authors
// This file is part of the go-ethereum library.
//
// The go-ethereum library is free software: you can redistribute it and/or modify
// it under the terms of the GNU Lesser General Public License as published by
// the Free Software Foundation, either version 3 of the License, or
// (at your option) any later version.
//
// The go-ethereum library is distributed in the hope that it will be useful,
// but WITHOUT ANY WARRANTY; without even the implied warranty of
// MERCHANTABILITY or FITNESS FOR A PARTICULAR PURPOSE. See the
// GNU Lesser General Public License for more details.
//
// You should have received a copy of the GNU Lesser General Public License
// along with the go-ethereum library. If not, see <http://www.gnu.org/licenses/>.

// Package downloader contains the manual full chain synchronisation.
package fastdownloader

import (
	"errors"
	"fmt"
	"math/big"
	"sync"
	"sync/atomic"
	"time"

	"github.com/truechain/truechain-engineering-code"
	"github.com/truechain/truechain-engineering-code/common"
	"github.com/truechain/truechain-engineering-code/core/rawdb"
	"github.com/truechain/truechain-engineering-code/core/types"
	"github.com/truechain/truechain-engineering-code/ethdb"
	etrue "github.com/truechain/truechain-engineering-code/etrue/types"
	"github.com/truechain/truechain-engineering-code/event"
	"github.com/truechain/truechain-engineering-code/log"
	"github.com/truechain/truechain-engineering-code/metrics"
	"github.com/truechain/truechain-engineering-code/params"
)

var (
	MaxHashFetch    = 512 // Amount of hashes to be fetched per retrieval request
	MaxBlockFetch   = 128 // Amount of blocks to be fetched per retrieval request
	MaxHeaderFetch  = 192 // Amount of block headers to be fetched per retrieval request
	MaxSkeletonSize = 128 // Number of header fetches to need for a skeleton assembly
	MaxBodyFetch    = 128 // Amount of block bodies to be fetched per retrieval request
	MaxReceiptFetch = 256 // Amount of transaction receipts to allow fetching per request
	MaxStateFetch   = 384 // Amount of node state values to allow fetching per request

	MaxForkAncestry  = 3 * params.EpochDuration // Maximum chain reorganisation
	rttMinEstimate   = 2 * time.Second          // Minimum round-trip time to target for download requests
	rttMaxEstimate   = 20 * time.Second         // Maximum round-trip time to target for download requests
	rttMinConfidence = 0.1                      // Worse confidence factor in our estimated RTT value
	ttlScaling       = 3                        // Constant scaling factor for RTT -> TTL conversion
	ttlLimit         = time.Minute              // Maximum TTL allowance to prevent reaching crazy timeouts

	qosTuningPeers   = 5    // Number of peers to tune based on (best peers)
	qosConfidenceCap = 10   // Number of peers above which not to modify RTT confidence
	qosTuningImpact  = 0.25 // Impact that a new tuning target has on the previous value

	maxQueuedHeaders  = 32 * 1024 // [eth/62] Maximum number of headers to queue for import (DOS protection)
	maxHeadersProcess = 2048      // Number of header download results to import at once into the chain
	maxResultsProcess = 2048      // Number of content download results to import at once into the chain

	fsHeaderCheckFrequency = 100             // Verification frequency of the downloaded headers during fast sync
	fsHeaderSafetyNet      = 2048            // Number of headers to discard in case a chain violation is detected
	fsHeaderForceVerify    = 24              // Number of headers to verify before and after the pivot to accept it
	fsHeaderContCheck      = 3 * time.Second // Time interval to check for header continuations during state download
	fsMinFullBlocks        = 64              // Number of blocks to retrieve fully even in fast sync
)

var (
	errBusy                    = errors.New("fast busy")
	errUnknownPeer             = errors.New("fast peer is unknown or unhealthy")
	errBadPeer                 = errors.New("fast action from bad peer ignored")
	errStallingPeer            = errors.New("fast peer is stalling")
	errNoPeers                 = errors.New("fast no peers to keep download active")
	errTimeout                 = errors.New("fast timeout")
	errEmptyHeaderSet          = errors.New("fast empty header set by peer")
	errPeersUnavailable        = errors.New("fast no peers available or all tried for download")
	errInvalidAncestor         = errors.New("fast retrieved ancestor is invalid")
	errInvalidChain            = errors.New("fast retrieved hash chain is invalid")
	errInvalidBlock            = errors.New("fast retrieved block is invalid")
	errInvalidBody             = errors.New("fast retrieved block body is invalid")
	errInvalidReceipt          = errors.New("fast retrieved receipt is invalid")
	errCancelBlockFetch        = errors.New("fast block download canceled (requested)")
	errCancelHeaderFetch       = errors.New("fast block header download canceled (requested)")
	errCancelBodyFetch         = errors.New("fast block body download canceled (requested)")
	errCancelReceiptFetch      = errors.New("fast receipt download canceled (requested)")
	errCancelStateFetch        = errors.New("fast state data download canceled (requested)")
	errCancelHeaderProcessing  = errors.New("fast header processing canceled (requested)")
	errCancelContentProcessing = errors.New("fast content processing canceled (requested)")
	errNoSyncActive            = errors.New("fast no sync active")
	errTooOld                  = errors.New("fast peer doesn't speak recent enough protocol version (need version >= 62)")
	errPeerNil                 = errors.New("peer is nil")
)

type Downloader struct {
	mode SyncMode       // Synchronisation mode defining the strategy used (per sync cycle)
	mux  *event.TypeMux // Event multiplexer to announce sync operation events

	queue   *queue         // Scheduler for selecting the hashes to download
	peers   *etrue.PeerSet // Set of active peers from which download can proceed
	stateDB ethdb.Database

	rttEstimate   uint64 // Round trip time to target for download requests
	rttConfidence uint64 // Confidence in the estimated RTT (unit: millionths to allow atomic ops)

	// Statistics
	syncStatsChainOrigin uint64 // Origin block number where syncing started at
	syncStatsChainHeight uint64 // Highest block number known when syncing started
	syncStatsState       stateSyncStats
	syncStatsLock        sync.RWMutex // Lock protecting the sync stats fields

	lightchain LightChain
	blockchain BlockChain

	// Callbacks
	dropPeer etrue.PeerDropFn // Drops a peer for misbehaving

	// Status
	synchroniseMock func(id string, hash common.Hash) error // Replacement for synchronise during testing
	synchronising   int32
	notified        int32
	committed       int32

	// Channels
	headerCh      chan etrue.DataPack  // [eth/62] Channel receiving inbound block headers
	bodyCh        chan etrue.DataPack  // [eth/62] Channel receiving inbound block bodies
	receiptCh     chan etrue.DataPack  // [eth/63] Channel receiving inbound receipts
	bodyWakeCh    chan bool            // [eth/62] Channel to signal the block body fetcher of new tasks
	receiptWakeCh chan bool            // [eth/63] Channel to signal the receipt fetcher of new tasks
	headerProcCh  chan []*types.Header // [eth/62] Channel to feed the header processor new tasks

	// for stateFetcher
	stateSyncStart chan *stateSync
	trackStateReq  chan *stateReq
	stateCh        chan etrue.DataPack // [eth/63] Channel receiving inbound node state data

	// Cancellation and termination
	cancelPeer string         // Identifier of the peer currently being used as the master (cancel on drop)
	cancelCh   chan struct{}  // Channel to cancel mid-flight syncs
	cancelLock sync.RWMutex   // Lock to protect the cancel channel and peer in delivers
	cancelWg   sync.WaitGroup // Make sure all fetcher goroutines have exited.

	quitCh   chan struct{} // Quit channel to signal termination
	quitLock sync.RWMutex  // Lock to prevent double closes

	// Testing hooks
	syncInitHook     func(uint64, uint64)       // Method to call upon initiating a new sync run
	bodyFetchHook    func([]*types.Header)      // Method to call upon starting a block body fetch
	receiptFetchHook func([]*types.Header)      // Method to call upon starting a receipt fetch
	chainInsertHook  func([]*etrue.FetchResult) // Method to call upon inserting a chain of blocks (possibly in multiple invocations)
}

// LightChain encapsulates functions required to synchronise a light chain.
type LightChain interface {
	// HasHeader verifies a header's presence in the local chain.
	HasHeader(common.Hash, uint64) bool

	// GetHeaderByHash retrieves a header from the local chain.
	GetHeaderByHash(common.Hash) *types.Header

	// CurrentHeader retrieves the head header from the local chain.
	CurrentHeader() *types.Header

	// GetTd returns the total difficulty of a local block.
	GetTd(common.Hash, uint64) *big.Int

	// InsertHeaderChain inserts a batch of headers into the local chain.
	InsertHeaderChain([]*types.Header, int) (int, error)

	// Rollback removes a few recently added elements from the local chain.
	Rollback([]common.Hash)
}

// BlockChain encapsulates functions required to sync a (full or fast) blockchain.
type BlockChain interface {
	LightChain

	// HasBlock verifies a block's presence in the local chain.
	HasBlock(common.Hash, uint64) bool

	// GetBlockByHash retrieves a block from the local chain.
	GetBlockByHash(common.Hash) *types.Block

	// CurrentBlock retrieves the head block from the local chain.
	CurrentBlock() *types.Block

	// CurrentFastBlock retrieves the head fast block from the local chain.
	CurrentFastBlock() *types.Block

	// FastSyncCommitHead directly commits the head block to a certain entity.
	FastSyncCommitHead(common.Hash) error

	// InsertChain inserts a batch of blocks into the local chain.
	InsertChain(types.Blocks) (int, error)

	// InsertReceiptChain inserts a batch of receipts into the local chain.
	InsertReceiptChain(types.Blocks, []types.Receipts) (int, error)
}

// New creates a new downloader to fetch hashes and blocks from remote peers.
func New(mode SyncMode, stateDb ethdb.Database, mux *event.TypeMux, chain BlockChain, lightchain LightChain, dropPeer etrue.PeerDropFn) *Downloader {
	if lightchain == nil {
		lightchain = chain
	}

	dl := &Downloader{
		mode:          mode,
		stateDB:       stateDb,
		mux:           mux,
		queue:         newQueue(),
		peers:         etrue.NewPeerSet(),
		rttEstimate:   uint64(rttMaxEstimate),
		rttConfidence: uint64(1000000),
		blockchain:    chain,
		lightchain:    lightchain,
		dropPeer:      dropPeer,

		headerCh:      make(chan etrue.DataPack, 1),
		bodyCh:        make(chan etrue.DataPack, 1),
		receiptCh:     make(chan etrue.DataPack, 1),
		bodyWakeCh:    make(chan bool, 1),
		receiptWakeCh: make(chan bool, 1),
		headerProcCh:  make(chan []*types.Header, 1),

		quitCh:         make(chan struct{}),
		stateCh:        make(chan etrue.DataPack),
		stateSyncStart: make(chan *stateSync),
		syncStatsState: stateSyncStats{
			processed: rawdb.ReadFastTrieProgress(stateDb),
		},
		trackStateReq: make(chan *stateReq),
	}
	//log.Debug("fastQueue>>>>>>>>>>>>>", &dl.queue.active)

	//go dl.qosTuner()
	//go dl.stateFetcher()
	return dl
}

func (d *Downloader) GetBlockChain() BlockChain {
	return d.blockchain
}

// Progress retrieves the synchronisation boundaries, specifically the origin
// block where synchronisation started at (may have failed/suspended); the block
// or header sync is currently at; and the latest known block which the sync targets.
//
// In addition, during the state download phase of fast synchronisation the number
// of processed and the total number of known states are also returned. Otherwise
// these are zero.
func (d *Downloader) Progress() ethereum.SyncProgress {
	// Lock the current stats and return the progress
	d.syncStatsLock.RLock()
	defer d.syncStatsLock.RUnlock()

	current := uint64(0)
	switch d.mode {
	case FullSync:
		current = d.blockchain.CurrentBlock().NumberU64()
	case FastSync:
		current = d.blockchain.CurrentFastBlock().NumberU64()
	case LightSync:
		current = d.lightchain.CurrentHeader().Number.Uint64()
	}
	return ethereum.SyncProgress{
		StartingBlock: d.syncStatsChainOrigin,
		CurrentBlock:  current,
		HighestBlock:  d.syncStatsChainHeight,
		PulledStates:  d.syncStatsState.processed,
		KnownStates:   d.syncStatsState.processed + d.syncStatsState.pending,
	}
}

// Synchronising returns whether the downloader is currently retrieving blocks.
//func (d *Downloader) Synchronising() bool {
//	return atomic.LoadInt32(&d.synchronising) > 0
//}

// RegisterPeer injects a new download peer into the set of block source to be
// used for fetching hashes and blocks from.
func (d *Downloader) RegisterPeer(id string, version int, peer etrue.Peer) error {
	logger := log.New("peer", id)
	logger.Trace("Registering sync peer")

	if err := d.peers.Register(newPeerConnection(id, version, peer, logger)); err != nil {
		logger.Error("Failed to register sync peer", "err", err)
		return err
	}
	d.qosReduceConfidence()

	return nil
}

// RegisterLightPeer injects a light client peer, wrapping it so it appears as a regular peer.
func (d *Downloader) RegisterLightPeer(id string, version int, peer etrue.LightPeer) error {
	return d.RegisterPeer(id, version, &lightPeerWrapper{peer})
}

// UnregisterPeer remove a peer from the known list, preventing any action from
// the specified peer. An effort is also made to return any pending fetches into
// the queue.
func (d *Downloader) UnregisterPeer(id string) error {
	// Unregister the peer from the active peer set and revoke any fetch tasks
	logger := log.New("peer", id)
	logger.Trace("Unregistering sync peer")
	if err := d.peers.Unregister(id); err != nil {
		logger.Error("Failed to unregister sync peer", "err", err)
		return err
	}
	d.queue.Revoke(id)

	// If this peer was the master peer, abort sync immediately
	d.cancelLock.RLock()
	master := id == d.cancelPeer
	d.cancelLock.RUnlock()

	if master {
		d.cancel()
	}
	return nil
}

// Synchronise tries to sync up our local block chain with a remote peer, both
// adding various sanity checks as well as wrapping it with various log entries.
func (d *Downloader) Synchronise(id string, head common.Hash, td *big.Int, mode SyncMode, origin uint64, height uint64) error {
	err := d.synchronise(id, head, td, mode, origin, height)
	defer log.Info("fastDownloader Synchronise exit", "origin", origin, "height", height)
	switch err {
	case nil:
	case errBusy:
	case types.ErrSnailHeightNotYet:
	case errTimeout, errBadPeer, errStallingPeer,
		errEmptyHeaderSet, errPeersUnavailable, errTooOld,
		errInvalidAncestor, errInvalidChain:
		log.Warn("Synchronisation failed, dropping peer", "peer", id, "err", err)
		if d.dropPeer == nil {
			// The dropPeer method is nil when `--copydb` is used for a local copy.
			// Timeouts can occur if e.g. compaction hits at the wrong time, and can be ignored
			log.Warn("Downloader wants to drop peer, but peerdrop-function is not set", "peer", id)
		} else {
			log.Info("drop peer fast Synchronise", "id", id)
			d.dropPeer(id)
		}
	default:
		log.Warn("Synchronisation failed, retrying", "err", err)
	}
	return err
}

// synchronise will select the peer and use it for synchronising. If an empty string is given
// it will use the best peer possible and synchronize if its TD is higher than our own. If any of the
// checks fail an error will be returned. This method is synchronous
func (d *Downloader) synchronise(id string, hash common.Hash, td *big.Int, mode SyncMode, origin uint64, height uint64) error {
	// Mock out the synchronisation if testing
	if d.synchroniseMock != nil {
		return d.synchroniseMock(id, hash)
	}
	// Make sure only one goroutine is ever allowed past this point at once
	if !atomic.CompareAndSwapInt32(&d.synchronising, 0, 1) {
		return errBusy
	}
	defer atomic.StoreInt32(&d.synchronising, 0)

	// Post a user notification of the sync (only once per session)
	if atomic.CompareAndSwapInt32(&d.notified, 0, 1) {
		log.Info("Fast Block synchronisation started", "origin", origin, "height", height)
	}

	// Reset the queue, peer set and wake channels to clean any internal leftover state
	d.queue.Reset()
	d.peers.Reset()

	for _, ch := range []chan bool{d.bodyWakeCh, d.receiptWakeCh} {
		select {
		case <-ch:
		default:
		}
	}
	for _, ch := range []chan etrue.DataPack{d.headerCh, d.bodyCh, d.receiptCh} {
		for empty := false; !empty; {
			select {
			case <-ch:
			default:
				empty = true
			}
		}
	}
	for empty := false; !empty; {
		select {
		case <-d.headerProcCh:
		default:
			empty = true
		}
	}
	// Create cancel channel for aborting mid-flight and mark the master peer
	d.cancelLock.Lock()
	d.cancelCh = make(chan struct{})
	d.cancelPeer = id
	d.cancelLock.Unlock()

	defer d.Cancel() // No matter what, we can't leave the cancel channel open

	// Set the requested sync mode, unless it's forbidden
	if mode < 0 {
		d.mode = FullSync
	}
	// Retrieve the origin peer and initiate the downloading process
	p := d.peers.Peer(id)
	if p == nil {
		log.Debug("fast synchronise err", "id", id)
		return errUnknownPeer
	}
	return d.syncWithPeer(p, hash, td, origin, height)
}

// syncWithPeer starts a block synchronization based on the hash chain from the
// specified peer and head hash.
func (d *Downloader) syncWithPeer(p etrue.PeerConnection, hash common.Hash, td *big.Int, origin uint64, height uint64) (err error) {
	//d.mux.Post(StartEvent{})
	//defer func() {
	//	// reset on error
	//	if err != nil {
	//		d.mux.Post(FailedEvent{err})
	//	} else {
	//		d.mux.Post(DoneEvent{})
	//	}
	//}()
	if p.GetVersion() < 62 {
		return errTooOld
	}

	log.Debug("Fast Synchronising with the network", "peer", p.GetID(), "eth", p.GetVersion(), "head", hash, "td", td, "mode", d.mode, "origin", origin, "height", height)
	defer func(start time.Time) {
		log.Debug("Fast Synchronisation terminated", "elapsed", time.Since(start))
	}(time.Now())

	// Look up the sync boundaries: the common ancestor and the target block
	//latest, err := d.fetchHeight(p)
	//if err != nil {
	//	return err
	//}
	//height := latest.Number.Uint64()
	//origin, err := d.findAncestor(p, height)-

	if err != nil {
		return err
	}
	d.syncStatsLock.Lock()
	if d.syncStatsChainHeight <= origin || d.syncStatsChainOrigin > origin {
		d.syncStatsChainOrigin = origin
	}
	d.syncStatsChainHeight = height
	d.syncStatsLock.Unlock()

	// Ensure our origin point is below any fast sync pivot point
	pivot := uint64(0)
	if d.mode == FastSync {
		if height <= uint64(fsMinFullBlocks) {
			origin = 0
		} else {
			pivot = height - uint64(fsMinFullBlocks)
			if pivot <= origin {
				origin = pivot - 1
			}
		}
	}
	d.committed = 1
	if d.mode == FastSync && pivot != 0 {
		d.committed = 0
	}
	// Initiate the sync using a concurrent header and content retrieval algorithm
	//使用并发标头和内容检索算法启动同步
	d.queue.Prepare(origin+1, d.mode)
	if d.syncInitHook != nil {
		d.syncInitHook(origin, height)
	}

	height_i := int(height)

	fetchers := []func() error{
		func() error { return d.fetchHeaders(p, origin+1, height_i, pivot) }, // Headers are always retrieved
		func() error { return d.fetchBodies(origin + 1) },                    // Bodies are retrieved during normal and fast sync
		func() error { return d.fetchReceipts(origin + 1) },                  // Receipts are retrieved during fast sync
		func() error { return d.processHeaders(origin+1, pivot, td) },
	}

	//if d.mode == FastSync {
	//	fetchers = append(fetchers, func() error { return d.processFastSyncContent(latest) })
	//} else if d.mode == FullSync {
	//	fetchers = append(fetchers, d.processFullSyncContent)
	//}

	fetchers = append(fetchers, d.processFullSyncContent)
	return d.spawnSync(fetchers)
}

// spawnSync runs d.process and all given fetcher functions to completion in
// separate goroutines, returning the first error that appears.
func (d *Downloader) spawnSync(fetchers []func() error) error {
	errc := make(chan error, len(fetchers))
	d.cancelWg.Add(len(fetchers))
	for _, fn := range fetchers {
		fn := fn
		go func() { defer d.cancelWg.Done(); errc <- fn() }()
	}
	// Wait for the first error, then terminate the others.
	var err error
	for i := 0; i < len(fetchers); i++ {
		if i == len(fetchers)-1 {
			// Close the queue when all fetchers have exited.
			// This will cause the block processor to end when
			// it has processed the queue.
			d.queue.Close()
		}
		if err = <-errc; err != nil {
			break
		}
	}

	d.queue.Close()
	d.Cancel()
	return err
}

// fetchHeight retrieves the head header of the remote peer to aid in estimating
// the total time a pending synchronisation would take.
func (d *Downloader) FetchHeight(id string) (*types.Header, error) {

	if !atomic.CompareAndSwapInt32(&d.synchronising, 0, 1) {
		return nil, errBusy
	}
	defer atomic.StoreInt32(&d.synchronising, 0)

	p := d.peers.Peer(id)
	if p == nil {
		return nil, errPeerNil
	}
	p.GetLog().Debug("Retrieving remote chain height")
	// Request the advertised remote head block and wait for the response
	go p.GetPeer().RequestHeadersByHash(common.Hash{}, 0, 1, false, true)

	timeout := time.After(time.Duration(10 * time.Second))
	for {
		select {

		case packet := <-d.headerCh:
			// Discard anything not from the origin peer
			if packet.PeerId() != p.GetID() {
				log.Debug("Received headers from incorrect peer", "peer", packet.PeerId())
				break
			}
			// Make sure the peer actually gave something valid
			headers := packet.(*headerPack).headers
			if len(headers) != 1 {
				p.GetLog().Debug("Multiple headers for single request", "headers", len(headers))
				return nil, errBadPeer
			}
			head := headers[0]
			p.GetLog().Debug("Remote head header identified", "number", head.Number, "hash", head.Hash())
			return head, nil

		case <-timeout:
			p.GetLog().Debug("Waiting for head header timed out")
			return nil, errTimeout
		}
	}
}

// cancel aborts all of the operations and resets the queue. However, cancel does
// not wait for the running download goroutines to finish. This method should be
// used when cancelling the downloads from inside the downloader.
func (d *Downloader) cancel() {
	// Close the current cancel channel
	d.cancelLock.Lock()
	if d.cancelCh != nil {
		select {
		case <-d.cancelCh:
			// Channel was already closed
		default:
			close(d.cancelCh)
		}
	}
	d.cancelLock.Unlock()
}

// Cancel aborts all of the operations and waits for all download goroutines to
// finish before returning.
func (d *Downloader) Cancel() {
	d.cancel()
	d.cancelWg.Wait()
}

// Terminate interrupts the downloader, canceling all pending operations.
// The downloader cannot be reused after calling Terminate.
func (d *Downloader) Terminate() {
	// Close the termination channel (make sure double close is allowed)
	d.quitLock.Lock()
	select {
	case <-d.quitCh:
	default:
		close(d.quitCh)
	}
	d.quitLock.Unlock()

	// Cancel any pending download requests
	d.Cancel()
}

// fetchHeight retrieves the head header of the remote peer to aid in estimating
// the total time a pending synchronisation would take.
//func (d *Downloader) fetchHeight(p etrue.PeerConnection) (*types.Header, error) {
//	p.GetLog().Debug("Fast Retrieving remote chain height")
//
//	// Request the advertised remote head block and wait for the response
//	head, _ := p.GetPeer().Head()
//	go p.GetPeer().RequestHeadersByHash(head, 1, 0, false, true)
//
//	ttl := d.requestTTL()
//	timeout := time.After(ttl)
//	for {
//		select {
//		case <-d.cancelCh:
//			return nil, errCancelBlockFetch
//
//		case packet := <-d.headerCh:
//			// Discard anything not from the origin peer
//			log.Debug("Fast Received headers from incorrect peer", "peer", packet.PeerId())
//
//
//			if packet.PeerId() != p.GetID() {
//				log.Debug("Fast Received headers from incorrect peer", "peer", packet.PeerId())
//				break
//			}
//			// Make sure the peer actually gave something valid
//			headers := packet.(*headerPack).headers
//			if len(headers) != 1 {
//				p.GetLog().Debug("Fast Multiple headers for single request", "headers", len(headers))
//				return nil, errBadPeer
//			}
//			head := headers[0]
//			p.GetLog().Debug("Fast Remote head header identified", "number", head.Number, "hash", head.Hash())
//			return head, nil
//
//		case <-timeout:
//			p.GetLog().Debug("Fast Waiting for head header timed out", "elapsed", ttl)
//			return nil, errTimeout
//
//		case <-d.bodyCh:
//		case <-d.receiptCh:
//			// Out of bounds delivery, ignore
//		}
//	}
//}

// findAncestor tries to locate the common ancestor link of the local chain and
// a remote peers blockchain. In the general case when our node was in sync and
// on the correct chain, checking the top N links should already get us a match.
// In the rare scenario when we ended up on a long reorganisation (i.e. none of
// the head links match), we do a binary search to find the common ancestor.
//func (d *Downloader) findAncestor(p etrue.PeerConnection, height uint64) (uint64, error) {
//	// Figure out the valid ancestor range to prevent rewrite attacks
//	floor, ceil := int64(-1), d.lightchain.CurrentHeader().Number.Uint64()
//
//	if d.mode == FullSync {
//		ceil = d.blockchain.CurrentBlock().NumberU64()
//	} else if d.mode == FastSync {
//		ceil = d.blockchain.CurrentFastBlock().NumberU64()
//	}
//	if ceil >= MaxForkAncestry {
//		floor = int64(ceil - MaxForkAncestry)
//	}
//	p.GetLog().Debug("Fast Looking for common ancestor", "local", ceil, "remote", height)
//
//	// Request the topmost blocks to short circuit binary ancestor lookup
//	head := ceil
//	if head > height {
//		head = height
//	}
//	from := int64(head) - int64(MaxHeaderFetch)
//	if from < 0 {
//		from = 0
//	}
//	// Span out with 15 block gaps into the future to catch bad head reports
//	limit := 2 * MaxHeaderFetch / 16
//	count := 1 + int((int64(ceil)-from)/16)
//	if count > limit {
//		count = limit
//	}
//	go p.GetPeer().RequestHeadersByNumber(uint64(from), count, 15, false, true)
//
//	// Wait for the remote response to the head fetch
//	number, hash := uint64(0), common.Hash{}
//
//	ttl := d.requestTTL()
//	timeout := time.After(ttl)
//
//	for finished := false; !finished; {
//		select {
//		case <-d.cancelCh:
//			return 0, errCancelHeaderFetch
//
//		case packet := <-d.headerCh:
//			// Discard anything not from the origin peer
//			if packet.PeerId() != p.GetID() {
//				log.Debug("Fast Received headers from incorrect peer", "peer", packet.PeerId())
//				break
//			}
//			// Make sure the peer actually gave something valid
//			headers := packet.(*headerPack).headers
//			if len(headers) == 0 {
//				p.GetLog().Warn("Fast  Empty head header set")
//				return 0, errEmptyHeaderSet
//			}
//			// Make sure the peer's reply conforms to the request
//			for i := 0; i < len(headers); i++ {
//				if number := headers[i].Number.Int64(); number != from+int64(i)*16 {
//					p.GetLog().Warn("Fast Head headers broke chain ordering", "index", i, "requested", from+int64(i)*16, "received", number)
//					return 0, errInvalidChain
//				}
//			}
//			// Check if a common ancestor was found
//			finished = true
//			for i := len(headers) - 1; i >= 0; i-- {
//				// Skip any headers that underflow/overflow our requested set
//				if headers[i].Number.Int64() < from || headers[i].Number.Uint64() > ceil {
//					continue
//				}
//				// Otherwise check if we already know the header or not
//				if (d.mode == FullSync && d.blockchain.HasBlock(headers[i].Hash(), headers[i].Number.Uint64())) || (d.mode != FullSync && d.lightchain.HasHeader(headers[i].Hash(), headers[i].Number.Uint64())) {
//					number, hash = headers[i].Number.Uint64(), headers[i].Hash()
//
//					// If every header is known, even future ones, the peer straight out lied about its head
//					if number > height && i == limit-1 {
//						p.GetLog().Warn("Fast Lied about chain head", "reported", height, "found", number)
//						return 0, errStallingPeer
//					}
//					break
//				}
//			}
//
//		case <-timeout:
//			p.GetLog().Debug("Fast Waiting for head header timed out", "elapsed", ttl)
//			return 0, errTimeout
//
//		case <-d.bodyCh:
//		case <-d.receiptCh:
//			// Out of bounds delivery, ignore
//		}
//	}
//	// If the head fetch already found an ancestor, return
//	if hash != (common.Hash{}) {
//		if int64(number) <= floor {
//			p.GetLog().Warn("Fast Ancestor below allowance", "number", number, "hash", hash, "allowance", floor)
//			return 0, errInvalidAncestor
//		}
//		p.GetLog().Debug("Fast Found common ancestor", "number", number, "hash", hash)
//		return number, nil
//	}
//	// Ancestor not found, we need to binary search over our chain
//	start, end := uint64(0), head
//	if floor > 0 {
//		start = uint64(floor)
//	}
//	for start+1 < end {
//		// Split our chain interval in two, and request the hash to cross check
//		check := (start + end) / 2
//
//		ttl := d.requestTTL()
//		timeout := time.After(ttl)
//
//		go p.GetPeer().RequestHeadersByNumber(check, 1, 0, false, true)
//
//		// Wait until a reply arrives to this request
//		for arrived := false; !arrived; {
//			select {
//			case <-d.cancelCh:
//				return 0, errCancelHeaderFetch
//
//			case packer := <-d.headerCh:
//				// Discard anything not from the origin peer
//				if packer.PeerId() != p.GetID() {
//					log.Debug("Fast Received headers from incorrect peer", "peer", packer.PeerId())
//					break
//				}
//				// Make sure the peer actually gave something valid
//				headers := packer.(*headerPack).headers
//				if len(headers) != 1 {
//					p.GetLog().Debug("Fast Multiple headers for single request", "headers", len(headers))
//					return 0, errBadPeer
//				}
//				arrived = true
//
//				// Modify the search interval based on the response
//				if (d.mode == FullSync && !d.blockchain.HasBlock(headers[0].Hash(), headers[0].Number.Uint64())) || (d.mode != FullSync && !d.lightchain.HasHeader(headers[0].Hash(), headers[0].Number.Uint64())) {
//					end = check
//					break
//				}
//				header := d.lightchain.GetHeaderByHash(headers[0].Hash()) // Independent of sync mode, header surely exists
//				if header.Number.Uint64() != check {
//					p.GetLog().Debug("Fast Received non requested header", "number", header.Number, "hash", header.Hash(), "request", check)
//					return 0, errBadPeer
//				}
//				start = check
//
//			case <-timeout:
//				p.GetLog().Debug("Fast Waiting for search header timed out", "elapsed", ttl)
//				return 0, errTimeout
//
//			case <-d.bodyCh:
//			case <-d.receiptCh:
//				// Out of bounds delivery, ignore
//			}
//		}
//	}
//	// Ensure valid ancestry and return
//	if int64(start) <= floor {
//		p.GetLog().Warn("Fast Ancestor below allowance", "number", start, "hash", hash, "allowance", floor)
//		return 0, errInvalidAncestor
//	}
//	p.GetLog().Debug("Fast Found common ancestor", "number", start, "hash", hash)
//	return start, nil
//}

// fetchHeaders keeps retrieving headers concurrently from the number
// requested, until no more are returned, potentially throttling on the way. To
// facilitate concurrency but still protect against malicious nodes sending bad
// headers, we construct a header chain skeleton using the "origin" peer we are
// syncing with, and fill in the missing headers using anyone else. Headers from
// other peers are only accepted if they map cleanly to the skeleton. If no one
// can fill in the skeleton - not even the origin peer - it's assumed invalid and
// the origin is dropped.
func (d *Downloader) fetchHeaders(p etrue.PeerConnection, from uint64, height int, pivot uint64) error {
	p.GetLog().Debug("Fast Directing header downloads", "origin", from)
	defer p.GetLog().Debug("Fast Header download terminated")

	// Create a timeout timer, and the associated header fetcher
	skeleton := false           // Skeleton assembly phase or finishing up
	request := time.Now()       // time of the last skeleton fetch request
	timeout := time.NewTimer(0) // timer to dump a non-responsive active peer
	<-timeout.C                 // timeout channel should be initially empty
	defer timeout.Stop()

	var ttl time.Duration
	getHeaders := func(from uint64, height int) {
		request = time.Now()

		ttl = d.requestTTL()
		timeout.Reset(ttl)

		//if skeleton {
		//	p.GetLog().Trace("Fetching skeleton headers", "count", MaxHeaderFetch, "from", from)
		//	go p.GetPeer().RequestHeadersByNumber(from+uint64(MaxHeaderFetch)-1, MaxSkeletonSize, MaxHeaderFetch-1, false,true)
		//} else {
		p.GetLog().Debug("Fast Fetching full headers", "count", height, "from", from)
		go p.GetPeer().RequestHeadersByNumber(from, height, 0, false, true)
		//}
	}
	// Start pulling the header chain skeleton until all is done
	getHeaders(from, height)

	for {
		select {
		case <-d.cancelCh:
			return errCancelHeaderFetch

		case packet := <-d.headerCh:
			log.Debug("fetchHeaders <- d.headerCh ", "packet", packet)
			// Make sure the active peer is giving us the skeleton headers
			if packet.PeerId() != p.GetID() {
				log.Debug("Fast Received skeleton from incorrect peer", "peer", packet.PeerId())
				break
			}
			headerReqTimer.UpdateSince(request)
			timeout.Stop()

			// If the skeleton's finished, pull any remaining head headers directly from the origin
			if packet.Items() == 0 && skeleton {
				skeleton = false
				getHeaders(from, height)
				continue
			}
			// If no more headers are inbound, notify the content fetchers and return
			if packet.Items() == 0 {
				// Don't abort header fetches while the pivot is downloading
				if atomic.LoadInt32(&d.committed) == 0 && pivot <= from {
					p.GetLog().Debug("Fast No headers, waiting for pivot commit")
					select {
					case <-time.After(fsHeaderContCheck):
						getHeaders(from, height)
						continue
					case <-d.cancelCh:
						return errCancelHeaderFetch
					}
				}
				// Pivot done (or not in fast sync) and no more headers, terminate the process
				p.GetLog().Debug("Fast No more fast headers available")
				select {
				case d.headerProcCh <- nil:
					return nil
				case <-d.cancelCh:
					return errCancelHeaderFetch
				}
			}
			headers := packet.(*headerPack).headers
			for _, head := range headers {
				p.GetLog().Debug("d.headerProcCh <- headers headers", "count", len(headers), "number", head.Number)
			}

			// If we received a skeleton batch, resolve internals concurrently
			//if skeleton {
			//	filled, proced, err := d.fillHeaderSkeleton(from, headers)
			//	if err != nil {
			//		p.GetLog().Debug("Skeleton chain invalid", "err", err)
			//		return errInvalidChain
			//	}
			//	headers = filled[proced:]
			//	from += uint64(proced)
			//}

			// Insert all the new headers and fetch the next batch
			if len(headers) > 0 {
				p.GetLog().Debug("d.headerProcCh <- headers ，Fast Scheduling new headers", "count", len(headers), "from", from)
				select {
				case d.headerProcCh <- headers:
				case <-d.cancelCh:
					return errCancelHeaderFetch
				}
				//from += uint64(len(headers))
			}

			//select {
			//case d.headerProcCh <- nil:
			//	return nil
			//case <-d.cancelCh:
			//	return errCancelHeaderFetch
			//}
			//getHeaders(0, 0)

			d.headerProcCh <- nil
			return nil

		case <-timeout.C:
			if d.dropPeer == nil {
				// The dropPeer method is nil when `--copydb` is used for a local copy.
				// Timeouts can occur if e.g. compaction hits at the wrong time, and can be ignored
				p.GetLog().Warn("Fast Downloader wants to drop peer, but peerdrop-function is not set", "peer", p.GetID())
				break
			}
			// Header retrieval timed out, consider the peer bad and drop
			p.GetLog().Debug("Fast Header request timed out", "elapsed", ttl)
			headerTimeoutMeter.Mark(1)
			p.GetLog().Info("drop peer fast fetchHeaders timout ", "id", p.GetID())
			d.dropPeer(p.GetID())

			// Finish the sync gracefully instead of dumping the gathered data though
			for _, ch := range []chan bool{d.bodyWakeCh, d.receiptWakeCh} {
				select {
				case ch <- false:
				case <-d.cancelCh:
				}
			}
			select {
			case d.headerProcCh <- nil:
			case <-d.cancelCh:
			}
			return errBadPeer
		}
	}
}

// fillHeaderSkeleton concurrently retrieves headers from all our available peers
// and maps them to the provided skeleton header chain.
//
// Any partial results from the beginning of the skeleton is (if possible) forwarded
// immediately to the header processor to keep the rest of the pipeline full even
// in the case of header stalls.
//
// The method returns the entire filled skeleton and also the number of headers
// already forwarded for processing.
//func (d *Downloader) fillHeaderSkeleton(from uint64, skeleton []*types.Header) ([]*types.Header, int, error) {
//	log.Debug("Fast Filling up skeleton", "from", from)
//	d.queue.ScheduleSkeleton(from, skeleton)
//
//	var (
//		deliver = func(packet etrue.DataPack) (int, error) {
//			pack := packet.(*headerPack)
//			return d.queue.DeliverHeaders(pack.peerID, pack.headers, d.headerProcCh)
//		}
//		expire   = func() map[string]int { return d.queue.ExpireHeaders(d.requestTTL()) }
//		throttle = func() bool { return false }
//		reserve  = func(p etrue.PeerConnection, count int) (*etrue.FetchRequest, bool, error) {
//			return d.queue.ReserveHeaders(p, count), false, nil
//		}
//		fetch = func(p etrue.PeerConnection, req *etrue.FetchRequest) error {
//			return p.FetchHeaders(req.From, MaxHeaderFetch)
//		}
//		capacity = func(p etrue.PeerConnection) int { return p.HeaderCapacity(d.requestRTT()) }
//		setIdle  = func(p etrue.PeerConnection, accepted int) { p.SetHeadersIdle(accepted) }
//	)
//	err := d.fetchParts(errCancelHeaderFetch, d.headerCh, deliver, d.queue.headerContCh, expire,
//		d.queue.PendingHeaders, d.queue.InFlightHeaders, throttle, reserve,
//		nil, fetch, d.queue.CancelHeaders, capacity, d.peers.HeaderIdlePeers, setIdle, "headers")
//
//	log.Debug("Fast Skeleton fill terminated", "err", err)
//
//	filled, proced := d.queue.RetrieveHeaders()
//	return filled, proced, err
//}

// fetchBodies iteratively downloads the scheduled block bodies, taking any
// available peers, reserving a chunk of blocks for each, waiting for delivery
// and also periodically checking for timeouts.
func (d *Downloader) fetchBodies(from uint64) error {
	log.Debug("Fast Downloading block bodies", "origin", from)

	var (
		deliver = func(packet etrue.DataPack) (int, error) {
			pack := packet.(*bodyPack)
			return d.queue.DeliverBodies(pack.peerID, pack.transactions, pack.signs)
		}
		expire   = func() map[string]int { return d.queue.ExpireBodies(d.requestTTL()) }
		fetch    = func(p etrue.PeerConnection, req *etrue.FetchRequest) error { return p.FetchBodies(req) }
		capacity = func(p etrue.PeerConnection) int { return p.BlockCapacity(d.requestRTT()) }
		setIdle  = func(p etrue.PeerConnection, accepted int) { p.SetBodiesIdle(accepted) }
	)
	err := d.fetchParts(errCancelBodyFetch, d.bodyCh, deliver, d.bodyWakeCh, expire,
		d.queue.PendingBlocks, d.queue.InFlightBlocks, d.queue.ShouldThrottleBlocks, d.queue.ReserveBodies,
		d.bodyFetchHook, fetch, d.queue.CancelBodies, capacity, d.peers.BodyIdlePeers, setIdle, "bodies")

	log.Debug("Fast Block body download terminated", "err", err)
	return err
}

// fetchReceipts iteratively downloads the scheduled block receipts, taking any
// available peers, reserving a chunk of receipts for each, waiting for delivery
// and also periodically checking for timeouts.
func (d *Downloader) fetchReceipts(from uint64) error {
	log.Debug("Fast Downloading transaction receipts", "origin", from)

	var (
		deliver = func(packet etrue.DataPack) (int, error) {
			pack := packet.(*receiptPack)
			return d.queue.DeliverReceipts(pack.peerID, pack.receipts)
		}
		expire   = func() map[string]int { return d.queue.ExpireReceipts(d.requestTTL()) }
		fetch    = func(p etrue.PeerConnection, req *etrue.FetchRequest) error { return p.FetchReceipts(req) }
		capacity = func(p etrue.PeerConnection) int { return p.ReceiptCapacity(d.requestRTT()) }
		setIdle  = func(p etrue.PeerConnection, accepted int) { p.SetReceiptsIdle(accepted) }
	)
	err := d.fetchParts(errCancelReceiptFetch, d.receiptCh, deliver, d.receiptWakeCh, expire,
		d.queue.PendingReceipts, d.queue.InFlightReceipts, d.queue.ShouldThrottleReceipts, d.queue.ReserveReceipts,
		d.receiptFetchHook, fetch, d.queue.CancelReceipts, capacity, d.peers.ReceiptIdlePeers, setIdle, "receipts")
	log.Debug("Fast Transaction receipt download terminated", "err", err)
	return err
}

// fetchParts iteratively downloads scheduled block parts, taking any available
// peers, reserving a chunk of fetch requests for each, waiting for delivery and
// also periodically checking for timeouts.
//
// As the scheduling/timeout logic mostly is the same for all downloaded data
// types, this method is used by each for data gathering and is instrumented with
// various callbacks to handle the slight differences between processing them.
//
// The instrumentation parameters:
//  - errCancel:   error type to return if the fetch operation is cancelled (mostly makes logging nicer)
//  - deliveryCh:  channel from which to retrieve downloaded data packets (merged from all concurrent peers)
//  - deliver:     processing callback to deliver data packets into type specific download queues (usually within `queue`)
//  - wakeCh:      notification channel for waking the fetcher when new tasks are available (or sync completed)
//  - expire:      task callback method to abort requests that took too long and return the faulty peers (traffic shaping)
//  - pending:     task callback for the number of requests still needing download (detect completion/non-completability)
//  - inFlight:    task callback for the number of in-progress requests (wait for all active downloads to finish)
//  - throttle:    task callback to check if the processing queue is full and activate throttling (bound memory use)
//  - reserve:     task callback to reserve new download tasks to a particular peer (also signals partial completions)
//  - fetchHook:   tester callback to notify of new tasks being initiated (allows testing the scheduling logic)
//  - fetch:       network callback to actually send a particular download request to a physical remote peer
//  - cancel:      task callback to abort an in-flight download request and allow rescheduling it (in case of lost peer)
//  - capacity:    network callback to retrieve the estimated type-specific bandwidth capacity of a peer (traffic shaping)
//  - idle:        network callback to retrieve the currently (type specific) idle peers that can be assigned tasks
//  - setIdle:     network callback to set a peer back to idle and update its estimated capacity (traffic shaping)
//  - kind:        textual label of the type being downloaded to display in log mesages
func (d *Downloader) fetchParts(errCancel error, deliveryCh chan etrue.DataPack, deliver func(etrue.DataPack) (int, error), wakeCh chan bool,
	expire func() map[string]int, pending func() int, inFlight func() bool, throttle func() bool, reserve func(etrue.PeerConnection, int) (*etrue.FetchRequest, bool, error),
	fetchHook func([]*types.Header), fetch func(etrue.PeerConnection, *etrue.FetchRequest) error, cancel func(*etrue.FetchRequest), capacity func(etrue.PeerConnection) int,
	idle func() ([]etrue.PeerConnection, int), setIdle func(etrue.PeerConnection, int), kind string) error {

	// Create a ticker to detect expired retrieval tasks
	ticker := time.NewTicker(100 * time.Millisecond)
	defer ticker.Stop()

	update := make(chan struct{}, 1)

	// Prepare the queue and fetch block parts until the block header fetcher's done
	finished := false
	for {
		select {
		case <-d.cancelCh:
			return errCancel

		case packet := <-deliveryCh:

			// If the peer was previously banned and failed to deliver its pack
			// in a reasonable time frame, ignore its message.
			if peer := d.peers.Peer(packet.PeerId()); peer != nil {
				// Deliver the received chunk of data and check chain validity
				accepted, err := deliver(packet)
				if err == errInvalidChain {
					return err
				}
				// Unless a peer delivered something completely else than requested (usually
				// caused by a timed out request which came through in the end), set it to
				// idle. If the delivery's stale, the peer should have already been idled.
				if err != errStaleDelivery {
					setIdle(peer, accepted)
				}
				// Issue a log to the user to see what's going on
				switch {
				case err == nil && packet.Items() == 0:
					peer.GetLog().Trace("Fast Requested data not delivered", "type", kind)
				case err == nil:
					peer.GetLog().Trace("Fast Delivered new batch of data", "type", kind, "count", packet.Stats())
				default:
					peer.GetLog().Trace("Fast Failed to deliver retrieved data", "type", kind, "err", err)
				}
			}
			// Blocks assembled, try to update the progress
			select {
			case update <- struct{}{}:
			default:
			}

		case cont := <-wakeCh:
			// The header fetcher sent a continuation flag, check if it's done
			if !cont {
				finished = true
			}
			// Headers arrive, try to update the progress
			select {
			case update <- struct{}{}:
			default:
			}

		case <-ticker.C:
			// Sanity check update the progress
			select {
			case update <- struct{}{}:
			default:
			}

		case <-update:
			// Short circuit if we lost all our peers
			if d.peers.Len() == 0 {
				return errNoPeers
			}
			// Check for fetch request timeouts and demote the responsible peers
			for pid, fails := range expire() {
				if peer := d.peers.Peer(pid); peer != nil {
					// If a lot of retrieval elements expired, we might have overestimated the remote peer or perhaps
					// ourselves. Only reset to minimal throughput but don't drop just yet. If even the minimal times
					// out that sync wise we need to get rid of the peer.
					//
					// The reason the minimum threshold is 2 is because the downloader tries to estimate the bandwidth
					// and latency of a peer separately, which requires pushing the measures capacity a bit and seeing
					// how response times reacts, to it always requests one more than the minimum (i.e. min 2).
					if fails > 2 {
						peer.GetLog().Trace("Fast Data delivery timed out", "type", kind)
						setIdle(peer, 0)
					} else {
						peer.GetLog().Debug("Fast Stalling delivery, dropping", "type", kind)
						if d.dropPeer == nil {
							// The dropPeer method is nil when `--copydb` is used for a local copy.
							// Timeouts can occur if e.g. compaction hits at the wrong time, and can be ignored
							peer.GetLog().Warn("Fast Downloader wants to drop peer, but peerdrop-function is not set", "peer", pid)
						} else {
							peer.GetLog().Info("drop peer fast fetchParts", "id", peer.GetID(), "type", kind, "fails", fails)
							d.dropPeer(pid)
						}
					}
				}
			}
			// If there's nothing more to fetch, wait or terminate
			if pending() == 0 {
				if !inFlight() && finished {
					log.Debug("Fast Data fetching completed", "type", kind)
					return nil
				}
				break
			}
			// Send a download request to all idle peers, until throttled
			progressed, throttled, running := false, false, inFlight()
			idles, total := idle()

			for _, peer := range idles {
				// Short circuit if throttling activated
				if throttle() {
					throttled = true
					break
				}
				// Short circuit if there is no more available task.
				if pending() == 0 {
					break
				}
				// Reserve a chunk of fetches for a peer. A nil can mean either that
				// no more headers are available, or that the peer is known not to
				// have them.
				request, progress, err := reserve(peer, capacity(peer))
				if err != nil {
					return err
				}
				if progress {
					progressed = true
				}
				if request == nil {
					continue
				}
				if request.From > 0 {
					peer.GetLog().Trace("Fast Requesting new batch of data", "type", kind, "from", request.From)
				} else {
					peer.GetLog().Trace("Fast Requesting new batch of data", "type", kind, "count", len(request.Fheaders), "from", request.Fheaders[0].Number)
				}
				// Fetch the chunk and make sure any errors return the hashes to the queue
				if fetchHook != nil {
					fetchHook(request.Fheaders)
				}
				if err := fetch(peer, request); err != nil {
					// Although we could try and make an attempt to fix this, this error really
					// means that we've double allocated a fetch task to a peer. If that is the
					// case, the internal state of the downloader and the queue is very wrong so
					// better hard crash and note the error instead of silently accumulating into
					// a much bigger issue.
					panic(fmt.Sprintf("Fast %v: %s fetch assignment failed", peer, kind))
				}
				running = true
			}
			// Make sure that we have peers available for fetching. If all peers have been tried
			// and all failed throw an error
			if !progressed && !throttled && !running && len(idles) == total && pending() > 0 {
				return errPeersUnavailable
			}
		}
	}
}

// processHeaders takes batches of retrieved headers from an input channel and
// keeps processing and scheduling them into the header chain and downloader's
// queue until the stream ends or a failure occurs.
func (d *Downloader) processHeaders(origin uint64, pivot uint64, td *big.Int) error {
	// Keep a count of uncertain headers to roll back
	defer log.Debug("Fast processHeaders download terminated")

	rollback := []*types.Header{}
	defer func() {
		if len(rollback) > 0 {
			// Flatten the headers and roll them back
			hashes := make([]common.Hash, len(rollback))
			for i, header := range rollback {
				hashes[i] = header.Hash()
			}
			lastHeader, lastFastBlock, lastBlock := d.lightchain.CurrentHeader().Number, common.Big0, common.Big0
			if d.mode != LightSync {
				lastFastBlock = d.blockchain.CurrentFastBlock().Number()
				lastBlock = d.blockchain.CurrentBlock().Number()
			}
			d.lightchain.Rollback(hashes)
			curFastBlock, curBlock := common.Big0, common.Big0
			if d.mode != LightSync {
				curFastBlock = d.blockchain.CurrentFastBlock().Number()
				curBlock = d.blockchain.CurrentBlock().Number()
			}
			log.Warn("Rolled back headers", "count", len(hashes),
				"header", fmt.Sprintf("%d->%d", lastHeader, d.lightchain.CurrentHeader().Number),
				"fast", fmt.Sprintf("%d->%d", lastFastBlock, curFastBlock),
				"block", fmt.Sprintf("%d->%d", lastBlock, curBlock))
		}
	}()

	// Wait for batches of headers to process
	gotHeaders := false

	for {
		select {
		case <-d.cancelCh:
			return errCancelHeaderProcessing

		case headers := <-d.headerProcCh:
			log.Debug("headers := <-d.headerProcCh:", "headers", headers)
			// Terminate header processing if we synced up
			if len(headers) == 0 {
				// Notify everyone that headers are fully processed
				for _, ch := range []chan bool{d.bodyWakeCh, d.receiptWakeCh} {
					select {
					case ch <- false:
					case <-d.cancelCh:
					}
				}
				// If no headers were retrieved at all, the peer violated its TD promise that it had a
				// better chain compared to ours. The only exception is if its promised blocks were
				// already imported by other means (e.g. fecher):
				//
				// R <remote peer>, L <local node>: Both at block 10
				// R: Mine block 11, and propagate it to L
				// L: Queue block 11 for import
				// L: Notice that R's head and TD increased compared to ours, start sync
				// L: Import of block 11 finishes
				// L: Sync begins, and finds common ancestor at 11
				// L: Request new headers up from 11 (R's TD was higher, it must have something)
				// R: Nothing to give
				if d.mode != LightSync {
					//head := d.blockchain.CurrentBlock()
					//&& td.Cmp(d.blockchain.GetTd(head.Hash(), head.NumberU64())) > 0
					if !gotHeaders {
						return errStallingPeer
					}
				}
				// If fast or light syncing, ensure promised headers are indeed delivered. This is
				// needed to detect scenarios where an attacker feeds a bad pivot and then bails out
				// of delivering the post-pivot blocks that would flag the invalid content.
				//
				// This check cannot be executed "as is" for full imports, since blocks may still be
				// queued for processing when the header download completes. However, as long as the
				// peer gave us something useful, we're already happy/progressed (above check).
				//if d.mode == FastSync || d.mode == LightSync {
				//	head := d.lightchain.CurrentHeader()
				//	if td.Cmp(d.lightchain.GetTd(head.Hash(), head.Number.Uint64())) > 0 {
				//		return errStallingPeer
				//	}
				//}
				// Disable any rollback and return
				rollback = nil
				return nil
			}
			// Otherwise split the chunk of headers into batches and process them
			gotHeaders = true

			for len(headers) > 0 {
				// Terminate if something failed in between processing chunks
				select {
				case <-d.cancelCh:
					return errCancelHeaderProcessing
				default:
				}
				// Select the next chunk of headers to import
				limit := maxHeadersProcess
				if limit > len(headers) {
					limit = len(headers)
				}
				chunk := headers[:limit]

				// In case of header only syncing, validate the chunk immediately
				if d.mode == FastSync || d.mode == LightSync {
					// Collect the yet unknown headers to mark them as uncertain
					unknown := make([]*types.Header, 0, len(headers))
					for _, header := range chunk {
						if !d.lightchain.HasHeader(header.Hash(), header.Number.Uint64()) {
							unknown = append(unknown, header)
						}
					}
					// If we're importing pure headers, verify based on their recentness
					frequency := fsHeaderCheckFrequency
					if chunk[len(chunk)-1].Number.Uint64()+uint64(fsHeaderForceVerify) > pivot {
						frequency = 1
					}
					if n, err := d.lightchain.InsertHeaderChain(chunk, frequency); err != nil {
						// If some headers were inserted, add them too to the rollback list
						if n > 0 {
							rollback = append(rollback, chunk[:n]...)
						}
						log.Debug("Fast Invalid header encountered", "number", chunk[n].Number, "hash", chunk[n].Hash(), "err", err)
						return errInvalidChain
					}
					// All verifications passed, store newly found uncertain headers
					rollback = append(rollback, unknown...)
					if len(rollback) > fsHeaderSafetyNet {
						rollback = append(rollback[:0], rollback[len(rollback)-fsHeaderSafetyNet:]...)
					}
				}
				// Unless we're doing light chains, schedule the headers for associated content retrieval
				if d.mode == FullSync || d.mode == FastSync {
					// If we've reached the allowed number of pending headers, stall a bit
					for d.queue.PendingBlocks() >= maxQueuedHeaders || d.queue.PendingReceipts() >= maxQueuedHeaders {
						select {
						case <-d.cancelCh:
							return errCancelHeaderProcessing
						case <-time.After(time.Second):
						}
					}
					// Otherwise insert the headers for content retrieval
					inserts := d.queue.Schedule(chunk, origin)
					if len(inserts) != len(chunk) {
						log.Debug("Fast Stale headers")
						return errBadPeer
					}
				}
				headers = headers[limit:]
				origin += uint64(limit)
			}

			// Update the highest block number we know if a higher one is found.
			d.syncStatsLock.Lock()
			if d.syncStatsChainHeight < origin {
				d.syncStatsChainHeight = origin - 1
			}
			d.syncStatsLock.Unlock()

			// Signal the content downloaders of the availablility of new tasks
			for _, ch := range []chan bool{d.bodyWakeCh, d.receiptWakeCh} {
				select {
				case ch <- true:
				default:
				}
			}
		}
	}
}

// processFullSyncContent takes fetch results from the queue and imports them into the chain.
func (d *Downloader) processFullSyncContent() error {
	for {
		results := d.queue.Results(true)
		if len(results) == 0 {
			log.Debug("processFullSyncContent>>>>>>>>>>>>>>>>>>>==0")
			return nil
		}
		if d.chainInsertHook != nil {
			d.chainInsertHook(results)
		}
		if err := d.importBlockResults(results); err != nil {
			return err
		}
	}
}

func (d *Downloader) importBlockResults(results []*etrue.FetchResult) error {
	// Check for any early termination requests
	if len(results) == 0 {
		return nil
	}
	select {
	case <-d.quitCh:
		return errCancelContentProcessing
	default:
	}
	// Retrieve the a batch of results to import
	first, last := results[0].Fheader, results[len(results)-1].Fheader
	log.Debug("Inserting downloaded fast chain", "items", len(results),
		"firstnum", first.Number, "firsthash", first.Hash(),
		"lastnum", last.Number, "lasthash", last.Hash(),
	)
	blocks := make([]*types.Block, len(results))
	for i, result := range results {
		log.Trace(">>>>>>>>>>>>>>>>>>>>>>>>>>>>>>>>>>  fast block >>>>>>>>", "Number", result.Fheader.Number, "Phash", result.Fheader.ParentHash, "hash", result.Fheader.Hash())
		blocks[i] = types.NewBlockWithHeader(result.Fheader).WithBody(result.Transactions, result.Signs, nil)
		log.Trace("Fast downloader signs:", "block signs:", blocks[i].Signs())
	}
	log.Debug("Fast Downloaded>>>>", "CurrentBlock:", d.blockchain.CurrentBlock().NumberU64())
	if index, err := d.blockchain.InsertChain(blocks); err != nil {
		log.Debug("Fast Downloaded item processing failed", "number", results[index].Fheader.Number, "hash", results[index].Fheader.Hash(), "err", err)
		if err == types.ErrSnailHeightNotYet {
			return err
		}
		return errInvalidChain
	}
	return nil
}

// processFastSyncContent takes fetch results from the queue and writes them to the
// database. It also controls the synchronisation of state nodes of the pivot block.
func (d *Downloader) processFastSyncContent(latest *types.Header) error {
	// Start syncing state of the reported head block. This should get us most of
	// the state of the pivot block.
	stateSync := d.syncState(latest.Root)
	defer stateSync.Cancel()
	go func() {
		if err := stateSync.Wait(); err != nil && err != errCancelStateFetch {
			d.queue.Close() // wake up WaitResults
		}
	}()
	// Figure out the ideal pivot block. Note, that this goalpost may move if the
	// sync takes long enough for the chain head to move significantly.
	pivot := uint64(0)
	if height := latest.Number.Uint64(); height > uint64(fsMinFullBlocks) {
		pivot = height - uint64(fsMinFullBlocks)
	}
	// To cater for moving pivot points, track the pivot block and subsequently
	// accumulated download results separately.
	var (
		oldPivot *etrue.FetchResult   // Locked in pivot block, might change eventually
		oldTail  []*etrue.FetchResult // Downloaded content after the pivot
	)
	for {
		// Wait for the next batch of downloaded data to be available, and if the pivot
		// block became stale, move the goalpost
		results := d.queue.Results(oldPivot == nil) // Block if we're not monitoring pivot staleness
		if len(results) == 0 {
			// If pivot sync is done, stop
			if oldPivot == nil {
				return stateSync.Cancel()
			}
			// If sync failed, stop
			select {
			case <-d.cancelCh:
				return stateSync.Cancel()
			default:
			}
		}
		if d.chainInsertHook != nil {
			d.chainInsertHook(results)
		}
		if oldPivot != nil {
			results = append(append([]*etrue.FetchResult{oldPivot}, oldTail...), results...)
		}
		// Split around the pivot block and process the two sides via fast/full sync
		if atomic.LoadInt32(&d.committed) == 0 {
			latest = results[len(results)-1].Fheader
			if height := latest.Number.Uint64(); height > pivot+2*uint64(fsMinFullBlocks) {
				log.Warn("Pivot became stale, moving", "old", pivot, "new", height-uint64(fsMinFullBlocks))
				pivot = height - uint64(fsMinFullBlocks)
			}
		}
		P, beforeP, afterP := splitAroundPivot(pivot, results)
		if err := d.commitFastSyncData(beforeP, stateSync); err != nil {
			return err
		}
		if P != nil {
			// If new pivot block found, cancel old state retrieval and restart
			if oldPivot != P {
				stateSync.Cancel()

				stateSync = d.syncState(P.Fheader.Root)
				defer stateSync.Cancel()
				go func() {
					if err := stateSync.Wait(); err != nil && err != errCancelStateFetch {
						d.queue.Close() // wake up WaitResults
					}
				}()
				oldPivot = P
			}
			// Wait for completion, occasionally checking for pivot staleness
			select {
			case <-stateSync.done:
				if stateSync.err != nil {
					return stateSync.err
				}
				if err := d.commitPivotBlock(P); err != nil {
					return err
				}
				oldPivot = nil

			case <-time.After(time.Second):
				oldTail = afterP
				continue
			}
		}
		// Fast sync done, pivot commit done, full import
		if err := d.importBlockResults(afterP); err != nil {
			return err
		}
	}
}

func splitAroundPivot(pivot uint64, results []*etrue.FetchResult) (p *etrue.FetchResult, before, after []*etrue.FetchResult) {
	for _, result := range results {
		num := result.Fheader.Number.Uint64()
		switch {
		case num < pivot:
			before = append(before, result)
		case num == pivot:
			p = result
		default:
			after = append(after, result)
		}
	}
	return p, before, after
}

func (d *Downloader) commitFastSyncData(results []*etrue.FetchResult, stateSync *stateSync) error {
	// Check for any early termination requests
	if len(results) == 0 {
		return nil
	}
	select {
	case <-d.quitCh:
		return errCancelContentProcessing
	case <-stateSync.done:
		if err := stateSync.Wait(); err != nil {
			return err
		}
	default:
	}
	// Retrieve the a batch of results to import
	first, last := results[0].Fheader, results[len(results)-1].Fheader
	log.Debug("Inserting fast-sync blocks", "items", len(results),
		"firstnum", first.Number, "firsthash", first.Hash(),
		"lastnumn", last.Number, "lasthash", last.Hash(),
	)
	blocks := make([]*types.Block, len(results))
	receipts := make([]types.Receipts, len(results))
	for i, result := range results {
		blocks[i] = types.NewBlockWithHeader(result.Fheader).WithBody(result.Transactions, result.Signs, nil)
		receipts[i] = result.Receipts
	}
	if index, err := d.blockchain.InsertReceiptChain(blocks, receipts); err != nil {
		log.Debug("Downloaded item processing failed", "number", results[index].Fheader.Number, "hash", results[index].Fheader.Hash(), "err", err)
		return errInvalidChain
	}
	return nil
}

func (d *Downloader) commitPivotBlock(result *etrue.FetchResult) error {
	block := types.NewBlockWithHeader(result.Fheader).WithBody(result.Transactions, result.Signs, nil)
	log.Debug("Committing fast sync pivot as new head", "number", block.Number(), "hash", block.Hash())
	if _, err := d.blockchain.InsertReceiptChain([]*types.Block{block}, []types.Receipts{result.Receipts}); err != nil {
		return err
	}
	if err := d.blockchain.FastSyncCommitHead(block.Hash()); err != nil {
		return err
	}
	atomic.StoreInt32(&d.committed, 1)
	return nil
}

// DeliverHeaders injects a new batch of block headers received from a remote
// node into the download schedule.
func (d *Downloader) DeliverHeaders(id string, headers []*types.Header) (err error) {
	return d.deliver(id, d.headerCh, &headerPack{id, headers}, headerInMeter, headerDropMeter)
}

// TODO
func (d *Downloader) DeliverOneHeader(id string, headers []*types.Header) (err error) {
	return d.deliverOne(id, d.headerCh, &headerPack{id, headers}, headerInMeter, headerDropMeter)
}

// DeliverBodies injects a new batch of block bodies received from a remote node.
func (d *Downloader) DeliverBodies(id string, transactions [][]*types.Transaction, signs [][]*types.PbftSign) (err error) {
	return d.deliver(id, d.bodyCh, &bodyPack{id, transactions, signs}, bodyInMeter, bodyDropMeter)
}

// DeliverReceipts injects a new batch of receipts received from a remote node.
func (d *Downloader) DeliverReceipts(id string, receipts [][]*types.Receipt) (err error) {
	return d.deliver(id, d.receiptCh, &receiptPack{id, receipts}, receiptInMeter, receiptDropMeter)
}

// DeliverNodeData injects a new batch of node state data received from a remote node.
func (d *Downloader) DeliverNodeData(id string, data [][]byte) (err error) {
	return d.deliver(id, d.stateCh, &statePack{id, data}, stateInMeter, stateDropMeter)
}

// deliver injects a new batch of data received from a remote node.
func (d *Downloader) deliver(id string, destCh chan etrue.DataPack, packet etrue.DataPack, inMeter, dropMeter metrics.Meter) (err error) {
	// Update the delivery metrics for both good and failed deliveries
	inMeter.Mark(int64(packet.Items()))
	defer func() {
		if err != nil {
			dropMeter.Mark(int64(packet.Items()))
		}
	}()

	log.Debug("fast >>>>>>>>>>>>>>(d *Downloader) deliver", "packet.Items()==", packet.Items())
	// Deliver or abort if the sync is canceled while queuing
	d.cancelLock.RLock()
	cancel := d.cancelCh
	d.cancelLock.RUnlock()
	if cancel == nil {
		return errNoSyncActive
	}
<<<<<<< HEAD
	log.Debug("deliver <- packet ", "packet", packet)
=======
	//log.Debug("deliver <- packet ","packet",packet)
>>>>>>> dae7426b
	select {
	case destCh <- packet:
		return nil
	case <-cancel:
		return errNoSyncActive
	}
}

func (d *Downloader) deliverOne(id string, destCh chan etrue.DataPack, packet etrue.DataPack, inMeter, dropMeter metrics.Meter) (err error) {
	// Update the delivery metrics for both good and failed deliveries

	inMeter.Mark(int64(packet.Items()))
	defer func() {
		if err != nil {
			dropMeter.Mark(int64(packet.Items()))
		}
	}()
	log.Debug("fast >>>>>>>>>>>>>>(d *Downloader) deliverOne", "packet.Items()==", packet.Items())
	// Deliver or abort if the sync is canceled while queuing
<<<<<<< HEAD
	log.Debug("deliver <- packet ", "packet", packet)
=======
	//log.Debug("deliver <- packet ","packet",packet)
>>>>>>> dae7426b
	select {
	case destCh <- packet:
		return nil
	}
}

// qosTuner is the quality of service tuning loop that occasionally gathers the
// peer latency statistics and updates the estimated request round trip time.
func (d *Downloader) qosTuner() {
	for {
		// Retrieve the current median RTT and integrate into the previoust target RTT
		rtt := time.Duration((1-qosTuningImpact)*float64(atomic.LoadUint64(&d.rttEstimate)) + qosTuningImpact*float64(d.peers.MedianRTT()))
		atomic.StoreUint64(&d.rttEstimate, uint64(rtt))

		// A new RTT cycle passed, increase our confidence in the estimated RTT
		conf := atomic.LoadUint64(&d.rttConfidence)
		conf = conf + (1000000-conf)/2
		atomic.StoreUint64(&d.rttConfidence, conf)

		// Log the new QoS values and sleep until the next RTT
		log.Debug("Recalculated downloader QoS values", "rtt", rtt, "confidence", float64(conf)/1000000.0, "ttl", d.requestTTL())
		select {
		case <-d.quitCh:
			return
		case <-time.After(rtt):
		}
	}
}

// qosReduceConfidence is meant to be called when a new peer joins the downloader's
// peer set, needing to reduce the confidence we have in out QoS estimates.
func (d *Downloader) qosReduceConfidence() {
	// If we have a single peer, confidence is always 1
	peers := uint64(d.peers.Len())
	if peers == 0 {
		// Ensure peer connectivity races don't catch us off guard
		return
	}
	if peers == 1 {
		atomic.StoreUint64(&d.rttConfidence, 1000000)
		return
	}
	// If we have a ton of peers, don't drop confidence)
	if peers >= uint64(qosConfidenceCap) {
		return
	}
	// Otherwise drop the confidence factor
	conf := atomic.LoadUint64(&d.rttConfidence) * (peers - 1) / peers
	if float64(conf)/1000000 < rttMinConfidence {
		conf = uint64(rttMinConfidence * 1000000)
	}
	atomic.StoreUint64(&d.rttConfidence, conf)

	rtt := time.Duration(atomic.LoadUint64(&d.rttEstimate))
	log.Debug("Relaxed downloader QoS values", "rtt", rtt, "confidence", float64(conf)/1000000.0, "ttl", d.requestTTL())
}

// requestRTT returns the current target round trip time for a download request
// to complete in.
//
// Note, the returned RTT is .9 of the actually estimated RTT. The reason is that
// the downloader tries to adapt queries to the RTT, so multiple RTT values can
// be adapted to, but smaller ones are preferred (stabler download stream).
func (d *Downloader) requestRTT() time.Duration {
	return time.Duration(atomic.LoadUint64(&d.rttEstimate)) * 9 / 10
}

// requestTTL returns the current timeout allowance for a single download request
// to finish under.
func (d *Downloader) requestTTL() time.Duration {
	var (
		rtt  = time.Duration(atomic.LoadUint64(&d.rttEstimate))
		conf = float64(atomic.LoadUint64(&d.rttConfidence)) / 1000000.0
	)
	ttl := time.Duration(ttlScaling) * time.Duration(float64(rtt)/conf)
	if ttl > ttlLimit {
		ttl = ttlLimit
	}
	return ttl
}<|MERGE_RESOLUTION|>--- conflicted
+++ resolved
@@ -35,7 +35,7 @@
 	"github.com/truechain/truechain-engineering-code/log"
 	"github.com/truechain/truechain-engineering-code/metrics"
 	"github.com/truechain/truechain-engineering-code/params"
-)
+	)
 
 var (
 	MaxHashFetch    = 512 // Amount of hashes to be fetched per retrieval request
@@ -1665,11 +1665,7 @@
 	if cancel == nil {
 		return errNoSyncActive
 	}
-<<<<<<< HEAD
-	log.Debug("deliver <- packet ", "packet", packet)
-=======
 	//log.Debug("deliver <- packet ","packet",packet)
->>>>>>> dae7426b
 	select {
 	case destCh <- packet:
 		return nil
@@ -1689,11 +1685,7 @@
 	}()
 	log.Debug("fast >>>>>>>>>>>>>>(d *Downloader) deliverOne", "packet.Items()==", packet.Items())
 	// Deliver or abort if the sync is canceled while queuing
-<<<<<<< HEAD
-	log.Debug("deliver <- packet ", "packet", packet)
-=======
 	//log.Debug("deliver <- packet ","packet",packet)
->>>>>>> dae7426b
 	select {
 	case destCh <- packet:
 		return nil
