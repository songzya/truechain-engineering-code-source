--- conflicted
+++ resolved
@@ -176,14 +176,9 @@
 		Coinbase:  crypto.PubkeyToAddress(pubKey),
 		Publickey: pubBytes,
 	}
-<<<<<<< HEAD
-	log.Debug("InitNodeInfo", "singleNode:", self.singleNode, ", port:",
-		config.Port, ", Host:", config.Host, "coinbase", self.committeeNode.Coinbase)
-=======
 	self.commiteePorts = append(self.commiteePorts, config.Port, config.StandByPort)
 	log.Info("InitNodeInfo", "singleNode:", self.singleNode, ", port:",
 		config.Port, ",standByPort:", config.StandByPort, ", Host:", config.Host, "coinbase", self.committeeNode.Coinbase)
->>>>>>> 3644b4e6
 	//self.nodeInfoIsComplete = true
 }
 
@@ -239,11 +234,7 @@
 					Members: ch.CommitteeMembers,
 				}
 				self.setCommitteeInfo(nextCommittee, receivedCommitteeInfo)
-<<<<<<< HEAD
-				self.committeeId = ch.CommitteeID
-=======
-				//self.committeeId = ch.CommitteeId
->>>>>>> 3644b4e6
+				//self.committeeId = ch.CommitteeID
 
 				ticker.Stop()                                //stop ticker send nodeInfo
 				self.cacheSign = make(map[string]types.Sign) //clear cacheSign map
@@ -901,13 +892,8 @@
 		self.currentCommitteeInfo = newCommitteeInfo
 	case nextCommittee:
 		self.nextCommitteeInfo = newCommitteeInfo
-<<<<<<< HEAD
-	/*case preCommittee:
-	self.preCommitteeInfo = newCommitteeInfo*/
-=======
-		/*case preCommittee:
-			self.preCommitteeInfo = newCommitteeInfo*/
->>>>>>> 3644b4e6
+	// case preCommittee:
+	// 	self.preCommitteeInfo = newCommitteeInfo
 	default:
 		log.Warn("CommitteeType is error ")
 	}
