--- conflicted
+++ resolved
@@ -681,11 +681,7 @@
 				query.Origin.Number += query.Skip + 1
 			}
 		}
-<<<<<<< HEAD
-		log.Info("Handle send fast block headers", "headers:", len(headers), "time", time.Now().Sub(now), "peer", p.id, "call", query.Call)
-=======
 		log.Debug("Handle send fast block headers", "headers:", len(headers), "time", time.Now().Sub(now), "peer", p.id, "call", query.Call)
->>>>>>> bc7e2eae
 		return p.SendFastBlockHeaders(&BlockHeadersData{headers, query.Call})
 
 	case msg.Code == FastBlockHeadersMsg:
@@ -701,11 +697,7 @@
 
 		filter := len(headers) == 1
 		if len(headers) > 0 {
-<<<<<<< HEAD
-			log.Info("FastBlockHeadersMsg", "len(headers)", len(headers), "number", headers[0].Number, "Call", headerData.Call)
-=======
 			log.Info("FastBlockHeadersMsg", "len(headers)", len(headers), "number", headers[0].Number, "call", headerData.Call)
->>>>>>> bc7e2eae
 		}
 		if filter {
 			// Irrelevant of the fork checks, send the header to the fetcher just in case
