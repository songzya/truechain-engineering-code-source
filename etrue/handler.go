--- conflicted
+++ resolved
@@ -203,6 +203,7 @@
 	manager.fdownloader = fastdownloader.New(fmode, chaindb, manager.eventMux, blockchain, nil, manager.removePeer)
 	manager.downloader = downloader.New(mode, chaindb, manager.eventMux, snailchain, nil, manager.removePeer, manager.fdownloader)
 
+
 	fastValidator := func(header *types.Header) error {
 		//mecMark how to get ChainFastReader
 		return engine.VerifyHeader(blockchain, header, true)
@@ -240,7 +241,7 @@
 			log.Warn("Discarded bad propagated block", "number", blocks[0].Number(), "hash", blocks[0].Hash())
 			return 0, nil
 		}
-		atomic.StoreUint32(&manager.acceptTxs, 1)    // Mark initial sync done on any fetcher import
+		atomic.StoreUint32(&manager.acceptTxs, 1) // Mark initial sync done on any fetcher import
 		atomic.StoreUint32(&manager.acceptFruits, 1) // Mark initial sync done on any fetcher import
 		return manager.snailchain.InsertChain(blocks)
 	}
@@ -663,7 +664,7 @@
 		}
 		// mecMark
 		if len(headers) > 0 {
-			log.Debug("FastBlockHeadersMsg>>>>>>>>>>>>", "headers:", len(headers))
+			log.Debug("FastBlockHeadersMsg>>>>>>>>>>>>","headers:",len(headers))
 			err := pm.fdownloader.DeliverHeaders(p.id, headers)
 			if err != nil {
 				log.Debug("Failed to deliver headers", "err", err)
@@ -765,6 +766,7 @@
 		fruits := make([][]*types.SnailBlock, len(request))
 		signs := make([][]*types.PbftSign, len(request))
 
+
 		for i, body := range request {
 			fruits[i] = body.Fruits
 			signs[i] = body.Signs
@@ -776,8 +778,8 @@
 		//}
 		// mecMark
 		//if len(transactions) > 0 || len(uncles) > 0 || !filter {
-		log.Debug("SnailBlockBodiesMsg>>>>>>>>>>>>", "fruits", len(fruits))
-		err := pm.downloader.DeliverBodies(p.id, fruits, signs, nil)
+		log.Debug("SnailBlockBodiesMsg>>>>>>>>>>>>","fruits",len(fruits))
+		err := pm.downloader.DeliverBodies(p.id, fruits, signs,nil)
 		if err != nil {
 			log.Debug("Failed to deliver bodies", "err", err)
 		}
@@ -914,9 +916,10 @@
 		// scenario should easily be covered by the fetcher.
 
 		currentBlock := pm.blockchain.CurrentBlock()
-		if request.Block.NumberU64()-currentBlock.NumberU64() > maxKnownFastBlocks {
+		if request.Block.NumberU64() - currentBlock.NumberU64() > maxKnownFastBlocks {
 			go pm.synchronise(p)
 		}
+
 
 	case msg.Code == TxMsg:
 		// Transactions arrived, make sure we have a valid and fresh chain to handle them
@@ -1008,16 +1011,10 @@
 		}
 		log.Debug("enqueue SnailBlockMsg", "number", snailBlock.Number())
 
-<<<<<<< HEAD
-		p.MarkSnailBlock(snailBlock.Hash())
-		pm.fetcherSnail.Enqueue(p.id, snailBlock)
-		hash, td := p.Head()
-=======
 		hash ,td :=p.Head()
->>>>>>> a2c2165e
 		fbNum := snailBlock.Fruits()[0].NumberU64()
 
-		if pm.blockchain.CurrentBlock().NumberU64()+1 == fbNum {
+		if pm.blockchain.CurrentBlock().NumberU64() + 1  == fbNum  {
 
 			pm.fdownloader.Synchronise(p.id, hash, td, -1, fbNum-1, uint64(len(snailBlock.Fruits())))
 		}
@@ -1067,7 +1064,7 @@
 	// If propagation is requested, send to a subset of the peer
 	if propagate {
 		if parent := pm.blockchain.GetBlock(block.ParentHash(), block.NumberU64()-1); parent == nil {
-			log.Error("Propagating dangling fast block", "number", block.Number(), "hash", hash)
+			log.Error("Propagating dangling block", "number", block.Number(), "hash", hash)
 			return
 		}
 		// Send the block to a subset of our peers
@@ -1075,7 +1072,7 @@
 		for _, peer := range transfer {
 			peer.AsyncSendNewFastBlock(block)
 		}
-		log.Info("Propagated fast block", "num", block.Number(), "hash", hash, "recipients", len(transfer), "duration", common.PrettyDuration(time.Since(block.ReceivedAt)))
+		log.Info("Propagated block", "num", block.Number(), "hash", hash, "recipients", len(transfer), "duration", common.PrettyDuration(time.Since(block.ReceivedAt)))
 		return
 	}
 	// Otherwise if the block is indeed in out own chain, announce it
@@ -1083,7 +1080,7 @@
 		for _, peer := range peers {
 			peer.AsyncSendNewFastBlockHash(block)
 		}
-		log.Debug("Announced fast block", "num", block.Number(), "hash", hash.String(), "recipients", len(peers), "duration", common.PrettyDuration(time.Since(block.ReceivedAt)))
+		log.Debug("Announced block", "num", block.Number(), "hash", hash.String(), "recipients", len(peers), "duration", common.PrettyDuration(time.Since(block.ReceivedAt)))
 	}
 }
 
