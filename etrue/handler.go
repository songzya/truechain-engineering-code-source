--- conflicted
+++ resolved
@@ -56,6 +56,10 @@
 	signChanSize  = 512
 	nodeChanSize  = 256
 	fruitChanSize = 256
+)
+
+var (
+	daoChallengeTimeout = 15 * time.Second // Time allowance for a node to reply to the DAO handshake challenge
 )
 
 // errIncompatibleConfig is returned if the requested protocols and configs are
@@ -481,7 +485,7 @@
 		hashMode := query.Origin.Hash != (common.Hash{})
 		first := true
 		maxNonCanonical := uint64(100)
-		log.Debug("GetSnailBlockHeadersMsg>>>>>>>>>>>>", "query>>>", query)
+
 		// Gather headers until the fetch or network limits is reached
 		var (
 			bytes   common.StorageSize
@@ -592,7 +596,7 @@
 		hashMode := query.Origin.Hash != (common.Hash{})
 		first := true
 		maxNonCanonical := uint64(100)
-		log.Debug("GetFastBlockHeadersMsg>>>>>>>>>>>>","query",query)
+
 		// Gather headers until the fetch or network limits is reached
 		var (
 			bytes   common.StorageSize
@@ -1099,13 +1103,8 @@
 			// a singe block (as the true TD is below the propagated block), however this
 			// scenario should easily be covered by the fetcher.
 			currentBlock := pm.snailchain.CurrentBlock()
-<<<<<<< HEAD
 			//tdd := pm.snailchain.GetTd(currentBlock.Hash(), currentBlock.NumberU64())
 			//fmt.Println(tdd)
-=======
-			tdd := pm.snailchain.GetTd(currentBlock.Hash(), currentBlock.NumberU64())
-			log.Debug("SnailBlockMsg>>tdd>>>>","tdd",tdd)
->>>>>>> dae7426b
 			if trueTD.Cmp(pm.snailchain.GetTd(currentBlock.Hash(), currentBlock.NumberU64())) > 0 {
 				// TODO: fix the issue
 				go pm.synchronise(p)
