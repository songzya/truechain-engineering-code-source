// Copyright 2015 The go-ethereum Authors
// This file is part of the go-ethereum library.
//
// The go-ethereum library is free software: you can redistribute it and/or modify
// it under the terms of the GNU Lesser General Public License as published by
// the Free Software Foundation, either version 3 of the License, or
// (at your option) any later version.
//
// The go-ethereum library is distributed in the hope that it will be useful,
// but WITHOUT ANY WARRANTY; without even the implied warranty of
// MERCHANTABILITY or FITNESS FOR A PARTICULAR PURPOSE. See the
// GNU Lesser General Public License for more details.
//
// You should have received a copy of the GNU Lesser General Public License
// along with the go-ethereum library. If not, see <http://www.gnu.org/licenses/>.

package etrue

import (
	"encoding/json"
	"errors"
	"fmt"
	"github.com/truechain/truechain-engineering-code/consensus/tbft/help"
	"math"
	"math/big"
	"strings"
	"sync"
	"sync/atomic"
	"time"

	"github.com/ethereum/go-ethereum/common"
	"github.com/ethereum/go-ethereum/log"
	"github.com/ethereum/go-ethereum/rlp"
	"github.com/truechain/truechain-engineering-code/consensus"
	"github.com/truechain/truechain-engineering-code/core"
	"github.com/truechain/truechain-engineering-code/core/snailchain"
	"github.com/truechain/truechain-engineering-code/core/types"
	"github.com/truechain/truechain-engineering-code/etrue/downloader"
	"github.com/truechain/truechain-engineering-code/etrue/fastdownloader"
	"github.com/truechain/truechain-engineering-code/etrue/fetcher"
	"github.com/truechain/truechain-engineering-code/etrue/fetcher/snail"
	"github.com/truechain/truechain-engineering-code/etruedb"
	"github.com/truechain/truechain-engineering-code/event"
	"github.com/truechain/truechain-engineering-code/p2p"
	"github.com/truechain/truechain-engineering-code/p2p/enode"
	"github.com/truechain/truechain-engineering-code/params"
)

const (
	softResponseLimit = 2 * 1024 * 1024 // Target maximum size of returned blocks, headers or node data.
	estHeaderRlpSize  = 500             // Approximate size of an RLP encoded block header

	// txChanSize is the size of channel listening to NewTxsEvent.
	// The number is referenced from the size of tx pool.
	txChanSize    = 4096
	blockChanSize = 64
	signChanSize  = 512
	nodeChanSize  = 256
	// fruitChanSize is the size of channel listening to NewFruitsEvent.
	// The number is referenced from the size of snail pool.
	fruitChanSize = 4096
	// minimim number of peers to broadcast new blocks to
	minBroadcastPeers = 4
	txPackSize        = 5
	fruitPackSize     = 2
)

// errIncompatibleConfig is returned if the requested protocols and configs are
// not compatible (low protocol version restrictions and high requirements).
var errIncompatibleConfig = errors.New("incompatible configuration")

func errResp(code errCode, format string, v ...interface{}) error {
	return fmt.Errorf("%v - %v", code, fmt.Sprintf(format, v...))
}

type ProtocolManager struct {
	networkID uint64

	fastSync uint32 // Flag whether fast sync is enabled (gets disabled if we already have blocks)
	snapSync uint32 // Flag whether fast sync is enabled (gets disabled if we already have blocks)

	acceptTxs    uint32 // Flag whether we're considered synchronised (enables transaction processing)
	acceptFruits uint32
	//acceptSnailBlocks uint32
	txpool      txPool
	SnailPool   SnailPool
	blockchain  *core.BlockChain
	snailchain  *snailchain.SnailBlockChain
	chainconfig *params.ChainConfig
	maxPeers    int

	downloader   *downloader.Downloader
	fdownloader  *fastdownloader.Downloader
	fetcherFast  *fetcher.Fetcher
	fetcherSnail *snailfetcher.Fetcher
	peers        *peerSet

	SubProtocols []p2p.Protocol

	eventMux *event.TypeMux
	txsCh    chan types.NewTxsEvent
	txsSub   event.Subscription

	//fruit
	fruitsch  chan types.NewFruitsEvent
	fruitsSub event.Subscription

	//fast block
	minedFastCh  chan types.NewBlockEvent
	minedFastSub event.Subscription

	pbSignsCh     chan types.PbftSignEvent
	pbSignsSub    event.Subscription
	pbNodeInfoCh  chan types.NodeInfoEvent
	pbNodeInfoSub event.Subscription

	//minedsnailBlock
	minedSnailBlockSub *event.TypeMuxSubscription
	// channels for fetcher, syncer, txsyncLoop
	newPeerCh   chan *peer
	txsyncCh    chan *txsync
	fruitsyncCh chan *fruitsync
	quitSync    chan struct{}
	noMorePeers chan struct{}

	// wait group is used for graceful shutdowns during downloading
	// and processing
	wg         sync.WaitGroup
	agentProxy AgentNetworkProxy

	syncLock uint32
	syncWg   *sync.Cond
	lock     *sync.Mutex

	synchronising int32
}

// NewProtocolManager returns a new Truechain sub protocol manager. The Truechain sub protocol manages peers capable
// with the Truechain network.
func NewProtocolManager(config *params.ChainConfig, mode downloader.SyncMode, networkID uint64, mux *event.TypeMux, txpool txPool, SnailPool SnailPool, engine consensus.Engine, blockchain *core.BlockChain, snailchain *snailchain.SnailBlockChain, chaindb etruedb.Database, agent *PbftAgent) (*ProtocolManager, error) {
	// Create the protocol manager with the base fields
	lock := new(sync.Mutex)
	manager := &ProtocolManager{
		networkID:   networkID,
		eventMux:    mux,
		txpool:      txpool,
		SnailPool:   SnailPool,
		snailchain:  snailchain,
		blockchain:  blockchain,
		chainconfig: config,
		peers:       newPeerSet(),
		newPeerCh:   make(chan *peer),
		noMorePeers: make(chan struct{}),
		txsyncCh:    make(chan *txsync),
		fruitsyncCh: make(chan *fruitsync),
		quitSync:    make(chan struct{}),
		agentProxy:  agent,
		syncWg:      sync.NewCond(lock),
		lock:        lock,
	}
	// Figure out whether to allow fast sync or not
	// TODO: add downloader func later

	if mode == downloader.FastSync && blockchain.CurrentBlock().NumberU64() > 0 {
		log.Warn("Blockchain not empty, fast sync disabled")
		mode = downloader.FullSync
	}

	if mode == downloader.FastSync {
		manager.fastSync = uint32(1)
	}

	if mode == downloader.SnapShotSync {
		manager.snapSync = uint32(1)
	}

	// Initiate a sub-protocol for every implemented version we can handle
	manager.SubProtocols = make([]p2p.Protocol, 0, len(ProtocolVersions))
	for i, version := range ProtocolVersions {
		// Skip protocol version if incompatible with the mode of operation
		if mode == downloader.FastSync && version < eth63 {
			continue
		}
		// Compatible; initialise the sub-protocol
		version := version // Closure for the run
		manager.SubProtocols = append(manager.SubProtocols, p2p.Protocol{
			Name:    ProtocolName,
			Version: version,
			Length:  ProtocolLengths[i],
			Run: func(p *p2p.Peer, rw p2p.MsgReadWriter) error {
				peer := manager.newPeer(int(version), p, rw)
				select {
				case manager.newPeerCh <- peer:
					manager.wg.Add(1)
					defer manager.wg.Done()
					return manager.handle(peer)
				case <-manager.quitSync:
					return p2p.DiscQuitting
				}
			},
			NodeInfo: func() interface{} {
				return manager.NodeInfo()
			},
			PeerInfo: func(id enode.ID) interface{} {
				if p := manager.peers.Peer(fmt.Sprintf("%x", id[:8])); p != nil {
					return p.Info()
				}
				return nil
			},
		})
	}
	if len(manager.SubProtocols) == 0 {
		return nil, errIncompatibleConfig
	}
	// Construct the different synchronisation mechanisms
	// TODO: support downloader func.
	log.Info("---==--- mode ?", "mode is   :", mode)
	fmode := fastdownloader.SyncMode(mode)
	manager.fdownloader = fastdownloader.New(fmode, chaindb, manager.eventMux, blockchain, nil, manager.removePeer)
	manager.downloader = downloader.New(mode, chaindb, manager.eventMux, snailchain, nil, manager.removePeer, manager.fdownloader)
	manager.fdownloader.SetSD(manager.downloader)

	fastValidator := func(header *types.Header) error {
		//mecMark how to get ChainFastReader
		return engine.VerifyHeader(blockchain, header, true)
	}
	fastHeighter := func() uint64 {
		return blockchain.CurrentFastBlock().NumberU64()
	}
	fastInserter := func(blocks types.Blocks) (int, error) {
		// If fast sync is running, deny importing weird blocks
		if atomic.LoadUint32(&manager.fastSync) == 1 {
			log.Warn("Discarded bad propagated block", "number", blocks[0].Number(), "hash", blocks[0].Hash())
			return 0, nil
		}
		atomic.StoreUint32(&manager.acceptTxs, 1) // Mark initial sync done on any fetcher import
		return manager.blockchain.InsertChain(blocks)
	}

	snailValidator := func(header *types.SnailHeader) error {
		headers := make([]*types.SnailHeader, 1)
		headers[0] = header
		//mecMark how to get ChainFastReader
		seals := make([]bool, 1)
		seals[0] = true
		_, err := engine.VerifySnailHeaders(snailchain, headers, seals)
		return <-err
	}
	snailHeighter := func() uint64 {
		return snailchain.CurrentBlock().NumberU64()
	}
	snailInserter := func(blocks types.SnailBlocks) (int, error) {
		// If fast sync is running, deny importing weird blocks
		if atomic.LoadUint32(&manager.fastSync) == 1 {
			log.Warn("Discarded bad propagated block", "number", blocks[0].Number(), "hash", blocks[0].Hash())
			return 0, nil
		}
		atomic.StoreUint32(&manager.acceptFruits, 1) // Mark initial sync done on any fetcher import
		return manager.snailchain.InsertChain(blocks)
	}

	manager.fetcherFast = fetcher.New(blockchain.GetBlockByHash, fastValidator, manager.BroadcastFastBlock, fastHeighter, fastInserter, manager.removePeer, agent, manager.BroadcastPbSign)
	manager.fetcherSnail = snailfetcher.New(snailchain.GetBlockByHash, snailValidator, manager.BroadcastSnailBlock, snailHeighter, snailInserter, manager.removePeer)

	return manager, nil
}

func (pm *ProtocolManager) removePeer(id string) {
	// Short circuit if the peer was already removed
	peer := pm.peers.Peer(id)

	if peer == nil {
		return
	}
	log.Debug("Removing Truechain peer", "peer", id, "recipients", len(pm.peers.peers))

	// Unregister the peer from the downloader and Truechain peer set
	if err := pm.downloader.UnregisterPeer(id); err != nil {
		log.Error("downloaderPeer removal failed", "peer", id, "err", err)
	}
	if err := pm.fdownloader.UnregisterPeer(id); err != nil {
		log.Error("fdownloaderPeer removal failed", "peer", id, "err", err)
	}
	if err := pm.peers.Unregister(id); err != nil {
		log.Error("Peer removal failed", "peer", id, "err", err)
	}

	// Hard disconnect at the networking layer
	if peer != nil {
		log.Info("Removing peer  Disconnect", "peer", id, "RemoteAddr", peer.RemoteAddr())
		peer.Peer.Disconnect(p2p.DiscUselessPeer)
	}
}

func (pm *ProtocolManager) Start2(maxPeers int) {

	// start sync handlers
	go pm.syncer()
	go pm.txsyncLoop()
	go pm.fruitsyncLoop()
}

func (pm *ProtocolManager) Start(maxPeers int) {
	pm.maxPeers = maxPeers

	// broadcast transactions
	pm.txsCh = make(chan types.NewTxsEvent, txChanSize)
	pm.txsSub = pm.txpool.SubscribeNewTxsEvent(pm.txsCh)
	go pm.txBroadcastLoop()

	//broadcast fruits
	pm.fruitsch = make(chan types.NewFruitsEvent, fruitChanSize)
	pm.fruitsSub = pm.SnailPool.SubscribeNewFruitEvent(pm.fruitsch)
	go pm.fruitBroadcastLoop()

	// broadcast mined fastBlocks
	pm.minedFastCh = make(chan types.NewBlockEvent, blockChanSize)
	pm.minedFastSub = pm.agentProxy.SubscribeNewFastBlockEvent(pm.minedFastCh)
	go pm.minedFastBroadcastLoop()

	// broadcast sign
	pm.pbSignsCh = make(chan types.PbftSignEvent, signChanSize)
	pm.pbSignsSub = pm.agentProxy.SubscribeNewPbftSignEvent(pm.pbSignsCh)
	go pm.pbSignBroadcastLoop()

	// broadcast node info
	pm.pbNodeInfoCh = make(chan types.NodeInfoEvent, nodeChanSize)
	pm.pbNodeInfoSub = pm.agentProxy.SubscribeNodeInfoEvent(pm.pbNodeInfoCh)
	go pm.pbNodeInfoBroadcastLoop()

	//broadcast mined snailblock
	pm.minedSnailBlockSub = pm.eventMux.Subscribe(types.NewMinedBlockEvent{})
	go pm.minedSnailBlockLoop()

	//go pm.checkHandlMsg()
}

func (pm *ProtocolManager) Stop() {
	log.Info("Stopping Truechain protocol")

	pm.txsSub.Unsubscribe()       // quits txBroadcastLoop
	pm.minedFastSub.Unsubscribe() // quits minedFastBroadcastLoop
	pm.pbSignsSub.Unsubscribe()
	pm.pbNodeInfoSub.Unsubscribe()
	//fruit and minedfruit
	pm.fruitsSub.Unsubscribe() // quits fruitBroadcastLoop
	//minedSnailBlock
	pm.minedSnailBlockSub.Unsubscribe() // quits minedSnailBlockBroadcastLoop

	// Quit the sync loop.
	// After this send has completed, no new peers will be accepted.
	pm.noMorePeers <- struct{}{}

	// Quit fetcher, txsyncLoop.
	close(pm.quitSync)

	// Disconnect existing sessions.
	// This also closes the gate for any new registrations on the peer set.
	// sessions which are already established but not added to pm.peers yet
	// will exit when they try to register.
	pm.peers.Close()

	// Wait for all peer handler goroutines and the loops to come down.
	pm.wg.Wait()

	log.Info("Truechain protocol stopped")
}

func (pm *ProtocolManager) newPeer(pv int, p *p2p.Peer, rw p2p.MsgReadWriter) *peer {
	return newPeer(pv, p, newMeteredMsgWriter(rw))
}

func resolveVersionFromName(name string) bool {
	str := name
	flag := "Getrue/v0.8.2"
	if !strings.Contains(str, "Getrue/v0.8") {
		return true
	}
	pos := strings.Index(str, "-")
	if pos == -1 {
		return false
	}
	var r = []rune(str)
	sub := string(r[:pos])
	if len(sub) > len(flag) {
		// v0.8.10
		return true
	}
	if sub >= flag {
		return true
	}
	return false
}

// handle is the callback invoked to manage the life cycle of an etrue peer. When
// this function terminates, the peer is disconnected.
func (pm *ProtocolManager) handle(p *peer) error {
	// Ignore maxPeers if this is a trusted peer
	if pm.peers.Len() >= pm.maxPeers && !p.Peer.Info().Network.Trusted {
		return p2p.DiscTooManyPeers
	}
	p.Log().Debug("Truechain peer connected", "name", p.Name(), "RemoteAddr", p.RemoteAddr())

	// Execute the Truechain handshake
	var (
		fastHead = pm.blockchain.CurrentHeader()
		fastHash = fastHead.Hash()

		genesis    = pm.snailchain.Genesis()
		head       = pm.snailchain.CurrentHeader()
		hash       = head.Hash()
		number     = head.Number.Uint64()
		td         = pm.snailchain.GetTd(hash, number)
		fastHeight = pm.blockchain.CurrentBlock().Number()
	)
	if err := p.Handshake(pm.networkID, td, hash, genesis.Hash(), fastHash, fastHeight); err != nil {
		p.Log().Debug("Truechain handshake failed", "err", err)
		return err
	}
	if !resolveVersionFromName(p.Name()) {
		p.Log().Info("Peer connected failed,version not match", "name", p.Name())
		return fmt.Errorf("version not match,name:%v", p.Name())
	}
	p.Log().Info("Peer connected success", "name", p.Name(), "RemoteAddr", p.RemoteAddr())
	if rw, ok := p.rw.(*meteredMsgReadWriter); ok {
		rw.Init(p.version)
	}
	// Register the peer locally
	if err := pm.peers.Register(p); err != nil {
		p.Log().Error("Truechain peer registration failed", "err", err)
		return err
	}

	defer pm.removePeer(p.id)

	//Register the peer in the downloader. If the downloader considers it banned, we disconnect
	if err := pm.downloader.RegisterPeer(p.id, p.version, p); err != nil {
		p.Log().Error("Truechain downloader.RegisterPeer registration failed", "err", err)
		return err
	}

	if err := pm.fdownloader.RegisterPeer(p.id, p.version, p); err != nil {
		p.Log().Error("Truechain fdownloader.RegisterPeer registration failed", "err", err)
		return err
	}

	// Propagate existing transactions. new transactions appearing
	// after this will be sent via broadcasts.
	pm.syncTransactions(p)
	pm.syncFruits(p)

	// main loop. handle incoming messages.
	for {
		err := pm.handleMsg(p)
		if err != nil {
			p.Log().Info("Truechain message handling failed", "RemoteAddr", p.RemoteAddr(), "err", err)
			return err
		}
	}
}

// handleMsg is invoked whenever an inbound message is received from a remote
// peer. The remote connection is torn down upon returning any error.
func (pm *ProtocolManager) handleMsg(p *peer) error {
	// Read the next message from the remote peer, and ensure it's fully consumed
	msg, err := p.rw.ReadMsg()
	watch := help.NewTWatch(3, fmt.Sprintf("peer: %s, handleMsg code:%d, err: %v", p.id, msg.Code, err))
	defer func() {
		watch.EndWatch()
		watch.Finish("end")
	}()
	if err != nil {
		return err
	}

	if msg.Size > ProtocolMaxMsgSize {
		return errResp(ErrMsgTooLarge, "%v > %v", msg.Size, ProtocolMaxMsgSize)
	}
	defer msg.Discard()
	now := time.Now()

	// Handle the message depending on its contents
	switch {
	case msg.Code == StatusMsg:
		// Status messages should never arrive after the handshake
		return errResp(ErrExtraStatusMsg, "uncontrolled status message")
		// Block header query, collect the requested headers and reply

	case msg.Code == GetSnailBlockHeadersMsg:

		// Decode the complex header query
		var query getBlockHeadersData
		if err := msg.Decode(&query); err != nil {
			return errResp(ErrDecode, "%v: %v", msg, err)
		}
		hashMode := query.Origin.Hash != (common.Hash{})
		first := true
		maxNonCanonical := uint64(100)

		// Gather headers until the fetch or network limits is reached
		var (
			bytes   common.StorageSize
			headers []*types.SnailHeader
			unknown bool
		)
		log.Debug("GetSnailBlockHeadersMsg", "number", query.Origin.Number, "hash", query.Origin.Hash, "peer", p.id)
		for !unknown && len(headers) < int(query.Amount) && bytes < softResponseLimit && len(headers) < downloader.MaxHeaderFetch {
			// Retrieve the next header satisfying the query
			var origin *types.SnailHeader
			if hashMode {
				if first {
					first = false
					origin = pm.snailchain.GetHeaderByHash(query.Origin.Hash)
					if origin != nil {
						query.Origin.Number = origin.Number.Uint64()
					}
				} else {
					origin = pm.snailchain.GetHeader(query.Origin.Hash, query.Origin.Number)
				}
			} else {
				origin = pm.snailchain.GetHeaderByNumber(query.Origin.Number)
			}
			if origin == nil {
				break
			}
			headers = append(headers, origin)
			bytes += estHeaderRlpSize

			// Advance to the next header of the query
			switch {
			case hashMode && query.Reverse:
				// Hash based traversal towards the genesis block
				ancestor := query.Skip + 1
				if ancestor == 0 {
					unknown = true
				} else {
					query.Origin.Hash, query.Origin.Number = pm.snailchain.GetAncestor(query.Origin.Hash, query.Origin.Number, ancestor, &maxNonCanonical)
					unknown = (query.Origin.Hash == common.Hash{})
				}
			case hashMode && !query.Reverse:
				// Hash based traversal towards the leaf block
				var (
					current = origin.Number.Uint64()
					next    = current + query.Skip + 1
				)
				if next <= current {
					infos, _ := json.MarshalIndent(p.Peer.Info(), "", "  ")
					p.Log().Warn("GetBlockHeaders skip overflow attack", "current", current, "skip", query.Skip, "next", next, "attacker", infos)
					unknown = true
				} else {
					if header := pm.snailchain.GetHeaderByNumber(next); header != nil {
						nextHash := header.Hash()
						expOldHash, _ := pm.snailchain.GetAncestor(nextHash, next, query.Skip+1, &maxNonCanonical)
						if expOldHash == query.Origin.Hash {
							query.Origin.Hash, query.Origin.Number = nextHash, next
						} else {
							unknown = true
						}
					} else {
						unknown = true
					}
				}
			case query.Reverse:
				// Number based traversal towards the genesis block
				if query.Origin.Number >= query.Skip+1 {
					query.Origin.Number -= query.Skip + 1
				} else {
					unknown = true
				}

			case !query.Reverse:
				// Number based traversal towards the leaf block
				query.Origin.Number += query.Skip + 1
			}
		}
		log.Debug("Handle send snail block headers", "headers", len(headers), "time", time.Now().Sub(now), "peer", p.id)
		return p.SendSnailBlockHeaders(headers)

	case msg.Code == SnailBlockHeadersMsg:
		log.Debug("SnailBlockHeadersMsg")
		// A batch of headers arrived to one of our previous requests
		var headers []*types.SnailHeader
		if err := msg.Decode(&headers); err != nil {
			return errResp(ErrDecode, "msg %v: %v", msg, err)
		}

		if len(headers) != 0 {
			log.Debug("SnailBlockHeadersMsg", "headers:", len(headers), "headerNumber", headers[0].Number)
		}
		err := pm.downloader.DeliverHeaders(p.id, headers)
		if err != nil {
			log.Debug("Failed to deliver headers", "err", err)
		}

	case msg.Code == GetFastBlockHeadersMsg:

		log.Debug("GetFastBlockHeadersMsg", "peer", p.id)
		// Decode the complex header query
		var query getBlockHeadersData
		if err := msg.Decode(&query); err != nil {
			return errResp(ErrDecode, "%v: %v", msg, err)
		}
		hashMode := query.Origin.Hash != (common.Hash{})
		first := true
		maxNonCanonical := uint64(100)

		// Gather headers until the fetch or network limits is reached
		var (
			bytes   common.StorageSize
			headers []*types.Header
			unknown bool
		)
		for !unknown && len(headers) < int(query.Amount) && bytes < softResponseLimit && len(headers) < downloader.MaxHeaderFetch {
			// Retrieve the next header satisfying the query
			var origin *types.Header
			if hashMode {
				if first {
					first = false
					origin = pm.blockchain.GetHeaderByHash(query.Origin.Hash)
					if origin != nil {
						query.Origin.Number = origin.Number.Uint64()
					}
				} else {
					origin = pm.blockchain.GetHeader(query.Origin.Hash, query.Origin.Number)
				}
			} else {
				origin = pm.blockchain.GetHeaderByNumber(query.Origin.Number)
			}
			if origin == nil {
				log.Error("GetFastBlockHeadersMsg", "hash", query.Origin.Hash, "num", query.Origin.Number, "CurrentNumber", pm.blockchain.CurrentHeader().Number.Uint64(), "peer", p.id)
				break
			}
			headers = append(headers, origin)
			bytes += estHeaderRlpSize

			// Advance to the next header of the query
			switch {
			case hashMode && query.Reverse:
				// Hash based traversal towards the genesis block
				ancestor := query.Skip + 1
				if ancestor == 0 {
					unknown = true
				} else {
					query.Origin.Hash, query.Origin.Number = pm.blockchain.GetAncestor(query.Origin.Hash, query.Origin.Number, ancestor, &maxNonCanonical)
					unknown = (query.Origin.Hash == common.Hash{})
				}
			case hashMode && !query.Reverse:
				// Hash based traversal towards the leaf block
				var (
					current = origin.Number.Uint64()
					next    = current + query.Skip + 1
				)
				if next <= current {
					infos, _ := json.MarshalIndent(p.Peer.Info(), "", "  ")
					p.Log().Warn("GetBlockHeaders skip overflow attack", "current", current, "skip", query.Skip, "next", next, "attacker", infos)
					unknown = true
				} else {
					if header := pm.blockchain.GetHeaderByNumber(next); header != nil {
						nextHash := header.Hash()
						expOldHash, _ := pm.blockchain.GetAncestor(nextHash, next, query.Skip+1, &maxNonCanonical)
						if expOldHash == query.Origin.Hash {
							query.Origin.Hash, query.Origin.Number = nextHash, next
						} else {
							unknown = true
						}
					} else {
						unknown = true
					}
				}
			case query.Reverse:
				// Number based traversal towards the genesis block
				if query.Origin.Number >= query.Skip+1 {
					query.Origin.Number -= query.Skip + 1
				} else {
					unknown = true
				}

			case !query.Reverse:
				// Number based traversal towards the leaf block
				query.Origin.Number += query.Skip + 1
			}
		}
		log.Debug("Handle send fast block headers", "headers:", len(headers), "time", time.Now().Sub(now), "peer", p.id)
		return p.SendFastBlockHeaders(headers)

	case msg.Code == FastBlockHeadersMsg:

		// A batch of headers arrived to one of our previous requests
		var headers []*types.Header
		if err := msg.Decode(&headers); err != nil {
			return errResp(ErrDecode, "msg %v: %v", msg, err)
		}
		// Filter out any explicitly requested headers, deliver the rest to the downloader
		filter := len(headers) == 1
		if len(headers) > 0 {
			log.Info("FastBlockHeadersMsg", "len(headers)", len(headers), "number", headers[0].Number)
		}
		if filter {
			// Irrelevant of the fork checks, send the header to the fetcher just in case
			headers = pm.fetcherFast.FilterHeaders(p.id, headers, time.Now())
		}
		// mecMark
		if len(headers) > 0 || !filter {
			log.Debug("FastBlockHeadersMsg", "len(headers)", len(headers), "filter", filter)
			err := pm.fdownloader.DeliverHeaders(p.id, headers)
			if err != nil {
				log.Debug("Failed to deliver headers", "err", err)
			}
		}

	case msg.Code == GetFastBlockBodiesMsg:
		log.Debug("GetFastBlockBodiesMsg", "peer", p.id)
		// Decode the retrieval message
		msgStream := rlp.NewStream(msg.Payload, uint64(msg.Size))
		if _, err := msgStream.List(); err != nil {
			return err
		}
		// Gather blocks until the fetch or network limits is reached
		var (
			hash   common.Hash
			bytes  int
			bodies []rlp.RawValue
		)
		for bytes < softResponseLimit && len(bodies) < downloader.MaxBlockFetch {
			// Retrieve the hash of the next block
			if err := msgStream.Decode(&hash); err == rlp.EOL {
				break
			} else if err != nil {
				return errResp(ErrDecode, "msg %v: %v", msg, err)
			}
			// Retrieve the requested block body, stopping if enough was found
			if data := pm.blockchain.GetBodyRLP(hash); len(data) != 0 {
				bodies = append(bodies, data)
				bytes += len(data)
			}
		}

		log.Debug("Handle send fast block bodies rlp", "bodies", len(bodies), "time", time.Now().Sub(now), "peer", p.id)
		return p.SendFastBlockBodiesRLP(bodies)

	case msg.Code == FastBlockBodiesMsg:
		// A batch of block bodies arrived to one of our previous requests
		var request blockBodiesData
		if err := msg.Decode(&request); err != nil {
			return errResp(ErrDecode, "msg %v: %v", msg, err)
		}
		// Deliver them all to the downloader for queuing
		transactions := make([][]*types.Transaction, len(request))
		signs := make([][]*types.PbftSign, len(request))
		infos := make([]*types.SwitchInfos, len(request))

		for i, body := range request {
			transactions[i] = body.Transactions
			signs[i] = body.Signs
			infos[i] = body.Infos
		}
		// Filter out any explicitly requested bodies, deliver the rest to the downloader
		filter := len(transactions) > 0 || len(signs) > 0 || len(infos) > 0
		if len(signs) > 0 {
			log.Debug("FastBlockBodiesMsg", "len(signs)", len(signs), "number", signs[0][0].FastHeight, "len(transactions)", len(transactions))
		}
		if filter {
			transactions, signs, infos = pm.fetcherFast.FilterBodies(p.id, transactions, signs, infos, time.Now())
		}
		// mecMark
		if len(transactions) > 0 || len(signs) > 0 || len(infos) > 0 || !filter {
			log.Debug("FastBlockBodiesMsg", "len(transactions)", len(transactions), "len(signs)", len(signs), "len(infos)", len(infos), "filter", filter)
			err := pm.fdownloader.DeliverBodies(p.id, transactions, signs, infos)
			if err != nil {
				log.Debug("Failed to deliver bodies", "err", err)
			}
		}

	case msg.Code == GetSnailBlockBodiesMsg:
		log.Debug("GetSnailBlockBodiesMsg", "peer", p.id)
		// Decode the retrieval message
		msgStream := rlp.NewStream(msg.Payload, uint64(msg.Size))
		if _, err := msgStream.List(); err != nil {
			return err
		}
		// Gather blocks until the fetch or network limits is reached
		var (
			hash   common.Hash
			bytes  int
			bodies []rlp.RawValue
		)
		for bytes < softResponseLimit && len(bodies) < downloader.MaxBlockFetch {
			// Retrieve the hash of the next block
			if err := msgStream.Decode(&hash); err == rlp.EOL {
				break
			} else if err != nil {
				return errResp(ErrDecode, "msg %v: %v", msg, err)
			}
			// Retrieve the requested block body, stopping if enough was found
			if data := pm.snailchain.GetBodyRLP(hash); len(data) != 0 {
				bodies = append(bodies, data)
				bytes += len(data)
			}
		}
		log.Debug("Handle send snail block bodies rlp", "bodies", len(bodies), "time", time.Now().Sub(now), "peer", p.id)
		return p.SendSnailBlockBodiesRLP(bodies)

	case msg.Code == SnailBlockBodiesMsg:

		// A batch of block bodies arrived to one of our previous requests
		var request snailBlockBodiesData
		if err := msg.Decode(&request); err != nil {
			return errResp(ErrDecode, "msg %v: %v", msg, err)
		}
		// Deliver them all to the downloader for queuing
		fruits := make([][]*types.SnailBlock, len(request))
		signs := make([][]*types.PbftSign, len(request))

		for i, body := range request {
			fruits[i] = body.Fruits
			signs[i] = body.Signs
		}
		log.Debug("SnailBlockBodiesMsg", "fruits", len(fruits))
		err := pm.downloader.DeliverBodies(p.id, fruits, signs)
		if err != nil {
			log.Debug("Failed to deliver bodies", "err", err)
		}

	case p.version >= eth63 && msg.Code == GetNodeDataMsg:
		// Decode the retrieval message
		msgStream := rlp.NewStream(msg.Payload, uint64(msg.Size))
		if _, err := msgStream.List(); err != nil {
			return err
		}
		// Gather state data until the fetch or network limits is reached
		var (
			hash  common.Hash
			bytes int
			data  [][]byte
		)
		for bytes < softResponseLimit && len(data) < fastdownloader.MaxStateFetch {
			// Retrieve the hash of the next state entry
			if err := msgStream.Decode(&hash); err == rlp.EOL {
				break
			} else if err != nil {
				return errResp(ErrDecode, "msg %v: %v", msg, err)
			}
			// Retrieve the requested state entry, stopping if enough was found
			if entry, err := pm.blockchain.TrieNode(hash); err == nil {
				data = append(data, entry)
				bytes += len(entry)
			}
		}
		log.Debug("Handle send node data", "time", time.Now().Sub(now))
		return p.SendNodeData(data)

	case p.version >= eth63 && msg.Code == NodeDataMsg:
		// A batch of node state data arrived to one of our previous requests

		var data [][]byte
		if err := msg.Decode(&data); err != nil {
			return errResp(ErrDecode, "msg %v: %v", msg, err)
		}

		log.Debug(" NodeDataMsg node state data", "data", data)
		// Deliver all to the downloader
		if err := pm.downloader.DeliverNodeData(p.id, data); err != nil {
			log.Debug("Failed to deliver node state data", "err", err)
		}

	case p.version >= eth63 && msg.Code == GetReceiptsMsg:
		// Decode the retrieval message
		msgStream := rlp.NewStream(msg.Payload, uint64(msg.Size))
		if _, err := msgStream.List(); err != nil {
			return err
		}
		// Gather state data until the fetch or network limits is reached
		var (
			hash     common.Hash
			bytes    int
			receipts []rlp.RawValue
		)
		for bytes < softResponseLimit && len(receipts) < fastdownloader.MaxReceiptFetch {
			// Retrieve the hash of the next block
			if err := msgStream.Decode(&hash); err == rlp.EOL {
				break
			} else if err != nil {
				return errResp(ErrDecode, "msg %v: %v", msg, err)
			}
			// Retrieve the requested block's receipts, skipping if unknown to us
			results := pm.blockchain.GetReceiptsByHash(hash)
			if results == nil {
				if header := pm.blockchain.GetHeaderByHash(hash); header == nil || header.ReceiptHash != types.EmptyRootHash {
					continue
				}
			}
			// If known, encode and queue for response packet
			if encoded, err := rlp.EncodeToBytes(results); err != nil {
				log.Error("Failed to encode receipt", "err", err)
			} else {
				receipts = append(receipts, encoded)
				bytes += len(encoded)
			}
		}
		log.Debug("Handle send receipts rlp", "time", time.Now().Sub(now))
		return p.SendReceiptsRLP(receipts)

	case p.version >= eth63 && msg.Code == ReceiptsMsg:
		// A batch of receipts arrived to one of our previous requests
		var receipts [][]*types.Receipt
		if err := msg.Decode(&receipts); err != nil {
			return errResp(ErrDecode, "msg %v: %v", msg, err)
		}
		// Deliver all to the downloader
		if err := pm.fdownloader.DeliverReceipts(p.id, receipts); err != nil {
			log.Debug("Failed to deliver receipts", "err", err)
		}

	case msg.Code == NewFastBlockHashesMsg:
		var announces newBlockHashesData
		if err := msg.Decode(&announces); err != nil {
			return errResp(ErrDecode, "%v: %v", msg, err)
		}
		// Mark the hashes as present at the remote node
		for _, block := range announces {
			p.MarkFastBlock(block.Hash)
		}
		// Schedule all the unknown hashes for retrieval
		unknown := make(newBlockHashesData, 0, len(announces))
		for _, block := range announces {
			if !pm.blockchain.HasBlock(block.Hash, block.Number) {
				if pm.fetcherFast.GetPendingBlock(block.Hash) != nil {
					log.Debug("Has pending block", "num", block.Number, "announces", len(announces))
				} else {
					unknown = append(unknown, block)
				}
			}
		}
		for _, block := range unknown {
			pm.fetcherFast.Notify(p.id, block.Hash, block.Number, block.Sign, time.Now(), p.RequestOneFastHeader, p.RequestBodies)
		}

	case msg.Code == NewFastBlockMsg:
		// Retrieve and decode the propagated block
		var request newBlockData
		if err := msg.Decode(&request); err != nil {
			return errResp(ErrDecode, "%v: %v", msg, err)
		}
		request.Block.ReceivedAt = msg.ReceivedAt
		request.Block.ReceivedFrom = p

		// Mark the peer as owning the block and schedule it for import
		p.MarkFastBlock(request.Block.Hash())
		pm.fetcherFast.Enqueue(p.id, request.Block)

		// Assuming the block is importable by the peer, but possibly not yet done so,
		// calculate the head height that the peer truly must have.
		height := new(big.Int).Sub(request.Block.Number(), common.Big1)
		// Update the peers height if better than the previous
		if fastHeight := p.FastHeight(); height.Cmp(fastHeight) > 0 {
			p.SetFastHeight(height)

			// Schedule a sync if above ours. Note, this will not fire a sync for a gap of
			// a singe block (as the true TD is below the propagated block), however this
			// scenario should easily be covered by the fetcher.
			currentBlock := pm.blockchain.CurrentBlock()
			if currentBlock.Number().Cmp(new(big.Int).Sub(height, common.Big256)) < 0 {
				go pm.synchronise(p)
			}
		}

	case msg.Code == TxMsg:
		// Transactions arrived, make sure we have a valid and fresh chain to handle them
		if atomic.LoadUint32(&pm.acceptTxs) == 0 {
			break
		}
		// Transactions can be processed, parse all of them and deliver to the pool
		var txs []*types.Transaction
		if err := msg.Decode(&txs); err != nil {
			return errResp(ErrDecode, "msg %v: %v", msg, err)
		}
		for i, tx := range txs {
			// Validate and mark the remote transaction
			if tx == nil {
				return errResp(ErrDecode, "transaction %d is nil", i)
			}
			propTxnInTxsMeter.Mark(1)
			p.MarkTransaction(tx.Hash())
		}
		log.Trace("receive TxMsg", "peer", p.id, "len(txs)", len(txs), "ip", p.RemoteAddr())
		go pm.txpool.AddRemotes(txs)

	case msg.Code == PbftNodeInfoMsg:
		// EncryptNodeMessage can be processed, parse all of them and deliver to the queue
		var nodeInfo *types.EncryptNodeMessage
		if err := msg.Decode(&nodeInfo); err != nil {
			return errResp(ErrDecode, "msg %v: %v", msg, err)
		}
		// Validate and mark the remote node
		if nodeInfo == nil {
			return errResp(ErrDecode, "nodde  is nil")
		}
		p.MarkNodeInfo(nodeInfo.Hash())
		pm.agentProxy.AddRemoteNodeInfo(nodeInfo)

	case msg.Code == BlockSignMsg:
		// PbftSign can be processed, parse all of them and deliver to the queue
		var signs []*types.PbftSign
		if err := msg.Decode(&signs); err != nil {
			return errResp(ErrDecode, "msg %v: %v", msg, err)
		}

		for i, sign := range signs {
			// Validate and mark the remote transaction
			if sign == nil {
				return errResp(ErrDecode, "sign %d is nil", i)
			}
			p.MarkSign(sign.Hash())
		}
		// committee no current block
		pm.fetcherFast.EnqueueSign(p.id, signs)

		//fruit structure

	case msg.Code == FruitMsg:
		// Fruit arrived, make sure we have a valid and fresh chain to handle them
		if atomic.LoadUint32(&pm.acceptFruits) == 0 {
			log.Debug("refuse accept fruits")
			break
		}
		// Transactions can be processed, parse all of them and deliver to the pool
		var fruits []*types.SnailBlock
		if err := msg.Decode(&fruits); err != nil {
			return errResp(ErrDecode, "msg %v: %v", msg, err)
		}
		for i, fruit := range fruits {
			// Validate and mark the remote fruit
			if fruit == nil {
				return errResp(ErrDecode, "fruit %d is nil", i)
			}
			p.MarkFruit(fruit.Hash())
			log.Debug("add fruit from p2p", "peerid", p.id, "number", fruit.FastNumber(), "hash", fruit.Hash())
		}

		pm.SnailPool.AddRemoteFruits(fruits, false)

	case msg.Code == SnailBlockMsg:
		// snailBlock arrived, make sure we have a valid and fresh chain to handle them
		//var snailBlocks []*types.SnailBlock
		log.Debug("receive SnailBlockMsg")
		var request newSnailBlockData
		if err := msg.Decode(&request); err != nil {
			return errResp(ErrDecode, "msg %v: %v", msg, err)
		}
		request.Block.ReceivedAt = msg.ReceivedAt
		request.Block.ReceivedFrom = p

		var snailBlock = request.Block
		if snailBlock == nil {
			return errResp(ErrDecode, "snailBlock  is nil")
		}
		log.Debug("enqueue SnailBlockMsg", "number", snailBlock.Number())
		p.MarkSnailBlock(snailBlock.Hash())
		pm.fetcherSnail.Enqueue(p.id, snailBlock)

		// Assuming the block is importable by the peer, but possibly not yet done so,
		// calculate the head hash and TD that the peer truly must have.
		trueHead := request.Block.ParentHash()
		diff := request.Block.Difficulty()
		if diff == nil {
			log.Error("get request block diff failed.")
			return errResp(ErrDecode, "snail block diff is nil")
		}
		trueTD := new(big.Int).Sub(request.TD, request.Block.Difficulty())

		// Update the peers total difficulty if better than the previous
		if _, td := p.Head(); trueTD.Cmp(td) > 0 || td == nil {
			p.SetHead(trueHead, trueTD)

			// Schedule a sync if above ours. Note, this will not fire a sync for a gap of
			// a singe block (as the true TD is below the propagated block), however this
			// scenario should easily be covered by the fetcher.
			currentBlock := pm.snailchain.CurrentBlock()
			if trueTD.Cmp(pm.snailchain.GetTd(currentBlock.Hash(), currentBlock.NumberU64())) > 0 {
				// TODO: fix the issue
				go pm.synchronise(p)
			}
		}

	default:
		return errResp(ErrInvalidMsgCode, "%v", msg.Code)
	}

	timeString := time.Now().Sub(now).String()
	log.Debug("Handler end", "peer", p.id, "msg code", msg.Code, "time", timeString, "acceptTxs", atomic.LoadUint32(&pm.acceptTxs))
	return nil
}

// BroadcastFastBlock will either propagate a block to a subset of it's peers, or
// will only announce it's availability (depending what's requested).
func (pm *ProtocolManager) BroadcastFastBlock(block *types.Block, propagate bool) {
	hash := block.Hash()
	peers := pm.peers.PeersWithoutFastBlock(hash)

	// If propagation is requested, send to a subset of the peer
	if propagate {
		if parent := pm.blockchain.GetBlock(block.ParentHash(), block.NumberU64()-1); parent == nil {
			log.Error("Propagating dangling fast block", "number", block.Number(), "hash", hash)
			return
		}
		// Send the block to a subset of our peers
		transferLen := int(math.Sqrt(float64(len(peers))))
		if transferLen < minBroadcastPeers {
			transferLen = minBroadcastPeers
		}
		if transferLen > len(peers) {
			transferLen = len(peers)
		}
		transfer := peers[:transferLen]
		for _, peer := range transfer {
			peer.AsyncSendNewFastBlock(block)
		}
		log.Debug("Propagated fast block", "num", block.Number(), "hash", hash, "recipients", len(transfer), "duration", common.PrettyDuration(time.Since(block.ReceivedAt)))
		return
	}
	// Otherwise if the block is indeed in out own chain, announce it
	if pm.blockchain.HasBlock(hash, block.NumberU64()) {
		for _, peer := range peers {
			peer.AsyncSendNewFastBlock(block)
		}
		log.Debug("Announced fast block", "num", block.Number(), "hash", hash.String(), "block size", block.Size(), "recipients", len(peers), "duration", common.PrettyDuration(time.Since(block.ReceivedAt)))
	}
}

// BroadcastPbSign will propagate a batch of PbftVoteSigns to all peers which are not known to
// already have the given PbftVoteSign.
func (pm *ProtocolManager) BroadcastPbSign(pbSigns []*types.PbftSign) {
	var pbSignSet = make(map[*peer][]*types.PbftSign)

	// Broadcast transactions to a batch of peers not knowing about it
	for _, pbSign := range pbSigns {
		peers := pm.peers.PeersWithoutSign(pbSign.Hash())
		for _, peer := range peers {
			pbSignSet[peer] = append(pbSignSet[peer], pbSign)
		}
	}

	log.Trace("Broadcast sign", "number", pbSigns[0].FastHeight, "sign count", len(pbSigns), "hash", pbSigns[0].Hash(), "peer count", len(pm.peers.peers))
	// FIXME include this again: peers = peers[:int(math.Sqrt(float64(len(peers))))]
	for peer, signs := range pbSignSet {
		peer.AsyncSendSign(signs)
	}
}

// BroadcastPbNodeInfo will propagate a batch of EncryptNodeMessage to all peers which are not known to
// already have the given CryNodeInfo.
func (pm *ProtocolManager) BroadcastPbNodeInfo(nodeInfo *types.EncryptNodeMessage) {
	var nodeInfoSet = make(map[*peer]types.NodeInfoEvent)

	// Broadcast transactions to a batch of peers not knowing about it
	peers := pm.peers.PeersWithoutNodeInfo(nodeInfo.Hash())
	for _, peer := range peers {
		nodeInfoSet[peer] = types.NodeInfoEvent{nodeInfo}
	}
	log.Trace("Broadcast node info ", "hash", nodeInfo.Hash(), "recipients", len(peers), " ", len(pm.peers.peers))
	for peer, nodeInfo := range nodeInfoSet {
		peer.AsyncSendNodeInfo(nodeInfo.NodeInfo)
	}
}

// BroadcastSnailBlock will either propagate a snailBlock to a subset of it's peers, or
// will only announce it's availability (depending what's requested).
func (pm *ProtocolManager) BroadcastSnailBlock(snailBlock *types.SnailBlock, propagate bool) {
	hash := snailBlock.Hash()
	peers := pm.peers.PeersWithoutSnailBlock(hash)

	var td *big.Int
	if parent := pm.snailchain.GetBlock(snailBlock.ParentHash(), snailBlock.NumberU64()-1); parent != nil {
		td = new(big.Int).Add(snailBlock.Difficulty(), pm.snailchain.GetTd(snailBlock.ParentHash(), snailBlock.NumberU64()-1))
	} else {
		log.Error("Propagating dangling block", "number", snailBlock.Number(), "hash", hash)
		return
	}

	// If propagation is requested, send to a subset of the peer
	if propagate {
		// Calculate the TD of the fruit (it's not imported yet, so fruit.Td is not valid)

		// Send the fruit to a subset of our peers
		transfer := peers[:int(math.Sqrt(float64(len(peers))))]
		for _, peer := range transfer {
			log.Debug("AsyncSendNewSnailBlock begin", "peer", peer.RemoteAddr(), "number", snailBlock.NumberU64(), "hash", snailBlock.Hash())
			peer.AsyncSendNewSnailBlock(snailBlock, td)
		}
		log.Trace("Propagated snailBlock", "hash", hash, "recipients", len(transfer), "duration", common.PrettyDuration(time.Since(snailBlock.ReceivedAt)))
		return
	}
	// Otherwise if the block is indeed in out own chain, announce it
	if pm.snailchain.HasBlock(hash, snailBlock.NumberU64()) {
		td := pm.snailchain.GetTd(snailBlock.Hash(), snailBlock.NumberU64())
		if td == nil {
			log.Info("BroadcastSnailBlock get td failed.", "number", snailBlock.Number(), "hash", snailBlock.Hash())
			td = new(big.Int).Add(snailBlock.Difficulty(), pm.snailchain.GetTd(snailBlock.ParentHash(), snailBlock.NumberU64()-1))
		}
		for _, peer := range peers {
			peer.AsyncSendNewSnailBlock(snailBlock, td)
		}
		log.Trace("Announced block", "hash", hash, "recipients", len(peers), "duration", common.PrettyDuration(time.Since(snailBlock.ReceivedAt)))
	}
}

// BroadcastTxs will propagate a batch of transactions to all peers which are not known to
// already have the given transaction.
func (pm *ProtocolManager) BroadcastTxs(txs types.Transactions) {
	var txset = make(map[*peer]types.Transactions)

	// Broadcast transactions to a batch of peers not knowing about it
	for _, tx := range txs {
		peers := pm.peers.PeersWithoutTx(tx.Hash())
		for _, peer := range peers {
			txset[peer] = append(txset[peer], tx)
		}
		log.Trace("BroadcastTxs", "hash", tx.Hash(), "recipients", len(peers), "nonce", tx.Nonce(), "size", tx.Size())
	}
	// FIXME include this again: peers = peers[:int(math.Sqrt(float64(len(peers))))]
	for peer, txs := range txset {
		peer.AsyncSendTransactions(txs)
	}
}

// BroadcastFruits will propagate a batch of fruits to all peers which are not known to
// already have the given fruit.
func (pm *ProtocolManager) BroadcastFruits(fruits types.Fruits) {
	var fruitset = make(map[*peer]types.Fruits)

	// Broadcast records to a batch of peers not knowing about it
	for _, fruit := range fruits {
		peers := pm.peers.PeersWithoutFruit(fruit.Hash())
		for _, peer := range peers {
			fruitset[peer] = append(fruitset[peer], fruit)
		}
		log.Trace("Broadcast fruits", "number", fruit.FastNumber(), "diff", fruit.FruitDifficulty(), "recipients", len(peers), "hash", fruit.Hash())
	}
	// FIXME include this again: peers = peers[:int(math.Sqrt(float64(len(peers))))]
	for peer, fruits := range fruitset {
		peer.AsyncSendFruits(fruits)
	}
}

// Mined broadcast loop
func (pm *ProtocolManager) minedFastBroadcastLoop() {
	for {
		select {
		case blockEvent := <-pm.minedFastCh:
			atomic.StoreUint32(&pm.acceptTxs, 1)
			pm.BroadcastFastBlock(blockEvent.Block, true) // First propagate fast block to peers

			// Err() channel will be closed when unsubscribing.
		case <-pm.minedFastSub.Err():
			return
		}
	}
}

func (pm *ProtocolManager) pbSignBroadcastLoop() {
	for {
		select {
		case signEvent := <-pm.pbSignsCh:
			log.Info("Committee sign", "number", signEvent.PbftSign.FastHeight, "hash", signEvent.PbftSign.Hash(), "recipients", len(pm.peers.peers))
			atomic.StoreUint32(&pm.acceptTxs, 1)
			pm.BroadcastFastBlock(signEvent.Block, true) // Only then announce to the rest
			//pm.BroadcastPbSign(signEvent.Block.Signs())
			pm.BroadcastFastBlock(signEvent.Block, false) // Only then announce to the rest

			// Err() channel will be closed when unsubscribing.
		case <-pm.pbSignsSub.Err():
			return
		}
	}
}

func (pm *ProtocolManager) pbNodeInfoBroadcastLoop() {
	for {
		select {
		case nodeInfoEvent := <-pm.pbNodeInfoCh:
			pm.BroadcastPbNodeInfo(nodeInfoEvent.NodeInfo)

			// Err() channel will be closed when unsubscribing.
		case <-pm.pbNodeInfoSub.Err():
			return
		}
	}
}

// Mined snailBlock loop
func (pm *ProtocolManager) minedSnailBlockLoop() {
	// automatically stops if unsubscribe
	for obj := range pm.minedSnailBlockSub.Chan() {
		switch ev := obj.Data.(type) {
		case types.NewMinedBlockEvent:
			atomic.StoreUint32(&pm.acceptFruits, 1) // Mark initial sync done on any fetcher import
			pm.BroadcastSnailBlock(ev.Block, true)  // First propagate fruit to peers
			pm.BroadcastSnailBlock(ev.Block, false) // Only then announce to the rest
		}
	}
}
func (pm *ProtocolManager) txBroadcastLoop() {
	var (
		txs = make([]*types.Transaction, 0, txPackSize)
	)

	for {
		select {
		case eventTx := <-pm.txsCh:

			for _, tx := range eventTx.Txs {
				txs = append(txs, tx)
			}

			if len(pm.txsCh) > 0 && len(txs) < txPackSize {
				log.Info("txBroadcastLoop 00", "txsCh", len(pm.txsCh), "Txs", len(eventTx.Txs), "txs", len(txs))
				continue
			}

<<<<<<< HEAD
			if len(txs) > txPackSize*2 {
				log.Warn("txBroadcastLoop 11", "txsCh", len(pm.txsCh), "Txs", len(eventTx.Txs), "txs", len(txs))
=======
			maxSize := txPackSize * 3
			txLen := len(txs)
			if txLen > maxSize {
				log.Warn("txBroadcastLoop", "txsCh", len(pm.txsCh), "Txs", len(eventTx.Txs), "txs", txLen)

				for i := 0; i < txLen; {
					i = i + maxSize
					if i < txLen {
						pm.BroadcastTxs(txs[:maxSize])
						txs = append(txs[:0], txs[maxSize:]...)
					} else {
						pm.BroadcastTxs(txs[:txLen%maxSize])
					}
				}
			} else {
				pm.BroadcastTxs(txs)
>>>>>>> 4f1d5f2d
			}

			txs = append(txs[:0], txs[len(txs):]...)

			// Err() channel will be closed when unsubscribing.
		case <-pm.txsSub.Err():
			return
		}
	}
}

//  fruits
func (pm *ProtocolManager) fruitBroadcastLoop() {
	var (
		fruits = make([]*types.SnailBlock, 0, fruitPackSize)
	)

	for {
		select {
		case fruitsEvent := <-pm.fruitsch:
			for _, fruit := range fruitsEvent.Fruits {
				fruits = append(fruits, fruit)
			}

			if len(pm.txsCh) > 0 && len(fruits) < fruitPackSize {
				log.Info("fruitBroadcastLoop", "fruitsch", len(pm.fruitsch), "Fts", len(fruitsEvent.Fruits), "fts", len(fruits))
				continue
			}
			if len(fruits) > fruitPackSize*2 {
				log.Warn("fruitBroadcastLoop", "fruitsch", len(pm.txsCh), "Fts", len(fruitsEvent.Fruits), "fts", len(fruits))
			}
			pm.BroadcastFruits(fruitsEvent.Fruits)
			fruits = append(fruits[:0], fruits[len(fruits):]...)

			// Err() channel will be closed when unsubscribing.
		case <-pm.fruitsSub.Err():
			return
		}
	}
}

// NodeInfo represents a short summary of the Truechain sub-protocol metadata
// known about the host peer.
type NodeInfo struct {
	Network      uint64              `json:"network"`         // Truechain network ID (1=Frontier, 2=Morden, Ropsten=3, Rinkeby=4)
	Genesis      common.Hash         `json:"genesis"`         // SHA3 hash of the host's genesis block
	Config       *params.ChainConfig `json:"config"`          // Chain configuration for the fork rules
	Head         common.Hash         `json:"head"`            // SHA3 hash of the host's best owned block
	Difficulty   *big.Int            `json:"snailDifficulty"` // Total difficulty of the host's blockchain
	SnailGenesis common.Hash         `json:"snailGenesis"`    // SHA3 hash of the host's genesis block
	SnailConfig  *params.ChainConfig `json:"snailConfig"`     // Chain configuration for the fork rules
	SnailHead    common.Hash         `json:"snailHead"`       // SHA3 hash of the host's best owned block
}

// NodeInfo retrieves some protocol metadata about the running host node.
func (pm *ProtocolManager) NodeInfo() *NodeInfo {
	currentBlock := pm.blockchain.CurrentBlock()
	currentSnailBlock := pm.snailchain.CurrentBlock()
	return &NodeInfo{
		Network:      pm.networkID,
		Genesis:      pm.blockchain.Genesis().Hash(),
		Config:       pm.blockchain.Config(),
		Head:         currentBlock.Hash(),
		Difficulty:   pm.snailchain.GetTd(currentSnailBlock.Hash(), currentSnailBlock.NumberU64()),
		SnailGenesis: pm.snailchain.Genesis().Hash(),
		SnailConfig:  pm.snailchain.Config(),
		SnailHead:    currentSnailBlock.Hash(),
	}
}<|MERGE_RESOLUTION|>--- conflicted
+++ resolved
@@ -1317,10 +1317,6 @@
 				continue
 			}
 
-<<<<<<< HEAD
-			if len(txs) > txPackSize*2 {
-				log.Warn("txBroadcastLoop 11", "txsCh", len(pm.txsCh), "Txs", len(eventTx.Txs), "txs", len(txs))
-=======
 			maxSize := txPackSize * 3
 			txLen := len(txs)
 			if txLen > maxSize {
@@ -1337,7 +1333,6 @@
 				}
 			} else {
 				pm.BroadcastTxs(txs)
->>>>>>> 4f1d5f2d
 			}
 
 			txs = append(txs[:0], txs[len(txs):]...)
