// Copyright 2015 The go-ethereum Authors
// This file is part of the go-ethereum library.
//
// The go-ethereum library is free software: you can redistribute it and/or modify
// it under the terms of the GNU Lesser General Public License as published by
// the Free Software Foundation, either version 3 of the License, or
// (at your option) any later version.
//
// The go-ethereum library is distributed in the hope that it will be useful,
// but WITHOUT ANY WARRANTY; without even the implied warranty of
// MERCHANTABILITY or FITNESS FOR A PARTICULAR PURPOSE. See the
// GNU Lesser General Public License for more details.
//
// You should have received a copy of the GNU Lesser General Public License
// along with the go-ethereum library. If not, see <http://www.gnu.org/licenses/>.

package etrue

import (
	"encoding/json"
	"errors"
	"fmt"
	"math"
	"math/big"
	"sync"
	"sync/atomic"
	"time"

	"github.com/truechain/truechain-engineering-code/common"
	"github.com/truechain/truechain-engineering-code/consensus"
	"github.com/truechain/truechain-engineering-code/core"
	"github.com/truechain/truechain-engineering-code/core/fastchain"
	"github.com/truechain/truechain-engineering-code/core/types"
	"github.com/truechain/truechain-engineering-code/etrue/downloader"
	"github.com/truechain/truechain-engineering-code/etrue/fetcher"
	"github.com/truechain/truechain-engineering-code/ethdb"
	"github.com/truechain/truechain-engineering-code/event"
	"github.com/truechain/truechain-engineering-code/log"
	"github.com/truechain/truechain-engineering-code/p2p"
	"github.com/truechain/truechain-engineering-code/p2p/discover"
	"github.com/truechain/truechain-engineering-code/params"
	"github.com/truechain/truechain-engineering-code/rlp"
	"github.com/truechain/truechain-engineering-code/core/snailchain"
)

const (
	softResponseLimit = 2 * 1024 * 1024 // Target maximum size of returned blocks, headers or node data.
	estHeaderRlpSize  = 500             // Approximate size of an RLP encoded block header

	// txChanSize is the size of channel listening to NewTxsEvent.
	// The number is referenced from the size of tx pool.
	txChanSize = 4096
	fruitChanSize = 256
	snailBlockChanSize = 256
)

var (
	daoChallengeTimeout = 15 * time.Second // Time allowance for a node to reply to the DAO handshake challenge
)

// errIncompatibleConfig is returned if the requested protocols and configs are
// not compatible (low protocol version restrictions and high requirements).
var errIncompatibleConfig = errors.New("incompatible configuration")

func errResp(code errCode, format string, v ...interface{}) error {
	return fmt.Errorf("%v - %v", code, fmt.Sprintf(format, v...))
}

type ProtocolManager struct {
	networkID uint64

	fastSync  uint32 // Flag whether fast sync is enabled (gets disabled if we already have blocks)
	acceptTxs uint32 // Flag whether we're considered synchronised (enables transaction processing)
	acceptFruits uint32
	acceptSnailBlocks uint32
	txpool      txPool
	//hybridpool  hybridPool
	SnailPool     SnailPool
	blockchain  *core.BlockChain
	fastBlockchain  *fastchain.FastBlockChain
	snailchain *snailchain.SnailBlockChain
	chainconfig *params.ChainConfig
	maxPeers    int

	downloader *downloader.Downloader
	fetcherFast    *fetcher.Fetcher
	peers      *peerSet

	SubProtocols []p2p.Protocol

	eventMux      *event.TypeMux
	txsCh         chan core.NewTxsEvent
	txsSub        event.Subscription
	//records
	recordsch      chan core.NewRecordsEvent
	recordsSub	   event.Subscription
	//fruit
	fruitsch       chan snailchain.NewFruitsEvent
	fruitsSub	   event.Subscription
    //snailblock
	//snailBlocksch  chan core.NewSnailBlocksEvent
	snailBlocksch  chan snailchain.SnailChainEvent
	snailBlocksSub	   event.Subscription

	//fast block
	minedFastCh         chan core.NewFastBlockEvent
	minedFastSub        event.Subscription
	pbSignsCh         chan core.PbftSignEvent
	pbSignsSub        event.Subscription
    //fruit
	minedFruitSub *event.TypeMuxSubscription
	//minedsnailBlock
	minedSnailBlockSub *event.TypeMuxSubscription
	// channels for fetcher, syncer, txsyncLoop
	newPeerCh   chan *peer
	txsyncCh    chan *txsync
	quitSync    chan struct{}
	noMorePeers chan struct{}

	// wait group is used for graceful shutdowns during downloading
	// and processing
	wg sync.WaitGroup
	agent *PbftAgent
}

// NewProtocolManager returns a new Truechain sub protocol manager. The Truechain sub protocol manages peers capable
// with the Truechain network.
func NewProtocolManager(config *params.ChainConfig, mode downloader.SyncMode, networkID uint64, mux *event.TypeMux, txpool txPool, SnailPool SnailPool, engine consensus.Engine, blockchain *core.BlockChain, fastBlockchain *fastchain.FastBlockChain, chaindb ethdb.Database, agent *PbftAgent) (*ProtocolManager, error) {
	// Create the protocol manager with the base fields
	manager := &ProtocolManager{
		networkID:   networkID,
		eventMux:    mux,
		txpool:      txpool,
		//hybridpool:  hybridpool,
		SnailPool:  SnailPool,
		blockchain:  blockchain,
		fastBlockchain:	 fastBlockchain,
		chainconfig: config,
		peers:       newPeerSet(),
		newPeerCh:   make(chan *peer),
		noMorePeers: make(chan struct{}),
		txsyncCh:    make(chan *txsync),
		quitSync:    make(chan struct{}),
		agent: 	agent,
	}
	// Figure out whether to allow fast sync or not
	if mode == downloader.FastSync && blockchain.CurrentBlock().NumberU64() > 0 {
		log.Warn("Blockchain not empty, fast sync disabled")
		mode = downloader.FullSync
	}
	if mode == downloader.FastSync && fastBlockchain.CurrentBlock().NumberU64() > 0 {
		log.Warn("Blockchain not empty, fast sync disabled")
		mode = downloader.FullSync
	}
	if mode == downloader.FastSync {
		manager.fastSync = uint32(1)
	}
	// Initiate a sub-protocol for every implemented version we can handle
	manager.SubProtocols = make([]p2p.Protocol, 0, len(ProtocolVersions))
	for i, version := range ProtocolVersions {
		// Skip protocol version if incompatible with the mode of operation
		if mode == downloader.FastSync && version < eth63 {
			continue
		}
		// Compatible; initialise the sub-protocol
		version := version // Closure for the run
		manager.SubProtocols = append(manager.SubProtocols, p2p.Protocol{
			Name:    ProtocolName,
			Version: version,
			Length:  ProtocolLengths[i],
			Run: func(p *p2p.Peer, rw p2p.MsgReadWriter) error {
				peer := manager.newPeer(int(version), p, rw)
				select {
				case manager.newPeerCh <- peer:
					manager.wg.Add(1)
					defer manager.wg.Done()
					return manager.handle(peer)
				case <-manager.quitSync:
					return p2p.DiscQuitting
				}
			},
			NodeInfo: func() interface{} {
				return manager.NodeInfo()
			},
			PeerInfo: func(id discover.NodeID) interface{} {
				if p := manager.peers.Peer(fmt.Sprintf("%x", id[:8])); p != nil {
					return p.Info()
				}
				return nil
			},
		})
	}
	if len(manager.SubProtocols) == 0 {
		return nil, errIncompatibleConfig
	}
	// Construct the different synchronisation mechanisms
	manager.downloader = downloader.New(mode, chaindb, manager.eventMux, blockchain, nil, manager.removePeer)

	fastValidator := func(header *types.FastHeader) error {
		//mecMark how to get ChainFastReader
		return engine.VerifyFastHeader(fastBlockchain, header, true)
	}
	fastHeighter := func() uint64 {
		return fastBlockchain.CurrentFastBlock().NumberU64()
	}
	fastInserter := func(blocks types.FastBlocks) (int, error) {
		// If fast sync is running, deny importing weird blocks
		if atomic.LoadUint32(&manager.fastSync) == 1 {
			log.Warn("Discarded bad propagated block", "number", blocks[0].Number(), "hash", blocks[0].Hash())
			return 0, nil
		}
		atomic.StoreUint32(&manager.acceptTxs, 1) // Mark initial sync done on any fetcher import
		return manager.fastBlockchain.InsertChain(blocks)
	}
	manager.fetcherFast = fetcher.New(fastBlockchain.GetBlockByHash, fastValidator, manager.BroadcastFastBlock, fastHeighter, fastInserter, manager.removePeer, agent)

	return manager, nil
}

func (pm *ProtocolManager) removePeer(id string) {
	// Short circuit if the peer was already removed
	peer := pm.peers.Peer(id)
	if peer == nil {
		return
	}
	log.Debug("Removing Truechain peer", "peer", id)

	// Unregister the peer from the downloader and Truechain peer set
	pm.downloader.UnregisterPeer(id)
	if err := pm.peers.Unregister(id); err != nil {
		log.Error("Peer removal failed", "peer", id, "err", err)
	}
	// Hard disconnect at the networking layer
	if peer != nil {
		peer.Peer.Disconnect(p2p.DiscUselessPeer)
	}
}

func (pm *ProtocolManager) Start(maxPeers int) {
	pm.maxPeers = maxPeers

	// broadcast transactions
	pm.txsCh = make(chan core.NewTxsEvent, txChanSize)
	pm.txsSub = pm.txpool.SubscribeNewTxsEvent(pm.txsCh)
	go pm.txBroadcastLoop()

	//broadcast fruits
<<<<<<< HEAD
	pm.fruitsch = make(chan snailchain.NewFruitsEvent, fruitChanSize)
	//pm.fruitsSub = pm.hybridpool.SubscribeNewFruitEvent(pm.fruitsch)
=======
	pm.fruitsch = make(chan core.NewFruitsEvent, fruitChanSize)
>>>>>>> d846645f
	pm.fruitsSub = pm.SnailPool.SubscribeNewFruitEvent(pm.fruitsch)
	go pm.fruitBroadcastLoop()

	//broadcast snailblock
	pm.snailBlocksch = make(chan snailchain.SnailChainEvent, snailBlockChanSize)
	// TODO: modify snailblock broadcast
	pm.snailchain.SubscribeChainEvent(pm.snailBlocksch)
	go pm.snailBlockBroadcastLoop()

	// broadcast mined fastBlocks
	pm.minedFastCh = make(chan core.NewFastBlockEvent, txChanSize)
	pm.minedFastSub = pm.agent.SubscribeNewFastBlockEvent(pm.minedFastCh)
	go pm.minedFastBroadcastLoop()

	// broadcast transactions
	pm.pbSignsCh = make(chan core.PbftSignEvent, txChanSize)
	pm.pbSignsSub = pm.agent.SubscribeNewPbftSignEvent(pm.pbSignsCh)
	go pm.pbSignBroadcastLoop()

	// broadcast mined fruits
	pm.minedFruitSub = pm.eventMux.Subscribe(core.NewMinedFruitEvent{})
	go pm.minedFruitLoop()

	//broadcast mined snailblock
	pm.minedSnailBlockSub = pm.eventMux.Subscribe(core.NewMinedSnailBlockEvent{})
	go pm.minedSnailBlockLoop()

	// start sync handlers
	go pm.syncer()
	go pm.txsyncLoop()
}

func (pm *ProtocolManager) Stop() {
	log.Info("Stopping Truechain protocol")

	pm.txsSub.Unsubscribe()        // quits txBroadcastLoop
	pm.minedFastSub.Unsubscribe() // quits minedFastBroadcastLoop
	pm.pbSignsSub.Unsubscribe()
	pm.minedFastSub.Unsubscribe()
	//fruit and minedfruit
	pm.fruitsSub.Unsubscribe() // quits fruitBroadcastLoop
	pm.minedFruitSub.Unsubscribe() // quits minedfruitBroadcastLoop
	//snailblock and minedSnailBlock
	pm.snailBlocksSub.Unsubscribe() // quits snailBlockBroadcastLoop
	pm.minedSnailBlockSub.Unsubscribe() // quits minedSnailBlockBroadcastLoop

	// Quit the sync loop.
	// After this send has completed, no new peers will be accepted.
	pm.noMorePeers <- struct{}{}

	// Quit fetcher, txsyncLoop.
	close(pm.quitSync)

	// Disconnect existing sessions.
	// This also closes the gate for any new registrations on the peer set.
	// sessions which are already established but not added to pm.peers yet
	// will exit when they try to register.
	pm.peers.Close()

	// Wait for all peer handler goroutines and the loops to come down.
	pm.wg.Wait()

	log.Info("Truechain protocol stopped")
}

func (pm *ProtocolManager) newPeer(pv int, p *p2p.Peer, rw p2p.MsgReadWriter) *peer {
	return newPeer(pv, p, newMeteredMsgWriter(rw))
}

// handle is the callback invoked to manage the life cycle of an eth peer. When
// this function terminates, the peer is disconnected.
func (pm *ProtocolManager) handle(p *peer) error {
	// Ignore maxPeers if this is a trusted peer
	if pm.peers.Len() >= pm.maxPeers && !p.Peer.Info().Network.Trusted {
		return p2p.DiscTooManyPeers
	}
	p.Log().Debug("Truechain peer connected", "name", p.Name())

	// Execute the Truechain handshake
	var (
		genesis = pm.blockchain.Genesis()
		head    = pm.blockchain.CurrentHeader()
		hash    = head.Hash()
		number  = head.Number.Uint64()
		td      = pm.blockchain.GetTd(hash, number)
	)
	if err := p.Handshake(pm.networkID, td, hash, genesis.Hash()); err != nil {
		p.Log().Debug("Truechain handshake failed", "err", err)
		return err
	}
	if rw, ok := p.rw.(*meteredMsgReadWriter); ok {
		rw.Init(p.version)
	}
	// Register the peer locally
	if err := pm.peers.Register(p); err != nil {
		p.Log().Error("Truechain peer registration failed", "err", err)
		return err
	}
	defer pm.removePeer(p.id)

	// Register the peer in the downloader. If the downloader considers it banned, we disconnect
	if err := pm.downloader.RegisterPeer(p.id, p.version, p); err != nil {
		return err
	}
	// Propagate existing transactions. new transactions appearing
	// after this will be sent via broadcasts.
	pm.syncTransactions(p)

	// If we're DAO hard-fork aware, validate any remote peer with regard to the hard-fork
	if daoBlock := pm.chainconfig.DAOForkBlock; daoBlock != nil {
		// Request the peer's DAO fork header for extra-data validation
		if err := p.RequestHeadersByNumber(daoBlock.Uint64(), 1, 0, false); err != nil {
			return err
		}
		// Start a timer to disconnect if the peer doesn't reply in time
		p.forkDrop = time.AfterFunc(daoChallengeTimeout, func() {
			p.Log().Debug("Timed out DAO fork-check, dropping")
			pm.removePeer(p.id)
		})
		// Make sure it's cleaned up if the peer dies off
		defer func() {
			if p.forkDrop != nil {
				p.forkDrop.Stop()
				p.forkDrop = nil
			}
		}()
	}
	// main loop. handle incoming messages.
	for {
		if err := pm.handleMsg(p); err != nil {
			p.Log().Debug("Truechain message handling failed", "err", err)
			return err
		}
	}
}

// handleMsg is invoked whenever an inbound message is received from a remote
// peer. The remote connection is torn down upon returning any error.
func (pm *ProtocolManager) handleMsg(p *peer) error {
	// Read the next message from the remote peer, and ensure it's fully consumed
	msg, err := p.rw.ReadMsg()
	if err != nil {
		return err
	}
	if msg.Size > ProtocolMaxMsgSize {
		return errResp(ErrMsgTooLarge, "%v > %v", msg.Size, ProtocolMaxMsgSize)
	}
	defer msg.Discard()

	// Handle the message depending on its contents
	switch {
	case msg.Code == StatusMsg:
		// Status messages should never arrive after the handshake
		return errResp(ErrExtraStatusMsg, "uncontrolled status message")

	// Block header query, collect the requested headers and reply
	case msg.Code == GetFastBlockHeadersMsg:
		// Decode the complex header query
		var query getBlockHeadersData
		if err := msg.Decode(&query); err != nil {
			return errResp(ErrDecode, "%v: %v", msg, err)
		}
		hashMode := query.Origin.Hash != (common.Hash{})
		first := true
		maxNonCanonical := uint64(100)

		// Gather headers until the fetch or network limits is reached
		var (
			bytes   common.StorageSize
			headers []*types.FastHeader
			unknown bool
		)
		for !unknown && len(headers) < int(query.Amount) && bytes < softResponseLimit && len(headers) < downloader.MaxHeaderFetch {
			// Retrieve the next header satisfying the query
			var origin *types.FastHeader
			if hashMode {
				if first {
					first = false
					origin = pm.fastBlockchain.GetHeaderByHash(query.Origin.Hash)
					if origin != nil {
						query.Origin.Number = origin.Number.Uint64()
					}
				} else {
					origin = pm.fastBlockchain.GetHeader(query.Origin.Hash, query.Origin.Number)
				}
			} else {
				origin = pm.fastBlockchain.GetHeaderByNumber(query.Origin.Number)
			}
			if origin == nil {
				break
			}
			headers = append(headers, origin)
			bytes += estHeaderRlpSize

			// Advance to the next header of the query
			switch {
			case hashMode && query.Reverse:
				// Hash based traversal towards the genesis block
				ancestor := query.Skip + 1
				if ancestor == 0 {
					unknown = true
				} else {
					query.Origin.Hash, query.Origin.Number = pm.fastBlockchain.GetAncestor(query.Origin.Hash, query.Origin.Number, ancestor, &maxNonCanonical)
					unknown = (query.Origin.Hash == common.Hash{})
				}
			case hashMode && !query.Reverse:
				// Hash based traversal towards the leaf block
				var (
					current = origin.Number.Uint64()
					next    = current + query.Skip + 1
				)
				if next <= current {
					infos, _ := json.MarshalIndent(p.Peer.Info(), "", "  ")
					p.Log().Warn("GetBlockHeaders skip overflow attack", "current", current, "skip", query.Skip, "next", next, "attacker", infos)
					unknown = true
				} else {
					if header := pm.fastBlockchain.GetHeaderByNumber(next); header != nil {
						nextHash := header.Hash()
						expOldHash, _ := pm.fastBlockchain.GetAncestor(nextHash, next, query.Skip+1, &maxNonCanonical)
						if expOldHash == query.Origin.Hash {
							query.Origin.Hash, query.Origin.Number = nextHash, next
						} else {
							unknown = true
						}
					} else {
						unknown = true
					}
				}
			case query.Reverse:
				// Number based traversal towards the genesis block
				if query.Origin.Number >= query.Skip+1 {
					query.Origin.Number -= query.Skip + 1
				} else {
					unknown = true
				}

			case !query.Reverse:
				// Number based traversal towards the leaf block
				query.Origin.Number += query.Skip + 1
			}
		}
		return p.SendFastBlockHeaders(headers)

	case msg.Code == FastBlockHeadersMsg:
		// A batch of headers arrived to one of our previous requests
		var headers []*types.FastHeader
		if err := msg.Decode(&headers); err != nil {
			return errResp(ErrDecode, "msg %v: %v", msg, err)
		}

		// Filter out any explicitly requested headers, deliver the rest to the downloader
		filter := len(headers) == 1
		if filter {
			// Irrelevant of the fork checks, send the header to the fetcher just in case
			headers = pm.fetcherFast.FilterHeaders(p.id, headers, time.Now())
		}
		// mecMark
		//if len(headers) > 0 || !filter {
		//	err := pm.downloader.DeliverHeaders(p.id, headers)
		//	if err != nil {
		//		log.Debug("Failed to deliver headers", "err", err)
		//	}
		//}

	case msg.Code == GetFastBlockBodiesMsg:
		// Decode the retrieval message
		msgStream := rlp.NewStream(msg.Payload, uint64(msg.Size))
		if _, err := msgStream.List(); err != nil {
			return err
		}
		// Gather blocks until the fetch or network limits is reached
		var (
			hash   common.Hash
			bytes  int
			bodies []rlp.RawValue
		)
		for bytes < softResponseLimit && len(bodies) < downloader.MaxBlockFetch {
			// Retrieve the hash of the next block
			if err := msgStream.Decode(&hash); err == rlp.EOL {
				break
			} else if err != nil {
				return errResp(ErrDecode, "msg %v: %v", msg, err)
			}
			// Retrieve the requested block body, stopping if enough was found
			if data := pm.fastBlockchain.GetBodyRLP(hash); len(data) != 0 {
				bodies = append(bodies, data)
				bytes += len(data)
			}
		}
		return p.SendFastBlockBodiesRLP(bodies)

	case msg.Code == FastBlockBodiesMsg:
		// A batch of block bodies arrived to one of our previous requests
		var request blockBodiesData
		if err := msg.Decode(&request); err != nil {
			return errResp(ErrDecode, "msg %v: %v", msg, err)
		}
		// Deliver them all to the downloader for queuing
		transactions := make([][]*types.Transaction, len(request))

		for i, body := range request {
			transactions[i] = body.Transactions
		}
		// Filter out any explicitly requested bodies, deliver the rest to the downloader
		filter := len(transactions) > 0
		if filter {
			transactions = pm.fetcherFast.FilterBodies(p.id, transactions, time.Now())
		}
		// mecMark
		//if len(transactions) > 0 || len(uncles) > 0 || !filter {
		//	err := pm.downloader.DeliverBodies(p.id, transactions, uncles)
		//	if err != nil {
		//		log.Debug("Failed to deliver bodies", "err", err)
		//	}
		//}

	case p.version >= eth63 && msg.Code == GetNodeDataMsg:
		// Decode the retrieval message
		msgStream := rlp.NewStream(msg.Payload, uint64(msg.Size))
		if _, err := msgStream.List(); err != nil {
			return err
		}
		// Gather state data until the fetch or network limits is reached
		var (
			hash  common.Hash
			bytes int
			data  [][]byte
		)
		for bytes < softResponseLimit && len(data) < downloader.MaxStateFetch {
			// Retrieve the hash of the next state entry
			if err := msgStream.Decode(&hash); err == rlp.EOL {
				break
			} else if err != nil {
				return errResp(ErrDecode, "msg %v: %v", msg, err)
			}
			// Retrieve the requested state entry, stopping if enough was found
			if entry, err := pm.blockchain.TrieNode(hash); err == nil {
				data = append(data, entry)
				bytes += len(entry)
			}
		}
		return p.SendNodeData(data)

	case p.version >= eth63 && msg.Code == NodeDataMsg:
		// A batch of node state data arrived to one of our previous requests
		var data [][]byte
		if err := msg.Decode(&data); err != nil {
			return errResp(ErrDecode, "msg %v: %v", msg, err)
		}
		// Deliver all to the downloader
		if err := pm.downloader.DeliverNodeData(p.id, data); err != nil {
			log.Debug("Failed to deliver node state data", "err", err)
		}

	case p.version >= eth63 && msg.Code == GetReceiptsMsg:
		// Decode the retrieval message
		msgStream := rlp.NewStream(msg.Payload, uint64(msg.Size))
		if _, err := msgStream.List(); err != nil {
			return err
		}
		// Gather state data until the fetch or network limits is reached
		var (
			hash     common.Hash
			bytes    int
			receipts []rlp.RawValue
		)
		for bytes < softResponseLimit && len(receipts) < downloader.MaxReceiptFetch {
			// Retrieve the hash of the next block
			if err := msgStream.Decode(&hash); err == rlp.EOL {
				break
			} else if err != nil {
				return errResp(ErrDecode, "msg %v: %v", msg, err)
			}
			// Retrieve the requested block's receipts, skipping if unknown to us
			results := pm.blockchain.GetReceiptsByHash(hash)
			if results == nil {
				if header := pm.blockchain.GetHeaderByHash(hash); header == nil || header.ReceiptHash != types.EmptyRootHash {
					continue
				}
			}
			// If known, encode and queue for response packet
			if encoded, err := rlp.EncodeToBytes(results); err != nil {
				log.Error("Failed to encode receipt", "err", err)
			} else {
				receipts = append(receipts, encoded)
				bytes += len(encoded)
			}
		}
		return p.SendReceiptsRLP(receipts)

	case p.version >= eth63 && msg.Code == ReceiptsMsg:
		// A batch of receipts arrived to one of our previous requests
		var receipts [][]*types.Receipt
		if err := msg.Decode(&receipts); err != nil {
			return errResp(ErrDecode, "msg %v: %v", msg, err)
		}
		// Deliver all to the downloader
		if err := pm.downloader.DeliverReceipts(p.id, receipts); err != nil {
			log.Debug("Failed to deliver receipts", "err", err)
		}

	case msg.Code == NewFastBlockHashesMsg:
		var announces newBlockHashesData
		if err := msg.Decode(&announces); err != nil {
			return errResp(ErrDecode, "%v: %v", msg, err)
		}
		// Mark the hashes as present at the remote node
		for _, block := range announces {
			p.MarkFastBlock(block.Hash)
		}
		// Schedule all the unknown hashes for retrieval
		unknown := make(newBlockHashesData, 0, len(announces))
		for _, block := range announces {
			if !pm.fastBlockchain.HasBlock(block.Hash, block.Number) && pm.fetcherFast.GetPedingBlock(block.Hash) == nil {
				unknown = append(unknown, block)
			}
		}
		for _, block := range unknown {
			pm.fetcherFast.Notify(p.id, block.Hash, block.Number, time.Now(), p.RequestOneFastHeader, p.RequestBodies)
		}

	case msg.Code == NewFastBlockMsg:
		// Retrieve and decode the propagated block
		var request newFastBlockData
		if err := msg.Decode(&request); err != nil {
			return errResp(ErrDecode, "%v: %v", msg, err)
		}
		request.FastBlock.ReceivedAt = msg.ReceivedAt
		request.FastBlock.ReceivedFrom = p

		// Mark the peer as owning the block and schedule it for import
		p.MarkFastBlock(request.FastBlock.Hash())
		pm.fetcherFast.Enqueue(p.id, request.FastBlock)

	case msg.Code == TxMsg:
		// Transactions arrived, make sure we have a valid and fresh chain to handle them
		if atomic.LoadUint32(&pm.acceptTxs) == 0 {
			break
		}
		// Transactions can be processed, parse all of them and deliver to the pool
		var txs []*types.Transaction
		if err := msg.Decode(&txs); err != nil {
			return errResp(ErrDecode, "msg %v: %v", msg, err)
		}
		for i, tx := range txs {
			// Validate and mark the remote transaction
			if tx == nil {
				return errResp(ErrDecode, "transaction %d is nil", i)
			}
			p.MarkTransaction(tx.Hash())
		}
		pm.txpool.AddRemotes(txs)

	case msg.Code == BlockSignMsg:
		// signs arrived, make sure we have a valid and fresh chain to handle them
		if atomic.LoadUint32(&pm.acceptTxs) == 0 {
			break
		}
		// PbftSign can be processed, parse all of them and deliver to the queue
		var sign *types.PbftSign
		if err := msg.Decode(&sign); err != nil {
			return errResp(ErrDecode, "msg %v: %v", msg, err)
		}
		// Validate and mark the remote PbftSign
		if sign == nil {
			return errResp(ErrDecode, "sign is nil")
		}
		p.MarkSign(sign.Hash())
		pm.fetcherFast.EnqueueSign(p.id,sign)

	//fruit structure
	case msg.Code == FruitMsg:
		// Fruit arrived, make sure we have a valid and fresh chain to handle them
		if atomic.LoadUint32(&pm.acceptFruits) == 0 {
			break
		}
		// Transactions can be processed, parse all of them and deliver to the pool
		var fruits []*types.SnailBlock
		if err := msg.Decode(&fruits); err != nil {
			return errResp(ErrDecode, "msg %v: %v", msg, err)
		}
		for i, fruit := range fruits {
			// Validate and mark the remote fruit
			if fruit == nil {
				return errResp(ErrDecode, "fruit %d is nil", i)
			}
			p.MarkFruit(fruit.Hash())
		}
		//pm.hybridpool.AddRemoteFruits(fruits)
		pm.SnailPool.AddRemoteFruits(fruits)

	//snailBlock structure
	case msg.Code == SnailBlockMsg:
		// snailBlock arrived, make sure we have a valid and fresh chain to handle them
		if atomic.LoadUint32(&pm.acceptSnailBlocks) == 0 {
			break
		}
		// Transactions can be processed, parse all of them and deliver to the pool
		var snailBlocks []*types.SnailBlock
		if err := msg.Decode(&snailBlocks); err != nil {
			return errResp(ErrDecode, "msg %v: %v", msg, err)
		}
		for i, snailBlock := range snailBlocks {
			// Validate and mark the remote snailBlock
			if snailBlock == nil {
				return errResp(ErrDecode, "snailBlock %d is nil", i)
			}
			p.MarkSnailBlock(snailBlock.Hash())
		}

		// TODO: send snail block to snail blockchain
		//pm.SnailPool.AddRemoteSnailBlocks(snailBlocks)
		// pm.snailchain.VerifySnailBlock(pm,snailBlocks)

	default:
		return errResp(ErrInvalidMsgCode, "%v", msg.Code)
	}
	return nil
}

// BroadcastFastBlock will either propagate a block to a subset of it's peers, or
// will only announce it's availability (depending what's requested).
func (pm *ProtocolManager) BroadcastFastBlock(block *types.FastBlock, propagate bool) {
	hash := block.Hash()
	peers := pm.peers.PeersWithoutFastBlock(hash)

	// If propagation is requested, send to a subset of the peer
	if propagate {
		if parent := pm.blockchain.GetBlock(block.ParentHash(), block.NumberU64()-1); parent == nil {
			log.Error("Propagating dangling block", "number", block.Number(), "hash", hash)
			return
		}
		// Send the block to a subset of our peers
		transfer := peers[:int(math.Sqrt(float64(len(peers))))]
		for _, peer := range transfer {
			peer.AsyncSendNewFastBlock(block)
		}
		log.Trace("Propagated block", "hash", hash, "recipients", len(transfer), "duration", common.PrettyDuration(time.Since(block.ReceivedAt)))
		return
	}
	// Otherwise if the block is indeed in out own chain, announce it
	if pm.fastBlockchain.HasBlock(hash, block.NumberU64()) || pm.fetcherFast.GetPedingBlock(hash) != nil {
		for _, peer := range peers {
			peer.AsyncSendNewFastBlockHash(block)
		}
		log.Trace("Announced block", "hash", hash, "recipients", len(peers), "duration", common.PrettyDuration(time.Since(block.ReceivedAt)))
	}
}

// BroadcastPbSigns will propagate a batch of PbftVoteSigns to all peers which are not known to
// already have the given PbftVoteSign.
func (pm *ProtocolManager) BroadcastPbSigns(pbSigns types.PbftSigns) {
	var pbSignSet = make(map[*peer]types.PbftSigns)

	// Broadcast transactions to a batch of peers not knowing about it
	for _, sign := range pbSigns {
		peers := pm.peers.PeersWithoutSign(sign.FastHash)
		for _, peer := range peers {
			pbSignSet[peer] = append(pbSignSet[peer], sign)
		}
		log.Trace("Broadcast PbftSign", "hash", sign.FastHash, "recipients", len(peers))
	}
	// FIXME include this again: peers = peers[:int(math.Sqrt(float64(len(peers))))]
	for peer, signs := range pbSignSet {
		peer.AsyncSendSigns(signs)
	}
}

// Addead by Abtion,BroadcastFruit will either propagate a fruit to a subset of it's peers, or
// will only announce it's availability (depending what's requested).
func (pm *ProtocolManager) BroadcastFruit(fruit *types.SnailBlock, propagate bool) {
	hash := fruit.Hash()
	peers := pm.peers.PeersWithoutFruit(hash)

	// If propagation is requested, send to a subset of the peer
	if propagate {
		// Calculate the TD of the fruit (it's not imported yet, so fruit.Td is not valid)
		var td *big.Int
		/*if parent := pm.fruitchain.GetBlock(fruit.ParentHash(), fruit.NumberU64()-1); parent != nil {
			td = new(big.Int).Add(fruit.Difficulty(), pm.blockchain.GetTd(fruit.ParentHash(), fruit.NumberU64()-1))
		} else {
			log.Error("Propagating dangling fruit", "number", fruit.Number(), "hash", hash)
			return
		}*/
		// Send the fruit to a subset of our peers
		transfer := peers[:int(math.Sqrt(float64(len(peers))))]
		for _, peer := range transfer {
			peer.AsyncSendNewFruit(fruit, td)
		}
		log.Trace("Propagated fruit", "hash", hash, "recipients", len(transfer), "duration", common.PrettyDuration(time.Since(fruit.ReceivedAt)))
		return
	}
	//fruit not exist the follow situation
	/*// Otherwise if the block is indeed in out own chain, announce it
	if pm.blockchain.HasBlock(hash, fruit.NumberU64()) {
		for _, peer := range peers {
			peer.AsyncSendNewBlockHash(block)
		}
		log.Trace("Announced block", "hash", hash, "recipients", len(peers), "duration", common.PrettyDuration(time.Since(block.ReceivedAt)))
	}*/
}

// BroadcastSnailBlock will either propagate a snailBlock to a subset of it's peers, or
// will only announce it's availability (depending what's requested).
func (pm *ProtocolManager) BroadcastSnailBlock(snailBlock *types.SnailBlock, propagate bool) {
	hash := snailBlock.Hash()
	peers := pm.peers.PeersWithoutSnailBlock(hash)

	// If propagation is requested, send to a subset of the peer
	if propagate {
		// Calculate the TD of the fruit (it's not imported yet, so fruit.Td is not valid)
		var td *big.Int
		/*if parent := pm.fruitchain.GetBlock(fruit.ParentHash(), fruit.NumberU64()-1); parent != nil {
			td = new(big.Int).Add(fruit.Difficulty(), pm.blockchain.GetTd(fruit.ParentHash(), fruit.NumberU64()-1))
		} else {
			log.Error("Propagating dangling fruit", "number", fruit.Number(), "hash", hash)
			return
		}*/
		// Send the fruit to a subset of our peers
		transfer := peers[:int(math.Sqrt(float64(len(peers))))]
		for _, peer := range transfer {
			peer.AsyncSendNewSnailBlock(snailBlock, td)
		}
		log.Trace("Propagated snailBlock", "hash", hash, "recipients", len(transfer), "duration", common.PrettyDuration(time.Since(snailBlock.ReceivedAt)))
		return
	}
	//fruit not exist the follow situation
	/*// Otherwise if the block is indeed in out own chain, announce it
	if pm.blockchain.HasBlock(hash, fruit.NumberU64()) {
		for _, peer := range peers {
			peer.AsyncSendNewBlockHash(block)
		}
		log.Trace("Announced block", "hash", hash, "recipients", len(peers), "duration", common.PrettyDuration(time.Since(block.ReceivedAt)))
	}*/
}

// BroadcastTxs will propagate a batch of transactions to all peers which are not known to
// already have the given transaction.
func (pm *ProtocolManager) BroadcastTxs(txs types.Transactions) {
	var txset = make(map[*peer]types.Transactions)

	// Broadcast transactions to a batch of peers not knowing about it
	for _, tx := range txs {
		peers := pm.peers.PeersWithoutTx(tx.Hash())
		for _, peer := range peers {
			txset[peer] = append(txset[peer], tx)
		}
		log.Trace("Broadcast transaction", "hash", tx.Hash(), "recipients", len(peers))
	}
	// FIXME include this again: peers = peers[:int(math.Sqrt(float64(len(peers))))]
	for peer, txs := range txset {
		peer.AsyncSendTransactions(txs)
	}
}
//for fruits
func (pm *ProtocolManager) BroadcastFruits(fruits types.Fruits) {
	var fruitset = make(map[*peer]types.Fruits)

	// Broadcast records to a batch of peers not knowing about it
	for _, fruit := range fruits {
		peers := pm.peers.PeersWithoutFruit(fruit.Hash())
		for _, peer := range peers {
			fruitset[peer] = append(fruitset[peer], fruit)
		}
		log.Trace("Broadcast fruits", "hash", fruit.Hash(), "recipients", len(peers))
	}
	// FIXME include this again: peers = peers[:int(math.Sqrt(float64(len(peers))))]
	for peer, fruits := range fruitset {
		peer.AsyncSendFruits(fruits)
	}
}
//for snailBlocks
func (pm *ProtocolManager) BroadcastSnailBlocks(snailBlocks *types.SnailBlock) {
	var snailBlcokset = make(map[*peer]types.SnailBlocks)

	// Broadcast records to a batch of peers not knowing about it
	//for _, snailBlcok := range snailBlocks {
	peers := pm.peers.PeersWithoutSnailBlock(snailBlocks.Hash())
	for _, peer := range peers {
		snailBlcokset[peer] = append(snailBlcokset[peer], snailBlocks)
		//}
	log.Trace("Broadcast snailBlcoks", "hash", snailBlocks.Hash(), "recipients", len(peers))
	}
	// FIXME include this again: peers = peers[:int(math.Sqrt(float64(len(peers))))]
	for peer, snailBlocks := range snailBlcokset {
		peer.AsyncSendSnailBlocks(snailBlocks)
	}
}
// Mined broadcast loop
func (pm *ProtocolManager) minedFastBroadcastLoop() {
	for {
		select {
		case event := <-pm.minedFastCh:
			pm.BroadcastFastBlock(event.FastBlock, true)  // First propagate fast block to peers
			pm.BroadcastFastBlock(event.FastBlock, false) // Only then announce to the rest

			// Err() channel will be closed when unsubscribing.
		case <-pm.minedFastSub.Err():
			return
		}
	}
}

func (pm *ProtocolManager) pbSignBroadcastLoop() {
	for {
		select {
		case event := <-pm.pbSignsCh:
			if len(event.PbftSigns) > 0 {
				pm.BroadcastPbSigns(event.PbftSigns)
			}

			// Err() channel will be closed when unsubscribing.
		case <-pm.pbSignsSub.Err():
			return
		}
	}
}
// Mined fruit loop
func (pm *ProtocolManager) minedFruitLoop() {
	// automatically stops if unsubscribe
	for obj := range pm.minedFruitSub.Chan() {
		switch ev := obj.Data.(type) {
		case core.NewMinedFruitEvent:
			pm.BroadcastFruit(ev.Block, true)  // First propagate fruit to peers
			pm.BroadcastFruit(ev.Block, false) // Only then announce to the rest
		}
	}
}
// Mined snailBlock loop
func (pm *ProtocolManager) minedSnailBlockLoop() {
	// automatically stops if unsubscribe
	for obj := range pm.minedSnailBlockSub.Chan() {
		switch ev := obj.Data.(type) {
		case core.NewMinedSnailBlockEvent:
			pm.BroadcastSnailBlock(ev.Block, true)  // First propagate fruit to peers
			pm.BroadcastSnailBlock(ev.Block, false) // Only then announce to the rest
		}
	}
}
func (pm *ProtocolManager) txBroadcastLoop() {
	for {
		select {
		case event := <-pm.txsCh:
			pm.BroadcastTxs(event.Txs)

		// Err() channel will be closed when unsubscribing.
		case <-pm.txsSub.Err():
			return
		}
	}
}
//  fruits
func (pm *ProtocolManager) fruitBroadcastLoop() {
	for {
		select {
		case event := <-pm.fruitsch:
			pm.BroadcastFruits(event.Fruits)

			// Err() channel will be closed when unsubscribing.
		case <-pm.fruitsSub.Err():
			return
		}
	}
}
//  snailBlocks
func (pm *ProtocolManager) snailBlockBroadcastLoop() {
	for {
		select {
		case event := <-pm.snailBlocksch:
			//pm.BroadcastSnailBlocks(event.SnailBlocks)
			pm.BroadcastSnailBlocks(event.Block)
			// Err() channel will be closed when unsubscribing.
		case <-pm.snailBlocksSub.Err():
			return
		}
	}
}
// NodeInfo represents a short summary of the Truechain sub-protocol metadata
// known about the host peer.
type NodeInfo struct {
	Network    uint64              `json:"network"`    // Truechain network ID (1=Frontier, 2=Morden, Ropsten=3, Rinkeby=4)
	Difficulty *big.Int            `json:"difficulty"` // Total difficulty of the host's blockchain
	Genesis    common.Hash         `json:"genesis"`    // SHA3 hash of the host's genesis block
	Config     *params.ChainConfig `json:"config"`     // Chain configuration for the fork rules
	Head       common.Hash         `json:"head"`       // SHA3 hash of the host's best owned block
}

// NodeInfo retrieves some protocol metadata about the running host node.
func (pm *ProtocolManager) NodeInfo() *NodeInfo {
	currentBlock := pm.blockchain.CurrentBlock()
	return &NodeInfo{
		Network:    pm.networkID,
		Difficulty: pm.blockchain.GetTd(currentBlock.Hash(), currentBlock.NumberU64()),
		Genesis:    pm.blockchain.Genesis().Hash(),
		Config:     pm.blockchain.Config(),
		Head:       currentBlock.Hash(),
	}
}<|MERGE_RESOLUTION|>--- conflicted
+++ resolved
@@ -99,7 +99,7 @@
 	fruitsSub	   event.Subscription
     //snailblock
 	//snailBlocksch  chan core.NewSnailBlocksEvent
-	snailBlocksch  chan snailchain.SnailChainEvent
+	snailBlocksch  chan snailchain.ChainEvent
 	snailBlocksSub	   event.Subscription
 
 	//fast block
@@ -245,17 +245,12 @@
 	go pm.txBroadcastLoop()
 
 	//broadcast fruits
-<<<<<<< HEAD
 	pm.fruitsch = make(chan snailchain.NewFruitsEvent, fruitChanSize)
-	//pm.fruitsSub = pm.hybridpool.SubscribeNewFruitEvent(pm.fruitsch)
-=======
-	pm.fruitsch = make(chan core.NewFruitsEvent, fruitChanSize)
->>>>>>> d846645f
 	pm.fruitsSub = pm.SnailPool.SubscribeNewFruitEvent(pm.fruitsch)
 	go pm.fruitBroadcastLoop()
 
 	//broadcast snailblock
-	pm.snailBlocksch = make(chan snailchain.SnailChainEvent, snailBlockChanSize)
+	pm.snailBlocksch = make(chan snailchain.ChainEvent, snailBlockChanSize)
 	// TODO: modify snailblock broadcast
 	pm.snailchain.SubscribeChainEvent(pm.snailBlocksch)
 	go pm.snailBlockBroadcastLoop()
