// Copyright 2015 The go-ethereum Authors
// This file is part of the go-ethereum library.
//
// The go-ethereum library is free software: you can redistribute it and/or modify
// it under the terms of the GNU Lesser General Public License as published by
// the Free Software Foundation, either version 3 of the License, or
// (at your option) any later version.
//
// The go-ethereum library is distributed in the hope that it will be useful,
// but WITHOUT ANY WARRANTY; without even the implied warranty of
// MERCHANTABILITY or FITNESS FOR A PARTICULAR PURPOSE. See the
// GNU Lesser General Public License for more details.
//
// You should have received a copy of the GNU Lesser General Public License
// along with the go-ethereum library. If not, see <http://www.gnu.org/licenses/>.

package etrue

import (
	"encoding/json"
	"errors"
	"fmt"
	"github.com/truechain/truechain-engineering-code/consensus/tbft/help"
	"math"
	"math/big"
	"strings"
	"sync"
	"sync/atomic"
	"time"

	"github.com/ethereum/go-ethereum/common"
	"github.com/ethereum/go-ethereum/log"
	"github.com/ethereum/go-ethereum/rlp"
	"github.com/truechain/truechain-engineering-code/consensus"
	"github.com/truechain/truechain-engineering-code/core"
	"github.com/truechain/truechain-engineering-code/core/snailchain"
	"github.com/truechain/truechain-engineering-code/core/types"
	"github.com/truechain/truechain-engineering-code/etrue/downloader"
	"github.com/truechain/truechain-engineering-code/etrue/fastdownloader"
	"github.com/truechain/truechain-engineering-code/etrue/fetcher"
	"github.com/truechain/truechain-engineering-code/etrue/fetcher/snail"
	"github.com/truechain/truechain-engineering-code/etruedb"
	"github.com/truechain/truechain-engineering-code/event"
	"github.com/truechain/truechain-engineering-code/p2p"
	"github.com/truechain/truechain-engineering-code/p2p/discover"
	"github.com/truechain/truechain-engineering-code/params"
)

const (
	softResponseLimit = 2 * 1024 * 1024 // Target maximum size of returned blocks, headers or node data.
	estHeaderRlpSize  = 500             // Approximate size of an RLP encoded block header

	// txChanSize is the size of channel listening to NewTxsEvent.
	// The number is referenced from the size of tx pool.
	txChanSize    = 4096
	blockChanSize = 64
	signChanSize  = 512
	nodeChanSize  = 256
	fruitChanSize = 256
	// minimim number of peers to broadcast new blocks to
	minBroadcastPeers = 4
)

// errIncompatibleConfig is returned if the requested protocols and configs are
// not compatible (low protocol version restrictions and high requirements).
var errIncompatibleConfig = errors.New("incompatible configuration")

func errResp(code errCode, format string, v ...interface{}) error {
	return fmt.Errorf("%v - %v", code, fmt.Sprintf(format, v...))
}

type ProtocolManager struct {
	networkID uint64

	fastSync uint32 // Flag whether fast sync is enabled (gets disabled if we already have blocks)
	snapSync uint32 // Flag whether fast sync is enabled (gets disabled if we already have blocks)

	acceptTxs    uint32 // Flag whether we're considered synchronised (enables transaction processing)
	acceptFruits uint32
	//acceptSnailBlocks uint32
	txpool      txPool
	SnailPool   SnailPool
	blockchain  *core.BlockChain
	snailchain  *snailchain.SnailBlockChain
	chainconfig *params.ChainConfig
	maxPeers    int

	downloader   *downloader.Downloader
	fdownloader  *fastdownloader.Downloader
	fetcherFast  *fetcher.Fetcher
	fetcherSnail *snailfetcher.Fetcher
	peers        *peerSet

	SubProtocols []p2p.Protocol

	eventMux *event.TypeMux
	txsCh    chan types.NewTxsEvent
	txsSub   event.Subscription

	//fruit
	fruitsch  chan types.NewFruitsEvent
	fruitsSub event.Subscription

	//fast block
	minedFastCh  chan types.NewBlockEvent
	minedFastSub event.Subscription

	pbSignsCh     chan types.PbftSignEvent
	pbSignsSub    event.Subscription
	pbNodeInfoCh  chan types.NodeInfoEvent
	pbNodeInfoSub event.Subscription

	//minedsnailBlock
	minedSnailBlockSub *event.TypeMuxSubscription
	// channels for fetcher, syncer, txsyncLoop
	newPeerCh   chan *peer
	txsyncCh    chan *txsync
	fruitsyncCh chan *fruitsync
	quitSync    chan struct{}
	noMorePeers chan struct{}

	// wait group is used for graceful shutdowns during downloading
	// and processing
	wg         sync.WaitGroup
	agentProxy AgentNetworkProxy

	syncLock uint32
	syncWg   *sync.Cond
	lock     *sync.Mutex

	synchronising int32
}

// NewProtocolManager returns a new Truechain sub protocol manager. The Truechain sub protocol manages peers capable
// with the Truechain network.
func NewProtocolManager(config *params.ChainConfig, mode downloader.SyncMode, networkID uint64, mux *event.TypeMux, txpool txPool, SnailPool SnailPool, engine consensus.Engine, blockchain *core.BlockChain, snailchain *snailchain.SnailBlockChain, chaindb etruedb.Database, agent *PbftAgent) (*ProtocolManager, error) {
	// Create the protocol manager with the base fields
	lock := new(sync.Mutex)
	manager := &ProtocolManager{
		networkID:   networkID,
		eventMux:    mux,
		txpool:      txpool,
		SnailPool:   SnailPool,
		snailchain:  snailchain,
		blockchain:  blockchain,
		chainconfig: config,
		peers:       newPeerSet(),
		newPeerCh:   make(chan *peer),
		noMorePeers: make(chan struct{}),
		txsyncCh:    make(chan *txsync),
		fruitsyncCh: make(chan *fruitsync),
		quitSync:    make(chan struct{}),
		agentProxy:  agent,
		syncWg:      sync.NewCond(lock),
		lock:        lock,
	}
	// Figure out whether to allow fast sync or not
	// TODO: add downloader func later

	if mode == downloader.FastSync && blockchain.CurrentBlock().NumberU64() > 0 {
		log.Warn("Blockchain not empty, fast sync disabled")
		mode = downloader.FullSync
	}

	if mode == downloader.FastSync {
		manager.fastSync = uint32(1)
	}

	if mode == downloader.SnapShotSync {
		manager.snapSync = uint32(1)
	}

	// Initiate a sub-protocol for every implemented version we can handle
	manager.SubProtocols = make([]p2p.Protocol, 0, len(ProtocolVersions))
	for i, version := range ProtocolVersions {
		// Skip protocol version if incompatible with the mode of operation
		if mode == downloader.FastSync && version < eth63 {
			continue
		}
		// Compatible; initialise the sub-protocol
		version := version // Closure for the run
		manager.SubProtocols = append(manager.SubProtocols, p2p.Protocol{
			Name:    ProtocolName,
			Version: version,
			Length:  ProtocolLengths[i],
			Run: func(p *p2p.Peer, rw p2p.MsgReadWriter) error {
				peer := manager.newPeer(int(version), p, rw)
				select {
				case manager.newPeerCh <- peer:
					manager.wg.Add(1)
					defer manager.wg.Done()
					return manager.handle(peer)
				case <-manager.quitSync:
					return p2p.DiscQuitting
				}
			},
			NodeInfo: func() interface{} {
				return manager.NodeInfo()
			},
			PeerInfo: func(id discover.NodeID) interface{} {
				if p := manager.peers.Peer(fmt.Sprintf("%x", id[:8])); p != nil {
					return p.Info()
				}
				return nil
			},
		})
	}
	if len(manager.SubProtocols) == 0 {
		return nil, errIncompatibleConfig
	}
	// Construct the different synchronisation mechanisms
	// TODO: support downloader func.
	log.Info("---==--- mode ?", "mode is   :", mode)
	fmode := fastdownloader.SyncMode(mode)
	manager.fdownloader = fastdownloader.New(fmode, chaindb, manager.eventMux, blockchain, nil, manager.removePeer)
	manager.downloader = downloader.New(mode, chaindb, manager.eventMux, snailchain, nil, manager.removePeer, manager.fdownloader)
	manager.fdownloader.SetSD(manager.downloader)

	fastValidator := func(header *types.Header) error {
		//mecMark how to get ChainFastReader
		return engine.VerifyHeader(blockchain, header, true)
	}
	fastHeighter := func() uint64 {
		return blockchain.CurrentFastBlock().NumberU64()
	}
	fastInserter := func(blocks types.Blocks) (int, error) {
		// If fast sync is running, deny importing weird blocks
		if atomic.LoadUint32(&manager.fastSync) == 1 {
			log.Warn("Discarded bad propagated block", "number", blocks[0].Number(), "hash", blocks[0].Hash())
			return 0, nil
		}
		atomic.StoreUint32(&manager.acceptTxs, 1) // Mark initial sync done on any fetcher import
		return manager.blockchain.InsertChain(blocks)
	}

	snailValidator := func(header *types.SnailHeader) error {
		headers := make([]*types.SnailHeader, 1)
		headers[0] = header
		//mecMark how to get ChainFastReader
		seals := make([]bool, 1)
		seals[0] = true
		_, err := engine.VerifySnailHeaders(snailchain, headers, seals)
		return <-err
	}
	snailHeighter := func() uint64 {
		return snailchain.CurrentBlock().NumberU64()
	}
	snailInserter := func(blocks types.SnailBlocks) (int, error) {
		// If fast sync is running, deny importing weird blocks
		if atomic.LoadUint32(&manager.fastSync) == 1 {
			log.Warn("Discarded bad propagated block", "number", blocks[0].Number(), "hash", blocks[0].Hash())
			return 0, nil
		}
		atomic.StoreUint32(&manager.acceptFruits, 1) // Mark initial sync done on any fetcher import
		return manager.snailchain.InsertChain(blocks)
	}

	manager.fetcherFast = fetcher.New(blockchain.GetBlockByHash, fastValidator, manager.BroadcastFastBlock, fastHeighter, fastInserter, manager.removePeer, agent, manager.BroadcastPbSign)
	manager.fetcherSnail = snailfetcher.New(snailchain.GetBlockByHash, snailValidator, manager.BroadcastSnailBlock, snailHeighter, snailInserter, manager.removePeer)

	return manager, nil
}

func (pm *ProtocolManager) removePeer(id string) {
	// Short circuit if the peer was already removed
	peer := pm.peers.Peer(id)

	if peer == nil {
		return
	}
	log.Debug("Removing Truechain peer", "peer", id, "recipients", len(pm.peers.peers))

	// Unregister the peer from the downloader and Truechain peer set
	if err := pm.downloader.UnregisterPeer(id); err != nil {
		log.Error("downloaderPeer removal failed", "peer", id, "err", err)
	}
	if err := pm.fdownloader.UnregisterPeer(id); err != nil {
		log.Error("fdownloaderPeer removal failed", "peer", id, "err", err)
	}
	if err := pm.peers.Unregister(id); err != nil {
		log.Error("Peer removal failed", "peer", id, "err", err)
	}

	// Hard disconnect at the networking layer
	if peer != nil {
		log.Info("Removing peer  Disconnect", "peer", id, "RemoteAddr", peer.RemoteAddr())
		peer.Peer.Disconnect(p2p.DiscUselessPeer)
	}
}

func (pm *ProtocolManager) Start2(maxPeers int) {

	// start sync handlers
	go pm.syncer()
	go pm.txsyncLoop()
	go pm.fruitsyncLoop()
}

func (pm *ProtocolManager) Start(maxPeers int) {
	pm.maxPeers = maxPeers

	// broadcast transactions
	pm.txsCh = make(chan types.NewTxsEvent, txChanSize)
	pm.txsSub = pm.txpool.SubscribeNewTxsEvent(pm.txsCh)
	go pm.txBroadcastLoop()

	//broadcast fruits
	pm.fruitsch = make(chan types.NewFruitsEvent, fruitChanSize)
	pm.fruitsSub = pm.SnailPool.SubscribeNewFruitEvent(pm.fruitsch)
	go pm.fruitBroadcastLoop()

	// broadcast mined fastBlocks
	pm.minedFastCh = make(chan types.NewBlockEvent, blockChanSize)
	pm.minedFastSub = pm.agentProxy.SubscribeNewFastBlockEvent(pm.minedFastCh)
	go pm.minedFastBroadcastLoop()

	// broadcast sign
	pm.pbSignsCh = make(chan types.PbftSignEvent, signChanSize)
	pm.pbSignsSub = pm.agentProxy.SubscribeNewPbftSignEvent(pm.pbSignsCh)
	go pm.pbSignBroadcastLoop()

	// broadcast node info
	pm.pbNodeInfoCh = make(chan types.NodeInfoEvent, nodeChanSize)
	pm.pbNodeInfoSub = pm.agentProxy.SubscribeNodeInfoEvent(pm.pbNodeInfoCh)
	go pm.pbNodeInfoBroadcastLoop()

	//broadcast mined snailblock
	pm.minedSnailBlockSub = pm.eventMux.Subscribe(types.NewMinedBlockEvent{})
	go pm.minedSnailBlockLoop()

	//go pm.checkHandlMsg()
}

func (pm *ProtocolManager) Stop() {
	log.Info("Stopping Truechain protocol")

	pm.txsSub.Unsubscribe()       // quits txBroadcastLoop
	pm.minedFastSub.Unsubscribe() // quits minedFastBroadcastLoop
	pm.pbSignsSub.Unsubscribe()
	pm.pbNodeInfoSub.Unsubscribe()
	//fruit and minedfruit
	pm.fruitsSub.Unsubscribe() // quits fruitBroadcastLoop
	//minedSnailBlock
	pm.minedSnailBlockSub.Unsubscribe() // quits minedSnailBlockBroadcastLoop

	// Quit the sync loop.
	// After this send has completed, no new peers will be accepted.
	pm.noMorePeers <- struct{}{}

	// Quit fetcher, txsyncLoop.
	close(pm.quitSync)

	// Disconnect existing sessions.
	// This also closes the gate for any new registrations on the peer set.
	// sessions which are already established but not added to pm.peers yet
	// will exit when they try to register.
	pm.peers.Close()

	// Wait for all peer handler goroutines and the loops to come down.
	pm.wg.Wait()

	log.Info("Truechain protocol stopped")
}

func (pm *ProtocolManager) newPeer(pv int, p *p2p.Peer, rw p2p.MsgReadWriter) *peer {
	return newPeer(pv, p, newMeteredMsgWriter(rw))
}

func resolveVersionFromName(name string) bool {
	str := name
	flag := "Getrue/v0.8.2"
	if !strings.Contains(str, "Getrue/v0.8") {
		return true
	}
	pos := strings.Index(str, "-")
	if pos == -1 {
		return false
	}
	var r = []rune(str)
	sub := string(r[:pos])
	if len(sub) > len(flag) {
		// v0.8.10
		return true
	}
	if sub >= flag {
		return true
	}
	return false
}

// handle is the callback invoked to manage the life cycle of an etrue peer. When
// this function terminates, the peer is disconnected.
func (pm *ProtocolManager) handle(p *peer) error {
	// Ignore maxPeers if this is a trusted peer
	if pm.peers.Len() >= pm.maxPeers && !p.Peer.Info().Network.Trusted {
		return p2p.DiscTooManyPeers
	}
	p.Log().Debug("Truechain peer connected", "name", p.Name(), "RemoteAddr", p.RemoteAddr())

	// Execute the Truechain handshake
	var (
		fastHead = pm.blockchain.CurrentHeader()
		fastHash = fastHead.Hash()

		genesis    = pm.snailchain.Genesis()
		head       = pm.snailchain.CurrentHeader()
		hash       = head.Hash()
		number     = head.Number.Uint64()
		td         = pm.snailchain.GetTd(hash, number)
		fastHeight = pm.blockchain.CurrentBlock().Number()
	)
	if err := p.Handshake(pm.networkID, td, hash, genesis.Hash(), fastHash, fastHeight); err != nil {
		p.Log().Debug("Truechain handshake failed", "err", err)
		return err
	}
	if !resolveVersionFromName(p.Name()) {
		p.Log().Info("Peer connected failed,version not match", "name", p.Name())
		return fmt.Errorf("version not match,name:%v", p.Name())
	}
	p.Log().Info("Peer connected success", "name", p.Name(), "RemoteAddr", p.RemoteAddr())
	if rw, ok := p.rw.(*meteredMsgReadWriter); ok {
		rw.Init(p.version)
	}
	// Register the peer locally
	if err := pm.peers.Register(p); err != nil {
		p.Log().Error("Truechain peer registration failed", "err", err)
		return err
	}

	defer pm.removePeer(p.id)

	//Register the peer in the downloader. If the downloader considers it banned, we disconnect
	if err := pm.downloader.RegisterPeer(p.id, p.version, p); err != nil {
		p.Log().Error("Truechain downloader.RegisterPeer registration failed", "err", err)
		return err
	}

	if err := pm.fdownloader.RegisterPeer(p.id, p.version, p); err != nil {
		p.Log().Error("Truechain fdownloader.RegisterPeer registration failed", "err", err)
		return err
	}

	// Propagate existing transactions. new transactions appearing
	// after this will be sent via broadcasts.
	pm.syncTransactions(p)
	pm.syncFruits(p)

	// main loop. handle incoming messages.
	for {
		err := pm.handleMsg(p)
		if err != nil {
			p.Log().Info("Truechain message handling failed", "RemoteAddr", p.RemoteAddr(), "err", err)
			return err
		}
	}
}

// handleMsg is invoked whenever an inbound message is received from a remote
// peer. The remote connection is torn down upon returning any error.
func (pm *ProtocolManager) handleMsg(p *peer) error {
	// Read the next message from the remote peer, and ensure it's fully consumed
	msg, err := p.rw.ReadMsg()
	watch := help.NewTWatch(3, fmt.Sprintf("peer: %s, handleMsg code:%d, err: %s", p.id, msg.Code, err))
	defer func() {
		watch.EndWatch()
		watch.Finish("end")
	}()
	if err != nil {
		return err
	}

	if msg.Size > ProtocolMaxMsgSize {
		return errResp(ErrMsgTooLarge, "%v > %v", msg.Size, ProtocolMaxMsgSize)
	}
	defer msg.Discard()
	now := time.Now()

	// Handle the message depending on its contents
	switch {
	case msg.Code == StatusMsg:
		// Status messages should never arrive after the handshake
		return errResp(ErrExtraStatusMsg, "uncontrolled status message")
		// Block header query, collect the requested headers and reply

	case msg.Code == GetSnailBlockHeadersMsg:

		// Decode the complex header query
		var query getBlockHeadersData
		if err := msg.Decode(&query); err != nil {
			return errResp(ErrDecode, "%v: %v", msg, err)
		}
		hashMode := query.Origin.Hash != (common.Hash{})
		first := true
		maxNonCanonical := uint64(100)

		// Gather headers until the fetch or network limits is reached
		var (
			bytes   common.StorageSize
			headers []*types.SnailHeader
			unknown bool
		)
		log.Debug("GetSnailBlockHeadersMsg", "number", query.Origin.Number, "hash", query.Origin.Hash, "peer", p.id)
		for !unknown && len(headers) < int(query.Amount) && bytes < softResponseLimit && len(headers) < downloader.MaxHeaderFetch {
			// Retrieve the next header satisfying the query
			var origin *types.SnailHeader
			if hashMode {
				if first {
					first = false
					origin = pm.snailchain.GetHeaderByHash(query.Origin.Hash)
					if origin != nil {
						query.Origin.Number = origin.Number.Uint64()
					}
				} else {
					origin = pm.snailchain.GetHeader(query.Origin.Hash, query.Origin.Number)
				}
			} else {
				origin = pm.snailchain.GetHeaderByNumber(query.Origin.Number)
			}
			if origin == nil {
				break
			}
			headers = append(headers, origin)
			bytes += estHeaderRlpSize

			// Advance to the next header of the query
			switch {
			case hashMode && query.Reverse:
				// Hash based traversal towards the genesis block
				ancestor := query.Skip + 1
				if ancestor == 0 {
					unknown = true
				} else {
					query.Origin.Hash, query.Origin.Number = pm.snailchain.GetAncestor(query.Origin.Hash, query.Origin.Number, ancestor, &maxNonCanonical)
					unknown = (query.Origin.Hash == common.Hash{})
				}
			case hashMode && !query.Reverse:
				// Hash based traversal towards the leaf block
				var (
					current = origin.Number.Uint64()
					next    = current + query.Skip + 1
				)
				if next <= current {
					infos, _ := json.MarshalIndent(p.Peer.Info(), "", "  ")
					p.Log().Warn("GetBlockHeaders skip overflow attack", "current", current, "skip", query.Skip, "next", next, "attacker", infos)
					unknown = true
				} else {
					if header := pm.snailchain.GetHeaderByNumber(next); header != nil {
						nextHash := header.Hash()
						expOldHash, _ := pm.snailchain.GetAncestor(nextHash, next, query.Skip+1, &maxNonCanonical)
						if expOldHash == query.Origin.Hash {
							query.Origin.Hash, query.Origin.Number = nextHash, next
						} else {
							unknown = true
						}
					} else {
						unknown = true
					}
				}
			case query.Reverse:
				// Number based traversal towards the genesis block
				if query.Origin.Number >= query.Skip+1 {
					query.Origin.Number -= query.Skip + 1
				} else {
					unknown = true
				}

			case !query.Reverse:
				// Number based traversal towards the leaf block
				query.Origin.Number += query.Skip + 1
			}
		}
		log.Debug("Handle send snail block headers", "headers", len(headers), "time", time.Now().Sub(now), "peer", p.id)
		return p.SendSnailBlockHeaders(headers)

	case msg.Code == SnailBlockHeadersMsg:
		log.Debug("SnailBlockHeadersMsg")
		// A batch of headers arrived to one of our previous requests
		var headers []*types.SnailHeader
		if err := msg.Decode(&headers); err != nil {
			return errResp(ErrDecode, "msg %v: %v", msg, err)
		}

		if len(headers) != 0 {
			log.Debug("SnailBlockHeadersMsg", "headers:", len(headers), "headerNumber", headers[0].Number)
		}
		err := pm.downloader.DeliverHeaders(p.id, headers)
		if err != nil {
			log.Debug("Failed to deliver headers", "err", err)
		}

	case msg.Code == GetFastBlockHeadersMsg:

		log.Debug("GetFastBlockHeadersMsg", "peer", p.id)
		// Decode the complex header query
		var query getBlockHeadersData
		if err := msg.Decode(&query); err != nil {
			return errResp(ErrDecode, "%v: %v", msg, err)
		}
		hashMode := query.Origin.Hash != (common.Hash{})
		first := true
		maxNonCanonical := uint64(100)

		// Gather headers until the fetch or network limits is reached
		var (
			bytes   common.StorageSize
			headers []*types.Header
			unknown bool
		)
		for !unknown && len(headers) < int(query.Amount) && bytes < softResponseLimit && len(headers) < downloader.MaxHeaderFetch {
			// Retrieve the next header satisfying the query
			var origin *types.Header
			if hashMode {
				if first {
					first = false
					origin = pm.blockchain.GetHeaderByHash(query.Origin.Hash)
					if origin != nil {
						query.Origin.Number = origin.Number.Uint64()
					}
				} else {
					origin = pm.blockchain.GetHeader(query.Origin.Hash, query.Origin.Number)
				}
			} else {
				origin = pm.blockchain.GetHeaderByNumber(query.Origin.Number)
			}
			if origin == nil {
				log.Error("GetFastBlockHeadersMsg", "hash", query.Origin.Hash, "num", query.Origin.Number, "CurrentNumber", pm.blockchain.CurrentHeader().Number.Uint64(), "peer", p.id)
				break
			}
			headers = append(headers, origin)
			bytes += estHeaderRlpSize

			// Advance to the next header of the query
			switch {
			case hashMode && query.Reverse:
				// Hash based traversal towards the genesis block
				ancestor := query.Skip + 1
				if ancestor == 0 {
					unknown = true
				} else {
					query.Origin.Hash, query.Origin.Number = pm.blockchain.GetAncestor(query.Origin.Hash, query.Origin.Number, ancestor, &maxNonCanonical)
					unknown = (query.Origin.Hash == common.Hash{})
				}
			case hashMode && !query.Reverse:
				// Hash based traversal towards the leaf block
				var (
					current = origin.Number.Uint64()
					next    = current + query.Skip + 1
				)
				if next <= current {
					infos, _ := json.MarshalIndent(p.Peer.Info(), "", "  ")
					p.Log().Warn("GetBlockHeaders skip overflow attack", "current", current, "skip", query.Skip, "next", next, "attacker", infos)
					unknown = true
				} else {
					if header := pm.blockchain.GetHeaderByNumber(next); header != nil {
						nextHash := header.Hash()
						expOldHash, _ := pm.blockchain.GetAncestor(nextHash, next, query.Skip+1, &maxNonCanonical)
						if expOldHash == query.Origin.Hash {
							query.Origin.Hash, query.Origin.Number = nextHash, next
						} else {
							unknown = true
						}
					} else {
						unknown = true
					}
				}
			case query.Reverse:
				// Number based traversal towards the genesis block
				if query.Origin.Number >= query.Skip+1 {
					query.Origin.Number -= query.Skip + 1
				} else {
					unknown = true
				}

			case !query.Reverse:
				// Number based traversal towards the leaf block
				query.Origin.Number += query.Skip + 1
			}
		}
		log.Debug("Handle send fast block headers", "headers:", len(headers), "time", time.Now().Sub(now), "peer", p.id)
		return p.SendFastBlockHeaders(headers)

	case msg.Code == FastBlockHeadersMsg:

		// A batch of headers arrived to one of our previous requests
		var headers []*types.Header
		if err := msg.Decode(&headers); err != nil {
			return errResp(ErrDecode, "msg %v: %v", msg, err)
		}
		// Filter out any explicitly requested headers, deliver the rest to the downloader
		filter := len(headers) == 1
		if len(headers) > 0 {
			log.Info("FastBlockHeadersMsg", "len(headers)", len(headers), "number", headers[0].Number)
		}
		if filter {
			// Irrelevant of the fork checks, send the header to the fetcher just in case
			headers = pm.fetcherFast.FilterHeaders(p.id, headers, time.Now())
		}
		// mecMark
		if len(headers) > 0 || !filter {
			log.Debug("FastBlockHeadersMsg", "len(headers)", len(headers), "filter", filter)
			err := pm.fdownloader.DeliverHeaders(p.id, headers)
			if err != nil {
				log.Debug("Failed to deliver headers", "err", err)
			}
		}

	case msg.Code == GetFastBlockBodiesMsg:
		log.Debug("GetFastBlockBodiesMsg", "peer", p.id)
		// Decode the retrieval message
		msgStream := rlp.NewStream(msg.Payload, uint64(msg.Size))
		if _, err := msgStream.List(); err != nil {
			return err
		}
		// Gather blocks until the fetch or network limits is reached
		var (
			hash   common.Hash
			bytes  int
			bodies []rlp.RawValue
		)
		for bytes < softResponseLimit && len(bodies) < downloader.MaxBlockFetch {
			// Retrieve the hash of the next block
			if err := msgStream.Decode(&hash); err == rlp.EOL {
				break
			} else if err != nil {
				return errResp(ErrDecode, "msg %v: %v", msg, err)
			}
			// Retrieve the requested block body, stopping if enough was found
			if data := pm.blockchain.GetBodyRLP(hash); len(data) != 0 {
				bodies = append(bodies, data)
				bytes += len(data)
			}
		}

		log.Debug("Handle send fast block bodies rlp", "bodies", len(bodies), "time", time.Now().Sub(now), "peer", p.id)
		return p.SendFastBlockBodiesRLP(bodies)

	case msg.Code == FastBlockBodiesMsg:
		// A batch of block bodies arrived to one of our previous requests
		var request blockBodiesData
		if err := msg.Decode(&request); err != nil {
			return errResp(ErrDecode, "msg %v: %v", msg, err)
		}
		// Deliver them all to the downloader for queuing
		transactions := make([][]*types.Transaction, len(request))
		signs := make([][]*types.PbftSign, len(request))
		infos := make([]*types.SwitchInfos, len(request))

		for i, body := range request {
			transactions[i] = body.Transactions
			signs[i] = body.Signs
			infos[i] = body.Infos
		}
		// Filter out any explicitly requested bodies, deliver the rest to the downloader
		filter := len(transactions) > 0 || len(signs) > 0 || len(infos) > 0
		if len(signs) > 0 {
			log.Debug("FastBlockBodiesMsg", "len(signs)", len(signs), "number", signs[0][0].FastHeight, "len(transactions)", len(transactions))
		}
		if filter {
			transactions, signs, infos = pm.fetcherFast.FilterBodies(p.id, transactions, signs, infos, time.Now())
		}
		// mecMark
		if len(transactions) > 0 || len(signs) > 0 || len(infos) > 0 || !filter {
			log.Debug("FastBlockBodiesMsg", "len(transactions)", len(transactions), "len(signs)", len(signs), "len(infos)", len(infos), "filter", filter)
			err := pm.fdownloader.DeliverBodies(p.id, transactions, signs, infos)
			if err != nil {
				log.Debug("Failed to deliver bodies", "err", err)
			}
		}

	case msg.Code == GetSnailBlockBodiesMsg:
		log.Debug("GetSnailBlockBodiesMsg", "peer", p.id)
		// Decode the retrieval message
		msgStream := rlp.NewStream(msg.Payload, uint64(msg.Size))
		if _, err := msgStream.List(); err != nil {
			return err
		}
		// Gather blocks until the fetch or network limits is reached
		var (
			hash   common.Hash
			bytes  int
			bodies []rlp.RawValue
		)
		for bytes < softResponseLimit && len(bodies) < downloader.MaxBlockFetch {
			// Retrieve the hash of the next block
			if err := msgStream.Decode(&hash); err == rlp.EOL {
				break
			} else if err != nil {
				return errResp(ErrDecode, "msg %v: %v", msg, err)
			}
			// Retrieve the requested block body, stopping if enough was found
			if data := pm.snailchain.GetBodyRLP(hash); len(data) != 0 {
				bodies = append(bodies, data)
				bytes += len(data)
			}
		}
		log.Debug("Handle send snail block bodies rlp", "bodies", len(bodies), "time", time.Now().Sub(now), "peer", p.id)
		return p.SendSnailBlockBodiesRLP(bodies)

	case msg.Code == SnailBlockBodiesMsg:

		// A batch of block bodies arrived to one of our previous requests
		var request snailBlockBodiesData
		if err := msg.Decode(&request); err != nil {
			return errResp(ErrDecode, "msg %v: %v", msg, err)
		}
		// Deliver them all to the downloader for queuing
		fruits := make([][]*types.SnailBlock, len(request))
		signs := make([][]*types.PbftSign, len(request))

		for i, body := range request {
			fruits[i] = body.Fruits
			signs[i] = body.Signs
		}
		log.Debug("SnailBlockBodiesMsg", "fruits", len(fruits))
		err := pm.downloader.DeliverBodies(p.id, fruits, signs)
		if err != nil {
			log.Debug("Failed to deliver bodies", "err", err)
		}

	case p.version >= eth63 && msg.Code == GetNodeDataMsg:
		// Decode the retrieval message
		msgStream := rlp.NewStream(msg.Payload, uint64(msg.Size))
		if _, err := msgStream.List(); err != nil {
			return err
		}
		// Gather state data until the fetch or network limits is reached
		var (
			hash  common.Hash
			bytes int
			data  [][]byte
		)
		for bytes < softResponseLimit && len(data) < fastdownloader.MaxStateFetch {
			// Retrieve the hash of the next state entry
			if err := msgStream.Decode(&hash); err == rlp.EOL {
				break
			} else if err != nil {
				return errResp(ErrDecode, "msg %v: %v", msg, err)
			}
			// Retrieve the requested state entry, stopping if enough was found
			if entry, err := pm.blockchain.TrieNode(hash); err == nil {
				data = append(data, entry)
				bytes += len(entry)
			}
		}
		log.Debug("Handle send node data", "time", time.Now().Sub(now))
		return p.SendNodeData(data)

	case p.version >= eth63 && msg.Code == NodeDataMsg:
		// A batch of node state data arrived to one of our previous requests

		var data [][]byte
		if err := msg.Decode(&data); err != nil {
			return errResp(ErrDecode, "msg %v: %v", msg, err)
		}

		log.Debug(" NodeDataMsg node state data", "data", data)
		// Deliver all to the downloader
		if err := pm.downloader.DeliverNodeData(p.id, data); err != nil {
			log.Debug("Failed to deliver node state data", "err", err)
		}

	case p.version >= eth63 && msg.Code == GetReceiptsMsg:
		// Decode the retrieval message
		msgStream := rlp.NewStream(msg.Payload, uint64(msg.Size))
		if _, err := msgStream.List(); err != nil {
			return err
		}
		// Gather state data until the fetch or network limits is reached
		var (
			hash     common.Hash
			bytes    int
			receipts []rlp.RawValue
		)
		for bytes < softResponseLimit && len(receipts) < fastdownloader.MaxReceiptFetch {
			// Retrieve the hash of the next block
			if err := msgStream.Decode(&hash); err == rlp.EOL {
				break
			} else if err != nil {
				return errResp(ErrDecode, "msg %v: %v", msg, err)
			}
			// Retrieve the requested block's receipts, skipping if unknown to us
			results := pm.blockchain.GetReceiptsByHash(hash)
			if results == nil {
				if header := pm.blockchain.GetHeaderByHash(hash); header == nil || header.ReceiptHash != types.EmptyRootHash {
					continue
				}
			}
			// If known, encode and queue for response packet
			if encoded, err := rlp.EncodeToBytes(results); err != nil {
				log.Error("Failed to encode receipt", "err", err)
			} else {
				receipts = append(receipts, encoded)
				bytes += len(encoded)
			}
		}
		log.Debug("Handle send receipts rlp", "time", time.Now().Sub(now))
		return p.SendReceiptsRLP(receipts)

	case p.version >= eth63 && msg.Code == ReceiptsMsg:
		// A batch of receipts arrived to one of our previous requests
		var receipts [][]*types.Receipt
		if err := msg.Decode(&receipts); err != nil {
			return errResp(ErrDecode, "msg %v: %v", msg, err)
		}
		// Deliver all to the downloader
		if err := pm.fdownloader.DeliverReceipts(p.id, receipts); err != nil {
			log.Debug("Failed to deliver receipts", "err", err)
		}

	case msg.Code == NewFastBlockHashesMsg:
		var announces newBlockHashesData
		if err := msg.Decode(&announces); err != nil {
			return errResp(ErrDecode, "%v: %v", msg, err)
		}
		// Mark the hashes as present at the remote node
		for _, block := range announces {
			p.MarkFastBlock(block.Hash)
		}
		// Schedule all the unknown hashes for retrieval
		unknown := make(newBlockHashesData, 0, len(announces))
		for _, block := range announces {
			if !pm.blockchain.HasBlock(block.Hash, block.Number) {
				if pm.fetcherFast.GetPendingBlock(block.Hash) != nil {
					log.Debug("Has pending block", "num", block.Number, "announces", len(announces))
				} else {
					unknown = append(unknown, block)
				}
			}
		}
		for _, block := range unknown {
			pm.fetcherFast.Notify(p.id, block.Hash, block.Number, block.Sign, time.Now(), p.RequestOneFastHeader, p.RequestBodies)
		}

	case msg.Code == NewFastBlockMsg:
		// Retrieve and decode the propagated block
		var request newBlockData
		if err := msg.Decode(&request); err != nil {
			return errResp(ErrDecode, "%v: %v", msg, err)
		}
		request.Block.ReceivedAt = msg.ReceivedAt
		request.Block.ReceivedFrom = p

		// Mark the peer as owning the block and schedule it for import
		p.MarkFastBlock(request.Block.Hash())
		pm.fetcherFast.Enqueue(p.id, request.Block)

		// Assuming the block is importable by the peer, but possibly not yet done so,
		// calculate the head height that the peer truly must have.
		height := new(big.Int).Sub(request.Block.Number(), common.Big1)
		// Update the peers height if better than the previous
		if fastHeight := p.FastHeight(); height.Cmp(fastHeight) > 0 {
			p.SetFastHeight(height)

			// Schedule a sync if above ours. Note, this will not fire a sync for a gap of
			// a singe block (as the true TD is below the propagated block), however this
			// scenario should easily be covered by the fetcher.
			currentBlock := pm.blockchain.CurrentBlock()
			if currentBlock.Number().Cmp(new(big.Int).Sub(height, common.Big256)) < 0 {
				go pm.synchronise(p)
			}
		}

	case msg.Code == TxMsg:
		// Transactions arrived, make sure we have a valid and fresh chain to handle them
		if atomic.LoadUint32(&pm.acceptTxs) == 0 {
			break
		}
		// Transactions can be processed, parse all of them and deliver to the pool
		var txs []*types.Transaction
		if err := msg.Decode(&txs); err != nil {
			return errResp(ErrDecode, "msg %v: %v", msg, err)
		}
		for i, tx := range txs {
			// Validate and mark the remote transaction
			if tx == nil {
				return errResp(ErrDecode, "transaction %d is nil", i)
			}
			p.MarkTransaction(tx.Hash())
		}
		log.Trace("receive TxMsg", "peer", p.id, "len(txs)", len(txs), "ip", p.RemoteAddr())
		go pm.txpool.AddRemotes(txs)

	case msg.Code == PbftNodeInfoMsg:
		// EncryptNodeMessage can be processed, parse all of them and deliver to the queue
		var nodeInfo *types.EncryptNodeMessage
		if err := msg.Decode(&nodeInfo); err != nil {
			return errResp(ErrDecode, "msg %v: %v", msg, err)
		}
		// Validate and mark the remote node
		if nodeInfo == nil {
			return errResp(ErrDecode, "nodde  is nil")
		}
		p.MarkNodeInfo(nodeInfo.Hash())
		pm.agentProxy.AddRemoteNodeInfo(nodeInfo)

	case msg.Code == BlockSignMsg:
		// PbftSign can be processed, parse all of them and deliver to the queue
		var signs []*types.PbftSign
		if err := msg.Decode(&signs); err != nil {
			return errResp(ErrDecode, "msg %v: %v", msg, err)
		}

		for i, sign := range signs {
			// Validate and mark the remote transaction
			if sign == nil {
				return errResp(ErrDecode, "sign %d is nil", i)
			}
			p.MarkSign(sign.Hash())
		}
		// committee no current block
		pm.fetcherFast.EnqueueSign(p.id, signs)

		//fruit structure

	case msg.Code == FruitMsg:
		// Fruit arrived, make sure we have a valid and fresh chain to handle them
		if atomic.LoadUint32(&pm.acceptFruits) == 0 {
			log.Debug("refuse accept fruits")
			break
		}
		// Transactions can be processed, parse all of them and deliver to the pool
		var fruits []*types.SnailBlock
		if err := msg.Decode(&fruits); err != nil {
			return errResp(ErrDecode, "msg %v: %v", msg, err)
		}
		for i, fruit := range fruits {
			// Validate and mark the remote fruit
			if fruit == nil {
				return errResp(ErrDecode, "fruit %d is nil", i)
			}
			p.MarkFruit(fruit.Hash())
			log.Debug("add fruit from p2p", "peerid", p.id, "number", fruit.FastNumber(), "hash", fruit.Hash())
		}

		pm.SnailPool.AddRemoteFruits(fruits, false)

	case msg.Code == SnailBlockMsg:
		// snailBlock arrived, make sure we have a valid and fresh chain to handle them
		//var snailBlocks []*types.SnailBlock
		log.Debug("receive SnailBlockMsg")
		var request newSnailBlockData
		if err := msg.Decode(&request); err != nil {
			return errResp(ErrDecode, "msg %v: %v", msg, err)
		}
		request.Block.ReceivedAt = msg.ReceivedAt
		request.Block.ReceivedFrom = p

		var snailBlock = request.Block
		if snailBlock == nil {
			return errResp(ErrDecode, "snailBlock  is nil")
		}
		log.Debug("enqueue SnailBlockMsg", "number", snailBlock.Number())
		p.MarkSnailBlock(snailBlock.Hash())
		pm.fetcherSnail.Enqueue(p.id, snailBlock)

		// Assuming the block is importable by the peer, but possibly not yet done so,
		// calculate the head hash and TD that the peer truly must have.
		trueHead := request.Block.ParentHash()
		diff := request.Block.Difficulty()
		if diff == nil {
			log.Error("get request block diff failed.")
			return errResp(ErrDecode, "snail block diff is nil")
		}
		trueTD := new(big.Int).Sub(request.TD, request.Block.Difficulty())

		// Update the peers total difficulty if better than the previous
		if _, td := p.Head(); trueTD.Cmp(td) > 0 || td == nil {
			p.SetHead(trueHead, trueTD)

			// Schedule a sync if above ours. Note, this will not fire a sync for a gap of
			// a singe block (as the true TD is below the propagated block), however this
			// scenario should easily be covered by the fetcher.
			currentBlock := pm.snailchain.CurrentBlock()
			if trueTD.Cmp(pm.snailchain.GetTd(currentBlock.Hash(), currentBlock.NumberU64())) > 0 {
				// TODO: fix the issue
				go pm.synchronise(p)
			}
		}

	default:
		return errResp(ErrInvalidMsgCode, "%v", msg.Code)
	}

	timeString := time.Now().Sub(now).String()
	log.Debug("Handler end", "peer", p.id, "msg code", msg.Code, "time", timeString, "acceptTxs", atomic.LoadUint32(&pm.acceptTxs))
	return nil
}

// BroadcastFastBlock will either propagate a block to a subset of it's peers, or
// will only announce it's availability (depending what's requested).
func (pm *ProtocolManager) BroadcastFastBlock(block *types.Block, propagate bool) {
	hash := block.Hash()
	peers := pm.peers.PeersWithoutFastBlock(hash)

	// If propagation is requested, send to a subset of the peer
	if propagate {
		if parent := pm.blockchain.GetBlock(block.ParentHash(), block.NumberU64()-1); parent == nil {
			log.Error("Propagating dangling fast block", "number", block.Number(), "hash", hash)
			return
		}
		// Send the block to a subset of our peers
		transferLen := int(math.Sqrt(float64(len(peers))))
		if transferLen < minBroadcastPeers {
			transferLen = minBroadcastPeers
		}
		if transferLen > len(peers) {
			transferLen = len(peers)
		}
		transfer := peers[:transferLen]
		for _, peer := range transfer {
			peer.AsyncSendNewFastBlock(block)
		}
		log.Debug("Propagated fast block", "num", block.Number(), "hash", hash, "recipients", len(transfer), "duration", common.PrettyDuration(time.Since(block.ReceivedAt)))
		return
	}
	// Otherwise if the block is indeed in out own chain, announce it
	if pm.blockchain.HasBlock(hash, block.NumberU64()) {
		for _, peer := range peers {
			peer.AsyncSendNewFastBlock(block)
		}
		log.Debug("Announced fast block", "num", block.Number(), "hash", hash.String(), "block sign", block.GetLeaderSign() != nil, "recipients", len(peers), "duration", common.PrettyDuration(time.Since(block.ReceivedAt)))
	}
}

// BroadcastPbSign will propagate a batch of PbftVoteSigns to all peers which are not known to
// already have the given PbftVoteSign.
func (pm *ProtocolManager) BroadcastPbSign(pbSigns []*types.PbftSign) {
	var pbSignSet = make(map[*peer][]*types.PbftSign)

	// Broadcast transactions to a batch of peers not knowing about it
	for _, pbSign := range pbSigns {
		peers := pm.peers.PeersWithoutSign(pbSign.Hash())
		for _, peer := range peers {
			pbSignSet[peer] = append(pbSignSet[peer], pbSign)
		}
	}

	log.Trace("Broadcast sign", "number", pbSigns[0].FastHeight, "sign count", len(pbSigns), "hash", pbSigns[0].Hash(), "peer count", len(pm.peers.peers))
	// FIXME include this again: peers = peers[:int(math.Sqrt(float64(len(peers))))]
	for peer, signs := range pbSignSet {
		peer.AsyncSendSign(signs)
	}
}

// BroadcastPbNodeInfo will propagate a batch of EncryptNodeMessage to all peers which are not known to
// already have the given CryNodeInfo.
func (pm *ProtocolManager) BroadcastPbNodeInfo(nodeInfo *types.EncryptNodeMessage) {
	var nodeInfoSet = make(map[*peer]types.NodeInfoEvent)

	// Broadcast transactions to a batch of peers not knowing about it
	peers := pm.peers.PeersWithoutNodeInfo(nodeInfo.Hash())
	for _, peer := range peers {
		nodeInfoSet[peer] = types.NodeInfoEvent{nodeInfo}
	}
	log.Trace("Broadcast node info ", "hash", nodeInfo.Hash(), "recipients", len(peers), " ", len(pm.peers.peers))
	for peer, nodeInfo := range nodeInfoSet {
		peer.AsyncSendNodeInfo(nodeInfo.NodeInfo)
	}
}

// BroadcastSnailBlock will either propagate a snailBlock to a subset of it's peers, or
// will only announce it's availability (depending what's requested).
func (pm *ProtocolManager) BroadcastSnailBlock(snailBlock *types.SnailBlock, propagate bool) {
	hash := snailBlock.Hash()
	peers := pm.peers.PeersWithoutSnailBlock(hash)

	var td *big.Int
	if parent := pm.snailchain.GetBlock(snailBlock.ParentHash(), snailBlock.NumberU64()-1); parent != nil {
		td = new(big.Int).Add(snailBlock.Difficulty(), pm.snailchain.GetTd(snailBlock.ParentHash(), snailBlock.NumberU64()-1))
	} else {
		log.Error("Propagating dangling block", "number", snailBlock.Number(), "hash", hash)
		return
	}

	// If propagation is requested, send to a subset of the peer
	if propagate {
		// Calculate the TD of the fruit (it's not imported yet, so fruit.Td is not valid)

		// Send the fruit to a subset of our peers
		transfer := peers[:int(math.Sqrt(float64(len(peers))))]
		for _, peer := range transfer {
			log.Debug("AsyncSendNewSnailBlock begin", "peer", peer.RemoteAddr(), "number", snailBlock.NumberU64(), "hash", snailBlock.Hash())
			peer.AsyncSendNewSnailBlock(snailBlock, td)
		}
		log.Trace("Propagated snailBlock", "hash", hash, "recipients", len(transfer), "duration", common.PrettyDuration(time.Since(snailBlock.ReceivedAt)))
		return
	}
	// Otherwise if the block is indeed in out own chain, announce it
	if pm.snailchain.HasBlock(hash, snailBlock.NumberU64()) {
		td := pm.snailchain.GetTd(snailBlock.Hash(), snailBlock.NumberU64())
		if td == nil {
			log.Info("BroadcastSnailBlock get td failed.", "number", snailBlock.Number(), "hash", snailBlock.Hash())
			td = new(big.Int).Add(snailBlock.Difficulty(), pm.snailchain.GetTd(snailBlock.ParentHash(), snailBlock.NumberU64()-1))
		}
		for _, peer := range peers {
			peer.AsyncSendNewSnailBlock(snailBlock, td)
		}
		log.Trace("Announced block", "hash", hash, "recipients", len(peers), "duration", common.PrettyDuration(time.Since(snailBlock.ReceivedAt)))
	}
}

// BroadcastTxs will propagate a batch of transactions to all peers which are not known to
// already have the given transaction.
func (pm *ProtocolManager) BroadcastTxs(txs types.Transactions) {
	var txset = make(map[*peer]types.Transactions)

	// Broadcast transactions to a batch of peers not knowing about it
	for _, tx := range txs {
		peers := pm.peers.PeersWithoutTx(tx.Hash())
		for _, peer := range peers {
			txset[peer] = append(txset[peer], tx)
		}
		log.Trace("BroadcastTxs", "hash", tx.Hash(), "recipients", len(peers), "nonce", tx.Nonce(), "size", tx.Size())
	}
<<<<<<< HEAD
	log.Debug("----peer tx len", "is", len(txs))
=======
>>>>>>> 6272a8ff
	// FIXME include this again: peers = peers[:int(math.Sqrt(float64(len(peers))))]
	for peer, txs := range txset {
		peer.AsyncSendTransactions(txs)
	}
}

// BroadcastFruits will propagate a batch of fruits to all peers which are not known to
// already have the given fruit.
func (pm *ProtocolManager) BroadcastFruits(fruits types.Fruits) {
	var fruitset = make(map[*peer]types.Fruits)

	// Broadcast records to a batch of peers not knowing about it
	for _, fruit := range fruits {
		peers := pm.peers.PeersWithoutFruit(fruit.Hash())
		for _, peer := range peers {
			fruitset[peer] = append(fruitset[peer], fruit)
		}
		log.Trace("Broadcast fruits", "number", fruit.FastNumber(), "diff", fruit.FruitDifficulty(), "recipients", len(peers), "hash", fruit.Hash())
	}
	// FIXME include this again: peers = peers[:int(math.Sqrt(float64(len(peers))))]
	for peer, fruits := range fruitset {
		peer.AsyncSendFruits(fruits)
	}
}

// Mined broadcast loop
func (pm *ProtocolManager) minedFastBroadcastLoop() {
	for {
		select {
		case blockEvent := <-pm.minedFastCh:
			atomic.StoreUint32(&pm.acceptTxs, 1)
			pm.BroadcastFastBlock(blockEvent.Block, true) // First propagate fast block to peers

			// Err() channel will be closed when unsubscribing.
		case <-pm.minedFastSub.Err():
			return
		}
	}
}

func (pm *ProtocolManager) pbSignBroadcastLoop() {
	for {
		select {
		case signEvent := <-pm.pbSignsCh:
			log.Info("Committee sign", "number", signEvent.PbftSign.FastHeight, "hash", signEvent.PbftSign.Hash(), "recipients", len(pm.peers.peers))
			atomic.StoreUint32(&pm.acceptTxs, 1)
			pm.BroadcastFastBlock(signEvent.Block, true) // Only then announce to the rest
			//pm.BroadcastPbSign(signEvent.Block.Signs())
			pm.BroadcastFastBlock(signEvent.Block, false) // Only then announce to the rest

			// Err() channel will be closed when unsubscribing.
		case <-pm.pbSignsSub.Err():
			return
		}
	}
}

func (pm *ProtocolManager) pbNodeInfoBroadcastLoop() {
	for {
		select {
		case nodeInfoEvent := <-pm.pbNodeInfoCh:
			pm.BroadcastPbNodeInfo(nodeInfoEvent.NodeInfo)

			// Err() channel will be closed when unsubscribing.
		case <-pm.pbNodeInfoSub.Err():
			return
		}
	}
}

// Mined snailBlock loop
func (pm *ProtocolManager) minedSnailBlockLoop() {
	// automatically stops if unsubscribe
	for obj := range pm.minedSnailBlockSub.Chan() {
		switch ev := obj.Data.(type) {
		case types.NewMinedBlockEvent:
			atomic.StoreUint32(&pm.acceptFruits, 1) // Mark initial sync done on any fetcher import
			pm.BroadcastSnailBlock(ev.Block, true)  // First propagate fruit to peers
			pm.BroadcastSnailBlock(ev.Block, false) // Only then announce to the rest
		}
	}
}
func (pm *ProtocolManager) txBroadcastLoop() {
	for {
		select {
		case event := <-pm.txsCh:
			pm.BroadcastTxs(event.Txs)

			// Err() channel will be closed when unsubscribing.
		case <-pm.txsSub.Err():
			return
		}
	}
}

//  fruits
func (pm *ProtocolManager) fruitBroadcastLoop() {
	for {
		select {
		case fruitsEvent := <-pm.fruitsch:
			pm.BroadcastFruits(fruitsEvent.Fruits)

			// Err() channel will be closed when unsubscribing.
		case <-pm.fruitsSub.Err():
			return
		}
	}
}

// NodeInfo represents a short summary of the Truechain sub-protocol metadata
// known about the host peer.
type NodeInfo struct {
	Network      uint64              `json:"network"`         // Truechain network ID (1=Frontier, 2=Morden, Ropsten=3, Rinkeby=4)
	Genesis      common.Hash         `json:"genesis"`         // SHA3 hash of the host's genesis block
	Config       *params.ChainConfig `json:"config"`          // Chain configuration for the fork rules
	Head         common.Hash         `json:"head"`            // SHA3 hash of the host's best owned block
	Difficulty   *big.Int            `json:"snailDifficulty"` // Total difficulty of the host's blockchain
	SnailGenesis common.Hash         `json:"snailGenesis"`    // SHA3 hash of the host's genesis block
	SnailConfig  *params.ChainConfig `json:"snailConfig"`     // Chain configuration for the fork rules
	SnailHead    common.Hash         `json:"snailHead"`       // SHA3 hash of the host's best owned block
}

// NodeInfo retrieves some protocol metadata about the running host node.
func (pm *ProtocolManager) NodeInfo() *NodeInfo {
	currentBlock := pm.blockchain.CurrentBlock()
	currentSnailBlock := pm.snailchain.CurrentBlock()
	return &NodeInfo{
		Network:      pm.networkID,
		Genesis:      pm.blockchain.Genesis().Hash(),
		Config:       pm.blockchain.Config(),
		Head:         currentBlock.Hash(),
		Difficulty:   pm.snailchain.GetTd(currentSnailBlock.Hash(), currentSnailBlock.NumberU64()),
		SnailGenesis: pm.snailchain.Genesis().Hash(),
		SnailConfig:  pm.snailchain.Config(),
		SnailHead:    currentSnailBlock.Hash(),
	}
}<|MERGE_RESOLUTION|>--- conflicted
+++ resolved
@@ -1212,10 +1212,6 @@
 		}
 		log.Trace("BroadcastTxs", "hash", tx.Hash(), "recipients", len(peers), "nonce", tx.Nonce(), "size", tx.Size())
 	}
-<<<<<<< HEAD
-	log.Debug("----peer tx len", "is", len(txs))
-=======
->>>>>>> 6272a8ff
 	// FIXME include this again: peers = peers[:int(math.Sqrt(float64(len(peers))))]
 	for peer, txs := range txset {
 		peer.AsyncSendTransactions(txs)
