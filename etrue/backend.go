// Copyright 2014 The go-ethereum Authors
// This file is part of the go-ethereum library.
//
// The go-ethereum library is free software: you can redistribute it and/or modify
// it under the terms of the GNU Lesser General Public License as published by
// the Free Software Foundation, either version 3 of the License, or
// (at your option) any later version.
//
// The go-ethereum library is distributed in the hope that it will be useful,
// but WITHOUT ANY WARRANTY; without even the implied warranty of
// MERCHANTABILITY or FITNESS FOR A PARTICULAR PURPOSE. See the
// GNU Lesser General Public License for more details.
//
// You should have received a copy of the GNU Lesser General Public License
// along with the go-ethereum library. If not, see <http://www.gnu.org/licenses/>.

// Package etrue implements the Truechain protocol.
package etrue

import (
	"crypto/ecdsa"
	"errors"
	"fmt"
	"github.com/truechain/truechain-engineering-code/consensus/tbft"
	config "github.com/truechain/truechain-engineering-code/params"
	"math/big"
	"runtime"
	"strconv"
	"sync"
	"sync/atomic"

	"github.com/ethereum/go-ethereum/common"
	"github.com/ethereum/go-ethereum/common/hexutil"
	"github.com/ethereum/go-ethereum/crypto"
	"github.com/ethereum/go-ethereum/log"
	"github.com/ethereum/go-ethereum/rlp"
	"github.com/truechain/truechain-engineering-code/accounts"
	"github.com/truechain/truechain-engineering-code/consensus"
	elect "github.com/truechain/truechain-engineering-code/consensus/election"
	ethash "github.com/truechain/truechain-engineering-code/consensus/minerva"
	"github.com/truechain/truechain-engineering-code/core"
	"github.com/truechain/truechain-engineering-code/core/bloombits"
	chain "github.com/truechain/truechain-engineering-code/core/snailchain"
	"github.com/truechain/truechain-engineering-code/core/snailchain/rawdb"
	"github.com/truechain/truechain-engineering-code/core/types"
	"github.com/truechain/truechain-engineering-code/core/vm"
	"github.com/truechain/truechain-engineering-code/ethdb"
	"github.com/truechain/truechain-engineering-code/etrue/downloader"
	"github.com/truechain/truechain-engineering-code/etrue/filters"
	"github.com/truechain/truechain-engineering-code/etrue/gasprice"
	"github.com/truechain/truechain-engineering-code/event"
	"github.com/truechain/truechain-engineering-code/internal/trueapi"
	"github.com/truechain/truechain-engineering-code/miner"
	"github.com/truechain/truechain-engineering-code/node"
	"github.com/truechain/truechain-engineering-code/p2p"
	"github.com/truechain/truechain-engineering-code/params"
	"github.com/truechain/truechain-engineering-code/pbftserver"
	"github.com/truechain/truechain-engineering-code/rpc"
)

type LesServer interface {
	Start(srvr *p2p.Server)
	Stop()
	Protocols() []p2p.Protocol
	SetBloomBitsIndexer(bbIndexer *core.ChainIndexer)
}

// Truechain implements the Truechain full node service.
type Truechain struct {
	config      *Config
	chainConfig *params.ChainConfig

	// Channel for shutting down the service
	shutdownChan chan bool // Channel for shutting down the Truechain

	// Handlers
	txPool *core.TxPool

	snailPool *chain.SnailPool

	agent    *PbftAgent
	election *elect.Election

	blockchain      *core.BlockChain
	snailblockchain *chain.SnailBlockChain
	protocolManager *ProtocolManager
	lesServer       LesServer

	// DB interfaces
	chainDb ethdb.Database // Block chain database

	eventMux       *event.TypeMux
	engine         consensus.Engine
	accountManager *accounts.Manager

	bloomRequests chan chan *bloombits.Retrieval // Channel receiving bloom data retrieval requests
	bloomIndexer  *core.ChainIndexer             // Bloom indexer operating during block imports

	APIBackend *TrueAPIBackend

	miner     *miner.Miner
	gasPrice  *big.Int
	etherbase common.Address

	networkID     uint64
	netRPCService *trueapi.PublicNetAPI

	pbftServerOld *pbftserver.PbftServerMgr
	pbftServer    *tbft.Node

	lock sync.RWMutex // Protects the variadic fields (e.g. gas price and etherbase)
}

func (s *Truechain) AddLesServer(ls LesServer) {
	s.lesServer = ls
	ls.SetBloomBitsIndexer(s.bloomIndexer)
}

// New creates a new Truechain object (including the
// initialisation of the common Truechain object)
func New(ctx *node.ServiceContext, config *Config) (*Truechain, error) {
	if config.SyncMode == downloader.LightSync {
		return nil, errors.New("can't run etrue.Truechain in light sync mode, use les.LightEthereum")
	}
	if !config.SyncMode.IsValid() {
		return nil, fmt.Errorf("invalid sync mode %d", config.SyncMode)
	}
	chainDb, err := CreateDB(ctx, config, "chaindata")
	//chainDb, err := CreateDB(ctx, config, path)
	if err != nil {
		return nil, err
	}

	chainConfig, genesisHash, _, genesisErr := core.SetupGenesisBlock(chainDb, config.Genesis)
	if _, ok := genesisErr.(*params.ConfigCompatError); genesisErr != nil && !ok {
		return nil, genesisErr
	}
	log.Info("Initialised chain configuration", "config", chainConfig)

	etrue := &Truechain{
		config:         config,
		chainDb:        chainDb,
		chainConfig:    chainConfig,
		eventMux:       ctx.EventMux,
		accountManager: ctx.AccountManager,
		engine:         CreateConsensusEngine(ctx, &config.Ethash, chainConfig, chainDb),
		shutdownChan:   make(chan bool),
		networkID:      config.NetworkId,
		gasPrice:       config.GasPrice,
		etherbase:      config.Etherbase,
		bloomRequests:  make(chan chan *bloombits.Retrieval),
		bloomIndexer:   NewBloomIndexer(chainDb, params.BloomBitsBlocks),
	}

	log.Info("Initialising Truechain protocol", "versions", ProtocolVersions, "network", config.NetworkId)

	if !config.SkipBcVersionCheck {
		bcVersion := rawdb.ReadDatabaseVersion(chainDb)
		if bcVersion != core.BlockChainVersion && bcVersion != 0 {
			return nil, fmt.Errorf("Blockchain DB version mismatch (%d / %d). Run getrue upgradedb.\n", bcVersion, core.BlockChainVersion)
		}
		rawdb.WriteDatabaseVersion(chainDb, core.BlockChainVersion)
	}
	var (
		vmConfig = vm.Config{EnablePreimageRecording: config.EnablePreimageRecording}
		//cacheConfig     = &core.CacheConfig{Disabled: config.NoPruning, TrieNodeLimit: config.TrieCache, TrieTimeLimit: config.TrieTimeout}
		cacheConfig      = &core.CacheConfig{Disabled: config.NoPruning, TrieNodeLimit: config.TrieCache, TrieTimeLimit: config.TrieTimeout}
		snailCacheConfig = &chain.CacheConfig{Disabled: config.NoPruning, TrieNodeLimit: config.TrieCache, TrieTimeLimit: config.TrieTimeout}
	)

	etrue.snailblockchain, err = chain.NewSnailBlockChain(chainDb, snailCacheConfig, etrue.chainConfig, etrue.engine, vmConfig)
	if err != nil {
		return nil, err
	}

	etrue.blockchain, err = core.NewBlockChain(chainDb, cacheConfig, etrue.chainConfig, etrue.engine, vmConfig)
	if err != nil {
		return nil, err
	}

	// Rewind the chain in case of an incompatible config upgrade.
	if compat, ok := genesisErr.(*params.ConfigCompatError); ok {
		log.Warn("Rewinding chain to upgrade configuration", "err", compat)
		etrue.blockchain.SetHead(compat.RewindTo)
		rawdb.WriteChainConfig(chainDb, genesisHash, chainConfig)
	}

	// TODO: rewind snail if case of incompatible config
	// if compat, ok := snailErr.(*params.ConfigCompatError); ok {
	// 	log.Warn("Rewinding chain to upgrade configuration", "err", compat)
	// 	etrue.snailblockchain.SetHead(compat.RewindTo)
	// 	rawdb.WriteChainConfig(chainDb, snailHash, snailConfig)
	// }

	// TODO: start bloom indexer
	//etrue.bloomIndexer.Start(etrue.blockchain)

	sv := chain.NewBlockValidator(etrue.chainConfig, etrue.blockchain, etrue.snailblockchain, etrue.engine)
	etrue.snailblockchain.SetValidator(sv)

	if config.TxPool.Journal != "" {
		config.TxPool.Journal = ctx.ResolvePath(config.TxPool.Journal)
	}

	if config.SnailPool.Journal != "" {
		config.SnailPool.Journal = ctx.ResolvePath(config.SnailPool.Journal)
	}

	etrue.txPool = core.NewTxPool(config.TxPool, etrue.chainConfig, etrue.blockchain)

	etrue.snailPool = chain.NewSnailPool(config.SnailPool, etrue.blockchain, etrue.snailblockchain, etrue.engine, sv)

	etrue.election = elect.NewElction(etrue.blockchain, etrue.snailblockchain, etrue.config)

	//etrue.snailblockchain.Validator().SetElection(etrue.election, etrue.blockchain)

	etrue.engine.SetElection(etrue.election)
	etrue.engine.SetSnailChainReader(etrue.snailblockchain)
	etrue.election.SetEngine(etrue.engine)

	coinbase, _ := etrue.Etherbase()
	etrue.agent = NewPbftAgent(etrue, etrue.chainConfig, etrue.engine, etrue.election, coinbase)
	if etrue.protocolManager, err = NewProtocolManager(
		etrue.chainConfig, config.SyncMode, config.NetworkId,
		etrue.eventMux, etrue.txPool, etrue.snailPool, etrue.engine,
		etrue.blockchain, etrue.snailblockchain,
		chainDb, etrue.agent); err != nil {
		return nil, err
	}

	etrue.miner = miner.New(etrue, etrue.chainConfig, etrue.EventMux(), etrue.engine, etrue.election, etrue.Config().MineFruit, etrue.Config().NodeType, etrue.Config().Mine)
	etrue.miner.SetExtra(makeExtraData(config.ExtraData))

	committeeKey, err := crypto.ToECDSA(etrue.config.CommitteeKey)
	if err == nil {
		etrue.miner.SetElection(etrue.config.EnableElection, crypto.FromECDSAPub(&committeeKey.PublicKey))
	}

	etrue.APIBackend = NewTrueAPIBackend(etrue)
	gpoParams := config.GPO
	if gpoParams.Default == nil {
		gpoParams.Default = config.GasPrice
	}
	etrue.APIBackend.gpo = gasprice.NewOracle(etrue.APIBackend, gpoParams)
	return etrue, nil
}

func makeExtraData(extra []byte) []byte {
	if len(extra) == 0 {
		// create default extradata
		extra, _ = rlp.EncodeToBytes([]interface{}{
			uint(params.VersionMajor<<16 | params.VersionMinor<<8 | params.VersionPatch),
			"getrue",
			runtime.Version(),
			runtime.GOOS,
		})
	}
	if uint64(len(extra)) > params.MaximumExtraDataSize {
		log.Warn("Miner extra data exceed limit", "extra", hexutil.Bytes(extra), "limit", params.MaximumExtraDataSize)
		extra = nil
	}
	return extra
}

// CreateDB creates the chain database.
func CreateDB(ctx *node.ServiceContext, config *Config, name string) (ethdb.Database, error) {
	db, err := ctx.OpenDatabase(name, config.DatabaseCache, config.DatabaseHandles)
	if err != nil {
		return nil, err
	}
	if db, ok := db.(*ethdb.LDBDatabase); ok {
		db.Meter("etrue/db/chaindata/")
	}
	return db, nil
}

// CreateConsensusEngine creates the required type of consensus engine instance for an Truechain service
func CreateConsensusEngine(ctx *node.ServiceContext, config *ethash.Config, chainConfig *params.ChainConfig,
	db ethdb.Database) consensus.Engine {
	// If proof-of-authority is requested, set it up
	// snail chain not need clique
	/*
		if chainConfig.Clique != nil {
			return clique.New(chainConfig.Clique, db)
		}*/
	// Otherwise assume proof-of-work
	switch config.PowMode {
	case ethash.ModeFake:
		log.Info("-----Fake mode")
		log.Warn("Ethash used in fake mode")
		return ethash.NewFaker()
	case ethash.ModeTest:
		log.Warn("Ethash used in test mode")
		return ethash.NewTester()
	case ethash.ModeShared:
		log.Warn("Ethash used in shared mode")
		return ethash.NewShared()
	default:
		engine := ethash.New(ethash.Config{
			CacheDir:       ctx.ResolvePath(config.CacheDir),
			CachesInMem:    config.CachesInMem,
			CachesOnDisk:   config.CachesOnDisk,
			DatasetDir:     config.DatasetDir,
			DatasetsInMem:  config.DatasetsInMem,
			DatasetsOnDisk: config.DatasetsOnDisk,
		})
		engine.SetThreads(-1) // Disable CPU mining
		return engine
	}
}

// APIs return the collection of RPC services the etrue package offers.
// NOTE, some of these services probably need to be moved to somewhere else.
func (s *Truechain) APIs() []rpc.API {
	apis := trueapi.GetAPIs(s.APIBackend)

	// Append any APIs exposed explicitly by the consensus engine
	apis = append(apis, s.engine.APIs(s.BlockChain())...)

	// Append etrue	APIs and  Eth APIs
	namespaces := []string{"etrue", "eth"}
	for _, name := range namespaces {
		apis = append(apis, []rpc.API{
			{
				Namespace: name,
				Version:   "1.0",
				Service:   NewPublicTruechainAPI(s),
				Public:    true,
			}, {
				Namespace: name,
				Version:   "1.0",
				Service:   NewPublicMinerAPI(s),
				Public:    true,
			}, {
				Namespace: name,
				Version:   "1.0",
				Service:   downloader.NewPublicDownloaderAPI(s.protocolManager.downloader, s.eventMux),
				Public:    true,
			}, {
				Namespace: name,
				Version:   "1.0",
				Service:   filters.NewPublicFilterAPI(s.APIBackend, false),
				Public:    true,
			},
		}...)
	}
	// Append all the local APIs and return
	return append(apis, []rpc.API{
		{
			Namespace: "miner",
			Version:   "1.0",
			Service:   NewPrivateMinerAPI(s),
			Public:    false,
		}, {
			Namespace: "admin",
			Version:   "1.0",
			Service:   NewPrivateAdminAPI(s),
		}, {
			Namespace: "debug",
			Version:   "1.0",
			Service:   NewPublicDebugAPI(s),
			Public:    true,
		}, {
			Namespace: "debug",
			Version:   "1.0",
			Service:   NewPrivateDebugAPI(s.chainConfig, s),
		}, {
			Namespace: "net",
			Version:   "1.0",
			Service:   s.netRPCService,
			Public:    true,
		},
	}...)
}

func (s *Truechain) ResetWithGenesisBlock(gb *types.Block) {
	s.blockchain.ResetWithGenesisBlock(gb)
}

func (s *Truechain) ResetWithFastGenesisBlock(gb *types.Block) {
	s.blockchain.ResetWithGenesisBlock(gb)
}

func (s *Truechain) Etherbase() (eb common.Address, err error) {
	s.lock.RLock()
	etherbase := s.etherbase
	s.lock.RUnlock()

	if etherbase != (common.Address{}) {
		return etherbase, nil
	}
	if wallets := s.AccountManager().Wallets(); len(wallets) > 0 {
		if accounts := wallets[0].Accounts(); len(accounts) > 0 {
			etherbase := accounts[0].Address

			s.lock.Lock()
			s.etherbase = etherbase
			s.lock.Unlock()

			log.Info("Etherbase automatically configured", "address", etherbase)
			return etherbase, nil
		}
	}
	return common.Address{}, fmt.Errorf("etherbase must be explicitly specified")
}

// SetEtherbase sets the mining reward address.
func (s *Truechain) SetEtherbase(etherbase common.Address) {
	s.lock.Lock()
	s.etherbase = etherbase
	s.agent.committeeNode.Coinbase = etherbase
	s.lock.Unlock()

	s.miner.SetEtherbase(etherbase)
}

func (s *Truechain) StartMining(local bool) error {
	eb, err := s.Etherbase()
	if err != nil {
		log.Error("Cannot start mining without etherbase", "err", err)
		return fmt.Errorf("etherbase missing: %v", err)
	}

	// snail chain not need clique
	/*
		if clique, ok := s.engine.(*clique.Clique); ok {
			wallet, err := s.accountManager.Find(accounts.Account{Address: eb})
			if wallet == nil || err != nil {
				log.Error("Etherbase account unavailable locally", "err", err)
				return fmt.Errorf("signer missing: %v", err)
			}
			clique.Authorize(eb, wallet.SignHash)
		}*/

	if local {
		// If local (CPU) mining is started, we can disable the transaction rejection
		// mechanism introduced to speed sync times. CPU mining on mainnet is ludicrous
		// so none will ever hit this path, whereas marking sync done on CPU mining
		// will ensure that private networks work in single miner mode too.
		atomic.StoreUint32(&s.protocolManager.acceptTxs, 1)
		atomic.StoreUint32(&s.protocolManager.acceptFruits, 1)

	}
	go s.miner.Start(eb)
	return nil
}

func (s *Truechain) StopMining()         { s.miner.Stop() }
func (s *Truechain) IsMining() bool      { return s.miner.Mining() }
func (s *Truechain) Miner() *miner.Miner { return s.miner }

func (s *Truechain) AccountManager() *accounts.Manager { return s.accountManager }
func (s *Truechain) BlockChain() *core.BlockChain      { return s.blockchain }
func (s *Truechain) Config() *Config                   { return s.config }

func (s *Truechain) SnailBlockChain() *chain.SnailBlockChain { return s.snailblockchain }
func (s *Truechain) TxPool() *core.TxPool                    { return s.txPool }

func (s *Truechain) SnailPool() *chain.SnailPool { return s.snailPool }

func (s *Truechain) EventMux() *event.TypeMux           { return s.eventMux }
func (s *Truechain) Engine() consensus.Engine           { return s.engine }
func (s *Truechain) ChainDb() ethdb.Database            { return s.chainDb }
func (s *Truechain) IsListening() bool                  { return true } // Always listening
func (s *Truechain) EthVersion() int                    { return int(s.protocolManager.SubProtocols[0].Version) }
func (s *Truechain) NetVersion() uint64                 { return s.networkID }
func (s *Truechain) Downloader() *downloader.Downloader { return s.protocolManager.downloader }

// Protocols implements node.Service, returning all the currently configured
// network protocols to start.
func (s *Truechain) Protocols() []p2p.Protocol {
	if s.lesServer == nil {
		return s.protocolManager.SubProtocols
	}
	return append(s.protocolManager.SubProtocols, s.lesServer.Protocols()...)
}

// Start implements node.Service, starting all internal goroutines needed by the
// Truechain protocol implementation.
func (s *Truechain) Start(srvr *p2p.Server) error {

	// Start the bloom bits servicing goroutines
	s.startBloomHandlers()

	// Start the RPC service
	s.netRPCService = trueapi.NewPublicNetAPI(srvr, s.NetVersion())

	// Figure out a max peers count based on the server limits
	maxPeers := srvr.MaxPeers
	if s.config.LightServ > 0 {
		if s.config.LightPeers >= srvr.MaxPeers {
			return fmt.Errorf("invalid peer config: light peer count (%d) >= total peer count (%d)", s.config.LightPeers, srvr.MaxPeers)
		}
		maxPeers -= s.config.LightPeers
	}
	// Start the networking layer and the light server if requested
	s.protocolManager.Start(maxPeers)
	if s.lesServer != nil {
		s.lesServer.Start(srvr)
	}
	if s.config.OldTbft {
		s.startPbftServerOld()
		if s.pbftServerOld == nil {
			log.Error("start pbft server failed.")
			return errors.New("start pbft server failed.")
		}
		s.agent.server = s.pbftServerOld
		log.Info("", "server", s.agent.server)
	} else {
		s.startPbftServer()
		if s.pbftServer == nil {
			log.Error("start pbft server failed.")
			return errors.New("start pbft server failed.")
		}
		s.agent.server = s.pbftServer
		log.Info("", "server", s.agent.server)
	}
	s.agent.Start()

	s.election.Start()
<<<<<<< HEAD
	if s.config.RedisHost != "" {
		s.APIBackend.Start()
	}
	//go s.agent.SendBlock()
=======

	//start fruit journal
	s.snailPool.Start()
>>>>>>> 2782e648

	// Start the networking layer and the light server if requested
	s.protocolManager.Start2(maxPeers)
	if s.lesServer != nil {
		s.lesServer.Start(srvr)
	}

	return nil
}

// Stop implements node.Service, terminating all internal goroutines used by the
// Truechain protocol.
func (s *Truechain) Stop() error {
	if s.config.OldTbft {
		s.stopPbftServerOld()
	} else {
		s.stopPbftServer()
	}
	s.bloomIndexer.Close()
	s.blockchain.Stop()
	s.snailblockchain.Stop()
	s.protocolManager.Stop()
	if s.lesServer != nil {
		s.lesServer.Stop()
	}
	s.txPool.Stop()
	s.miner.Stop()
	s.APIBackend.Stop()
	s.eventMux.Stop()

	s.chainDb.Close()
	close(s.shutdownChan)

	return nil
}
func (s *Truechain) startPbftServerOld() error {
	priv, err := crypto.ToECDSA(s.config.CommitteeKey)
	if err != nil {
		return err
	}
	pk := &ecdsa.PublicKey{
		Curve: priv.Curve,
		X:     new(big.Int).Set(priv.X),
		Y:     new(big.Int).Set(priv.Y),
	}
	// var agent types.PbftAgentProxy
	s.pbftServerOld = pbftserver.NewPbftServerMgr(pk, priv, s.agent)
	return nil
}

func (s *Truechain) startPbftServer() error {
	priv, err := crypto.ToECDSA(s.config.CommitteeKey)
	if err != nil {
		return err
	}

	cfg := config.DefaultConfig()
	cfg.P2P.ListenAddress1 = "tcp://0.0.0.0:" + strconv.Itoa(s.config.Port)
	cfg.P2P.ListenAddress2 = "tcp://0.0.0.0:" + strconv.Itoa(s.config.StandbyPort)

	n1, err := tbft.NewNode(cfg, "1", priv, s.agent)
	if err != nil {
		return err
	}
	s.pbftServer = n1
	return n1.Start()
}

func (s *Truechain) stopPbftServerOld() error {
	if s.pbftServerOld != nil {
		s.pbftServerOld.Finish()
	}
	return nil
}
func (s *Truechain) stopPbftServer() error {
	if s.pbftServer != nil {
		s.pbftServer.Stop()
	}
	return nil
}<|MERGE_RESOLUTION|>--- conflicted
+++ resolved
@@ -21,13 +21,14 @@
 	"crypto/ecdsa"
 	"errors"
 	"fmt"
-	"github.com/truechain/truechain-engineering-code/consensus/tbft"
-	config "github.com/truechain/truechain-engineering-code/params"
 	"math/big"
 	"runtime"
 	"strconv"
 	"sync"
 	"sync/atomic"
+
+	"github.com/truechain/truechain-engineering-code/consensus/tbft"
+	config "github.com/truechain/truechain-engineering-code/params"
 
 	"github.com/ethereum/go-ethereum/common"
 	"github.com/ethereum/go-ethereum/common/hexutil"
@@ -518,16 +519,13 @@
 	s.agent.Start()
 
 	s.election.Start()
-<<<<<<< HEAD
 	if s.config.RedisHost != "" {
 		s.APIBackend.Start()
 	}
 	//go s.agent.SendBlock()
-=======
 
 	//start fruit journal
 	s.snailPool.Start()
->>>>>>> 2782e648
 
 	// Start the networking layer and the light server if requested
 	s.protocolManager.Start2(maxPeers)
