// Copyright 2014 The go-ethereum Authors
// This file is part of the go-ethereum library.
//
// The go-ethereum library is free software: you can redistribute it and/or modify
// it under the terms of the GNU Lesser General Public License as published by
// the Free Software Foundation, either version 3 of the License, or
// (at your option) any later version.
//
// The go-ethereum library is distributed in the hope that it will be useful,
// but WITHOUT ANY WARRANTY; without even the implied warranty of
// MERCHANTABILITY or FITNESS FOR A PARTICULAR PURPOSE. See the
// GNU Lesser General Public License for more details.
//
// You should have received a copy of the GNU Lesser General Public License
// along with the go-ethereum library. If not, see <http://www.gnu.org/licenses/>.

// Package eth implements the Truechain protocol.
package etrue

import (
	"crypto/ecdsa"
	"errors"
	"fmt"
	"math/big"
	"runtime"
	"sync"
	"sync/atomic"

	"github.com/truechain/truechain-engineering-code/accounts"
	"github.com/truechain/truechain-engineering-code/common"
	"github.com/truechain/truechain-engineering-code/common/hexutil"
	"github.com/truechain/truechain-engineering-code/consensus"
	ethash "github.com/truechain/truechain-engineering-code/consensus/minerva"
	"github.com/truechain/truechain-engineering-code/core"
	"github.com/truechain/truechain-engineering-code/core/bloombits"
	chain "github.com/truechain/truechain-engineering-code/core/snailchain"
	"github.com/truechain/truechain-engineering-code/core/snailchain/rawdb"
	"github.com/truechain/truechain-engineering-code/core/types"
	"github.com/truechain/truechain-engineering-code/core/vm"
	"github.com/truechain/truechain-engineering-code/ethdb"
	"github.com/truechain/truechain-engineering-code/etrue/downloader"
	"github.com/truechain/truechain-engineering-code/etrue/gasprice"
	"github.com/truechain/truechain-engineering-code/etrue/filters"
	"github.com/truechain/truechain-engineering-code/event"
	"github.com/truechain/truechain-engineering-code/internal/trueapi"
	"github.com/truechain/truechain-engineering-code/log"
	"github.com/truechain/truechain-engineering-code/miner"
	"github.com/truechain/truechain-engineering-code/node"
	"github.com/truechain/truechain-engineering-code/p2p"
	"github.com/truechain/truechain-engineering-code/params"
	"github.com/truechain/truechain-engineering-code/pbftserver"
	"github.com/truechain/truechain-engineering-code/rlp"
	"github.com/truechain/truechain-engineering-code/rpc"
)

type LesServer interface {
	Start(srvr *p2p.Server)
	Stop()
	Protocols() []p2p.Protocol
	SetBloomBitsIndexer(bbIndexer *core.ChainIndexer)
}

// Truechain implements the Truechain full node service.
type Truechain struct {
	config      *Config
	chainConfig *params.ChainConfig

	// Channel for shutting down the service
	shutdownChan chan bool // Channel for shutting down the Truechain

	// Handlers
	txPool *core.TxPool

	snailPool *core.SnailPool

	agent    *PbftAgent
	election *Election

	blockchain      *core.BlockChain
	snailblockchain *chain.SnailBlockChain
	protocolManager *ProtocolManager
	lesServer       LesServer

	// DB interfaces
	chainDb ethdb.Database // Block chain database

	eventMux       *event.TypeMux
	engine         consensus.Engine
	accountManager *accounts.Manager

	bloomRequests chan chan *bloombits.Retrieval // Channel receiving bloom data retrieval requests
	bloomIndexer  *core.ChainIndexer             // Bloom indexer operating during block imports

	APIBackend *EthAPIBackend

	miner     *miner.Miner
	gasPrice  *big.Int
	etherbase common.Address

	networkID     uint64
	netRPCService *trueapi.PublicNetAPI

	pbftServer *pbftserver.PbftServerMgr

	lock sync.RWMutex // Protects the variadic fields (e.g. gas price and etherbase)
}

func (s *Truechain) AddLesServer(ls LesServer) {
	s.lesServer = ls
	ls.SetBloomBitsIndexer(s.bloomIndexer)
}

// New creates a new Truechain object (including the
// initialisation of the common Truechain object)
func New(ctx *node.ServiceContext, config *Config) (*Truechain, error) {
	if config.SyncMode == downloader.LightSync {
		return nil, errors.New("can't run eth.Truechain in light sync mode, use les.LightEthereum")
	}
	if !config.SyncMode.IsValid() {
		return nil, fmt.Errorf("invalid sync mode %d", config.SyncMode)
	}
	chainDb, err := CreateDB(ctx, config, "chaindata")
	if err != nil {
		return nil, err
	}

	chainConfig, genesisHash, genesisErr := core.SetupGenesisBlock(chainDb, config.FastGenesis)
	snailConfig, snailHash, snailErr := chain.SetupGenesisBlock(chainDb, config.SnailGenesis)
	if _, ok := genesisErr.(*params.ConfigCompatError); genesisErr != nil && !ok {
		return nil, genesisErr
	}
	if _, ok := snailErr.(*params.ConfigCompatError); snailErr != nil && !ok {
		return nil, snailErr
	}
	log.Info("Initialised chain configuration", "config", chainConfig)
	log.Info("Initialised chain configuration", "config", snailConfig)

	eth := &Truechain{
		config:         config,
		chainDb:        chainDb,
		chainConfig:    chainConfig,
		eventMux:       ctx.EventMux,
		accountManager: ctx.AccountManager,
		//engine:         CreateConsensusEngine(ctx, &config.Ethash, chainConfig, chainDb),
		shutdownChan:  make(chan bool),
		networkID:     config.NetworkId,
		gasPrice:      config.GasPrice,
		etherbase:     config.Etherbase,
		bloomRequests: make(chan chan *bloombits.Retrieval),
		bloomIndexer:  NewBloomIndexer(chainDb, params.BloomBitsBlocks),
	}

	log.Info("Initialising Truechain protocol", "versions", ProtocolVersions, "network", config.NetworkId)

	if !config.SkipBcVersionCheck {
		bcVersion := rawdb.ReadDatabaseVersion(chainDb)
		if bcVersion != core.BlockChainVersion && bcVersion != 0 {
			return nil, fmt.Errorf("Blockchain DB version mismatch (%d / %d). Run geth upgradedb.\n", bcVersion, core.BlockChainVersion)
		}
		rawdb.WriteDatabaseVersion(chainDb, core.BlockChainVersion)
	}
	var (
		vmConfig = vm.Config{EnablePreimageRecording: config.EnablePreimageRecording}
		//cacheConfig     = &core.CacheConfig{Disabled: config.NoPruning, TrieNodeLimit: config.TrieCache, TrieTimeLimit: config.TrieTimeout}
		cacheConfig      = &core.CacheConfig{Disabled: config.NoPruning, TrieNodeLimit: config.TrieCache, TrieTimeLimit: config.TrieTimeout}
		snailCacheConfig = &chain.CacheConfig{Disabled: config.NoPruning, TrieNodeLimit: config.TrieCache, TrieTimeLimit: config.TrieTimeout}
	)

	eth.blockchain, err = core.NewBlockChain(chainDb, cacheConfig, eth.chainConfig, eth.engine, vmConfig)
	if err != nil {
		return nil, err
	}

	eth.snailblockchain, err = chain.NewSnailBlockChain(chainDb, snailCacheConfig, eth.chainConfig, eth.engine, vmConfig)
	if err != nil {
		return nil, err
	}

	eth.engine = CreateConsensusEngine(ctx, &config.Ethash, chainConfig, chainDb, eth.snailblockchain)

	// Rewind the chain in case of an incompatible config upgrade.
	if compat, ok := genesisErr.(*params.ConfigCompatError); ok {
		log.Warn("Rewinding chain to upgrade configuration", "err", compat)
		eth.blockchain.SetHead(compat.RewindTo)
		rawdb.WriteChainConfig(chainDb, genesisHash, chainConfig)
	}

	if compat, ok := snailErr.(*params.ConfigCompatError); ok {
		log.Warn("Rewinding chain to upgrade configuration", "err", compat)
		eth.snailblockchain.SetHead(compat.RewindTo)
		rawdb.WriteChainConfig(chainDb, snailHash, snailConfig)
	}
	// TODO: start bloom indexer
	//eth.bloomIndexer.Start(eth.blockchain)

	if config.TxPool.Journal != "" {
		config.TxPool.Journal = ctx.ResolvePath(config.TxPool.Journal)
	}
	eth.txPool = core.NewTxPool(config.TxPool, eth.chainConfig, eth.blockchain)

	eth.snailPool = core.NewSnailPool(eth.chainConfig, eth.blockchain, eth.snailblockchain, eth.engine)

	eth.election = NewElction(eth.blockchain, eth.snailblockchain)

	eth.agent = NewPbftAgent(eth, eth.chainConfig, eth.engine, eth.election)

	go sendBlock(eth.agent)

	if eth.protocolManager, err = NewProtocolManager(
		eth.chainConfig, config.SyncMode, config.NetworkId,
		eth.eventMux, eth.txPool, eth.snailPool, eth.engine,
		eth.blockchain, eth.snailblockchain,
		chainDb, eth.agent); err != nil {
		return nil, err
	}

	eth.miner = miner.New(eth, eth.chainConfig, eth.EventMux(), eth.engine)
	eth.miner.SetExtra(makeExtraData(config.ExtraData))

	//sender := NewSender(eth.snailPool, eth.chainConfig)
	//sender.Start()

	eth.APIBackend = &EthAPIBackend{eth, nil}
	gpoParams := config.GPO
	if gpoParams.Default == nil {
		gpoParams.Default = config.GasPrice
	}
	eth.APIBackend.gpo = gasprice.NewOracle(eth.APIBackend, gpoParams)

	return eth, nil
}

func makeExtraData(extra []byte) []byte {
	if len(extra) == 0 {
		// create default extradata
		extra, _ = rlp.EncodeToBytes([]interface{}{
			uint(params.VersionMajor<<16 | params.VersionMinor<<8 | params.VersionPatch),
			"geth",
			runtime.Version(),
			runtime.GOOS,
		})
	}
	if uint64(len(extra)) > params.MaximumExtraDataSize {
		log.Warn("Miner extra data exceed limit", "extra", hexutil.Bytes(extra), "limit", params.MaximumExtraDataSize)
		extra = nil
	}
	return extra
}

// CreateDB creates the chain database.
func CreateDB(ctx *node.ServiceContext, config *Config, name string) (ethdb.Database, error) {
	db, err := ctx.OpenDatabase(name, config.DatabaseCache, config.DatabaseHandles)
	if err != nil {
		return nil, err
	}
	if db, ok := db.(*ethdb.LDBDatabase); ok {
		db.Meter("eth/db/chaindata/")
	}
	return db, nil
}

// CreateConsensusEngine creates the required type of consensus engine instance for an Truechain service
func CreateConsensusEngine(ctx *node.ServiceContext, config *ethash.Config, chainConfig *params.ChainConfig, db ethdb.Database, reader consensus.SnailChainReader) consensus.Engine {
	// If proof-of-authority is requested, set it up
	// snail chain not need clique
	/*
		if chainConfig.Clique != nil {
			return clique.New(chainConfig.Clique, db)
		}*/
	// Otherwise assume proof-of-work
	switch config.PowMode {
	case ethash.ModeFake:
		log.Warn("Ethash used in fake mode")
		return ethash.NewFaker()
	case ethash.ModeTest:
		log.Warn("Ethash used in test mode")
		return ethash.NewTester()
	case ethash.ModeShared:
		log.Warn("Ethash used in shared mode")
		return ethash.NewShared()
	default:
		engine := ethash.New2(ethash.Config{
			CacheDir:       ctx.ResolvePath(config.CacheDir),
			CachesInMem:    config.CachesInMem,
			CachesOnDisk:   config.CachesOnDisk,
			DatasetDir:     config.DatasetDir,
			DatasetsInMem:  config.DatasetsInMem,
			DatasetsOnDisk: config.DatasetsOnDisk,
		}, reader)
		engine.SetThreads(-1) // Disable CPU mining
		return engine
	}
}

// APIs return the collection of RPC services the ethereum package offers.
// NOTE, some of these services probably need to be moved to somewhere else.
func (s *Truechain) APIs() []rpc.API {
	apis := trueapi.GetAPIs(s.APIBackend)

	// Append any APIs exposed explicitly by the consensus engine
	apis = append(apis, s.engine.APIs(s.BlockChain())...)

	// Append all the local APIs and return
	return append(apis, []rpc.API{
		{
			Namespace: "eth",
			Version:   "1.0",
			Service:   NewPublicEthereumAPI(s),
			Public:    true,
		}, {
			Namespace: "eth",
			Version:   "1.0",
			Service:   NewPublicMinerAPI(s),
			Public:    true,
		}, {
			Namespace: "eth",
			Version:   "1.0",
			Service:   downloader.NewPublicDownloaderAPI(s.protocolManager.downloader, s.eventMux),
			Public:    true,
		}, {
			Namespace: "miner",
			Version:   "1.0",
			Service:   NewPrivateMinerAPI(s),
			Public:    false,
<<<<<<< HEAD
			//}, {
			// TODO: support fitlers later
			//	Namespace: "eth",
			//	Version:   "1.0",
			//	Service:   filters.NewPublicFilterAPI(s.APIBackend, false),
			//	Public:    true,
=======
		}, {
			Namespace: "eth",
			Version:   "1.0",
			Service:   filters.NewPublicFilterAPI(s.APIBackend, false),
			Public:    true,
>>>>>>> 39747a68
		}, {
			Namespace: "admin",
			Version:   "1.0",
			Service:   NewPrivateAdminAPI(s),
		}, {
			Namespace: "debug",
			Version:   "1.0",
			Service:   NewPublicDebugAPI(s),
			Public:    true,
		}, {
			Namespace: "debug",
			Version:   "1.0",
			Service:   NewPrivateDebugAPI(s.chainConfig, s),
		}, {
			Namespace: "net",
			Version:   "1.0",
			Service:   s.netRPCService,
			Public:    true,
		},
	}...)
}

func (s *Truechain) ResetWithGenesisBlock(gb *types.Block) {
	s.blockchain.ResetWithGenesisBlock(gb)
}

func (s *Truechain) ResetWithFastGenesisBlock(gb *types.Block) {
	s.blockchain.ResetWithGenesisBlock(gb)
}

func (s *Truechain) Etherbase() (eb common.Address, err error) {
	s.lock.RLock()
	etherbase := s.etherbase
	s.lock.RUnlock()

	if etherbase != (common.Address{}) {
		return etherbase, nil
	}
	if wallets := s.AccountManager().Wallets(); len(wallets) > 0 {
		if accounts := wallets[0].Accounts(); len(accounts) > 0 {
			etherbase := accounts[0].Address

			s.lock.Lock()
			s.etherbase = etherbase
			s.lock.Unlock()

			log.Info("Etherbase automatically configured", "address", etherbase)
			return etherbase, nil
		}
	}
	return common.Address{}, fmt.Errorf("etherbase must be explicitly specified")
}

// SetEtherbase sets the mining reward address.
func (s *Truechain) SetEtherbase(etherbase common.Address) {
	s.lock.Lock()
	s.etherbase = etherbase
	s.lock.Unlock()

	s.miner.SetEtherbase(etherbase)
}

func (s *Truechain) StartMining(local bool) error {
	eb, err := s.Etherbase()
	if err != nil {
		log.Error("Cannot start mining without etherbase", "err", err)
		return fmt.Errorf("etherbase missing: %v", err)
	}

	// snail chain not need clique
	/*
		if clique, ok := s.engine.(*clique.Clique); ok {
			wallet, err := s.accountManager.Find(accounts.Account{Address: eb})
			if wallet == nil || err != nil {
				log.Error("Etherbase account unavailable locally", "err", err)
				return fmt.Errorf("signer missing: %v", err)
			}
			clique.Authorize(eb, wallet.SignHash)
		}*/

	if local {
		// If local (CPU) mining is started, we can disable the transaction rejection
		// mechanism introduced to speed sync times. CPU mining on mainnet is ludicrous
		// so none will ever hit this path, whereas marking sync done on CPU mining
		// will ensure that private networks work in single miner mode too.
		atomic.StoreUint32(&s.protocolManager.acceptTxs, 1)
	}
	go s.miner.Start(eb)
	return nil
}

func (s *Truechain) StopMining()         { s.miner.Stop() }
func (s *Truechain) IsMining() bool      { return s.miner.Mining() }
func (s *Truechain) Miner() *miner.Miner { return s.miner }

func (s *Truechain) AccountManager() *accounts.Manager       { return s.accountManager }
func (s *Truechain) BlockChain() *core.BlockChain            { return s.blockchain }
func (s *Truechain) SnailBlockChain() *chain.SnailBlockChain { return s.snailblockchain }
func (s *Truechain) TxPool() *core.TxPool                    { return s.txPool }

func (s *Truechain) HybridPool() *core.SnailPool { return s.snailPool }

func (s *Truechain) EventMux() *event.TypeMux           { return s.eventMux }
func (s *Truechain) Engine() consensus.Engine           { return s.engine }
func (s *Truechain) ChainDb() ethdb.Database            { return s.chainDb }
func (s *Truechain) IsListening() bool                  { return true } // Always listening
func (s *Truechain) EthVersion() int                    { return int(s.protocolManager.SubProtocols[0].Version) }
func (s *Truechain) NetVersion() uint64                 { return s.networkID }
func (s *Truechain) Downloader() *downloader.Downloader { return s.protocolManager.downloader }

// Protocols implements node.Service, returning all the currently configured
// network protocols to start.
func (s *Truechain) Protocols() []p2p.Protocol {
	if s.lesServer == nil {
		return s.protocolManager.SubProtocols
	}
	return append(s.protocolManager.SubProtocols, s.lesServer.Protocols()...)
}

// Start implements node.Service, starting all internal goroutines needed by the
// Truechain protocol implementation.
func (s *Truechain) Start(srvr *p2p.Server) error {
	// Start the bloom bits servicing goroutines
	s.startBloomHandlers()

	// Start the RPC service
	s.netRPCService = trueapi.NewPublicNetAPI(srvr, s.NetVersion())

	// Figure out a max peers count based on the server limits
	maxPeers := srvr.MaxPeers
	if s.config.LightServ > 0 {
		if s.config.LightPeers >= srvr.MaxPeers {
			return fmt.Errorf("invalid peer config: light peer count (%d) >= total peer count (%d)", s.config.LightPeers, srvr.MaxPeers)
		}
		maxPeers -= s.config.LightPeers
	}
	// Start the networking layer and the light server if requested
	s.protocolManager.Start(maxPeers)
	if s.lesServer != nil {
		s.lesServer.Start(srvr)
	}
	s.startPbftServer()
	return nil
}

// Stop implements node.Service, terminating all internal goroutines used by the
// Truechain protocol.
func (s *Truechain) Stop() error {
	s.stopPbftServer()
	s.bloomIndexer.Close()
	s.blockchain.Stop()
	s.snailblockchain.Stop()
	s.protocolManager.Stop()
	if s.lesServer != nil {
		s.lesServer.Stop()
	}
	s.txPool.Stop()
	s.miner.Stop()
	s.eventMux.Stop()

	s.chainDb.Close()
	close(s.shutdownChan)

	return nil
}
func (s *Truechain) startPbftServer() error {
	var pk *ecdsa.PublicKey
	var priv *ecdsa.PrivateKey
	var agent types.PbftAgentProxy
	s.pbftServer = pbftserver.NewPbftServerMgr(pk, priv, agent)
	return nil
}
func (s *Truechain) stopPbftServer() error {
	if s.pbftServer != nil {
		s.pbftServer.Finish()
	}
	return nil
}<|MERGE_RESOLUTION|>--- conflicted
+++ resolved
@@ -18,26 +18,27 @@
 package etrue
 
 import (
-	"crypto/ecdsa"
 	"errors"
 	"fmt"
 	"math/big"
 	"runtime"
 	"sync"
 	"sync/atomic"
+	"crypto/ecdsa"
 
 	"github.com/truechain/truechain-engineering-code/accounts"
 	"github.com/truechain/truechain-engineering-code/common"
 	"github.com/truechain/truechain-engineering-code/common/hexutil"
 	"github.com/truechain/truechain-engineering-code/consensus"
 	ethash "github.com/truechain/truechain-engineering-code/consensus/minerva"
+	"github.com/truechain/truechain-engineering-code/pbftserver"
 	"github.com/truechain/truechain-engineering-code/core"
 	"github.com/truechain/truechain-engineering-code/core/bloombits"
-	chain "github.com/truechain/truechain-engineering-code/core/snailchain"
 	"github.com/truechain/truechain-engineering-code/core/snailchain/rawdb"
 	"github.com/truechain/truechain-engineering-code/core/types"
 	"github.com/truechain/truechain-engineering-code/core/vm"
 	"github.com/truechain/truechain-engineering-code/ethdb"
+	chain "github.com/truechain/truechain-engineering-code/core/snailchain"
 	"github.com/truechain/truechain-engineering-code/etrue/downloader"
 	"github.com/truechain/truechain-engineering-code/etrue/gasprice"
 	"github.com/truechain/truechain-engineering-code/etrue/filters"
@@ -48,7 +49,6 @@
 	"github.com/truechain/truechain-engineering-code/node"
 	"github.com/truechain/truechain-engineering-code/p2p"
 	"github.com/truechain/truechain-engineering-code/params"
-	"github.com/truechain/truechain-engineering-code/pbftserver"
 	"github.com/truechain/truechain-engineering-code/rlp"
 	"github.com/truechain/truechain-engineering-code/rpc"
 )
@@ -73,7 +73,7 @@
 
 	snailPool *core.SnailPool
 
-	agent    *PbftAgent
+	agent *PbftAgent
 	election *Election
 
 	blockchain      *core.BlockChain
@@ -100,7 +100,7 @@
 	networkID     uint64
 	netRPCService *trueapi.PublicNetAPI
 
-	pbftServer *pbftserver.PbftServerMgr
+	pbftServer	*pbftserver.PbftServerMgr
 
 	lock sync.RWMutex // Protects the variadic fields (e.g. gas price and etherbase)
 }
@@ -141,13 +141,13 @@
 		chainConfig:    chainConfig,
 		eventMux:       ctx.EventMux,
 		accountManager: ctx.AccountManager,
-		//engine:         CreateConsensusEngine(ctx, &config.Ethash, chainConfig, chainDb),
-		shutdownChan:  make(chan bool),
-		networkID:     config.NetworkId,
-		gasPrice:      config.GasPrice,
-		etherbase:     config.Etherbase,
-		bloomRequests: make(chan chan *bloombits.Retrieval),
-		bloomIndexer:  NewBloomIndexer(chainDb, params.BloomBitsBlocks),
+		engine:         CreateConsensusEngine(ctx, &config.Ethash, chainConfig, chainDb),
+		shutdownChan:   make(chan bool),
+		networkID:      config.NetworkId,
+		gasPrice:       config.GasPrice,
+		etherbase:      config.Etherbase,
+		bloomRequests:  make(chan chan *bloombits.Retrieval),
+		bloomIndexer:   NewBloomIndexer(chainDb, params.BloomBitsBlocks),
 	}
 
 	log.Info("Initialising Truechain protocol", "versions", ProtocolVersions, "network", config.NetworkId)
@@ -160,11 +160,11 @@
 		rawdb.WriteDatabaseVersion(chainDb, core.BlockChainVersion)
 	}
 	var (
-		vmConfig = vm.Config{EnablePreimageRecording: config.EnablePreimageRecording}
+		vmConfig        = vm.Config{EnablePreimageRecording: config.EnablePreimageRecording}
 		//cacheConfig     = &core.CacheConfig{Disabled: config.NoPruning, TrieNodeLimit: config.TrieCache, TrieTimeLimit: config.TrieTimeout}
-		cacheConfig      = &core.CacheConfig{Disabled: config.NoPruning, TrieNodeLimit: config.TrieCache, TrieTimeLimit: config.TrieTimeout}
+		cacheConfig = &core.CacheConfig{Disabled: config.NoPruning, TrieNodeLimit: config.TrieCache, TrieTimeLimit: config.TrieTimeout}
 		snailCacheConfig = &chain.CacheConfig{Disabled: config.NoPruning, TrieNodeLimit: config.TrieCache, TrieTimeLimit: config.TrieTimeout}
-	)
+		)
 
 	eth.blockchain, err = core.NewBlockChain(chainDb, cacheConfig, eth.chainConfig, eth.engine, vmConfig)
 	if err != nil {
@@ -175,9 +175,6 @@
 	if err != nil {
 		return nil, err
 	}
-
-	eth.engine = CreateConsensusEngine(ctx, &config.Ethash, chainConfig, chainDb, eth.snailblockchain)
-
 	// Rewind the chain in case of an incompatible config upgrade.
 	if compat, ok := genesisErr.(*params.ConfigCompatError); ok {
 		log.Warn("Rewinding chain to upgrade configuration", "err", compat)
@@ -203,8 +200,6 @@
 	eth.election = NewElction(eth.blockchain, eth.snailblockchain)
 
 	eth.agent = NewPbftAgent(eth, eth.chainConfig, eth.engine, eth.election)
-
-	go sendBlock(eth.agent)
 
 	if eth.protocolManager, err = NewProtocolManager(
 		eth.chainConfig, config.SyncMode, config.NetworkId,
@@ -260,13 +255,13 @@
 }
 
 // CreateConsensusEngine creates the required type of consensus engine instance for an Truechain service
-func CreateConsensusEngine(ctx *node.ServiceContext, config *ethash.Config, chainConfig *params.ChainConfig, db ethdb.Database, reader consensus.SnailChainReader) consensus.Engine {
+func CreateConsensusEngine(ctx *node.ServiceContext, config *ethash.Config, chainConfig *params.ChainConfig, db ethdb.Database) consensus.Engine {
 	// If proof-of-authority is requested, set it up
-	// snail chain not need clique
+	// snail chain not need clique 
 	/*
-		if chainConfig.Clique != nil {
-			return clique.New(chainConfig.Clique, db)
-		}*/
+	if chainConfig.Clique != nil {
+		return clique.New(chainConfig.Clique, db)
+	}*/
 	// Otherwise assume proof-of-work
 	switch config.PowMode {
 	case ethash.ModeFake:
@@ -279,14 +274,14 @@
 		log.Warn("Ethash used in shared mode")
 		return ethash.NewShared()
 	default:
-		engine := ethash.New2(ethash.Config{
+		engine := ethash.New(ethash.Config{
 			CacheDir:       ctx.ResolvePath(config.CacheDir),
 			CachesInMem:    config.CachesInMem,
 			CachesOnDisk:   config.CachesOnDisk,
 			DatasetDir:     config.DatasetDir,
 			DatasetsInMem:  config.DatasetsInMem,
 			DatasetsOnDisk: config.DatasetsOnDisk,
-		}, reader)
+		})
 		engine.SetThreads(-1) // Disable CPU mining
 		return engine
 	}
@@ -322,20 +317,11 @@
 			Version:   "1.0",
 			Service:   NewPrivateMinerAPI(s),
 			Public:    false,
-<<<<<<< HEAD
-			//}, {
-			// TODO: support fitlers later
-			//	Namespace: "eth",
-			//	Version:   "1.0",
-			//	Service:   filters.NewPublicFilterAPI(s.APIBackend, false),
-			//	Public:    true,
-=======
 		}, {
 			Namespace: "eth",
 			Version:   "1.0",
 			Service:   filters.NewPublicFilterAPI(s.APIBackend, false),
 			Public:    true,
->>>>>>> 39747a68
 		}, {
 			Namespace: "admin",
 			Version:   "1.0",
@@ -407,14 +393,14 @@
 
 	// snail chain not need clique
 	/*
-		if clique, ok := s.engine.(*clique.Clique); ok {
-			wallet, err := s.accountManager.Find(accounts.Account{Address: eb})
-			if wallet == nil || err != nil {
-				log.Error("Etherbase account unavailable locally", "err", err)
-				return fmt.Errorf("signer missing: %v", err)
-			}
-			clique.Authorize(eb, wallet.SignHash)
-		}*/
+	if clique, ok := s.engine.(*clique.Clique); ok {
+		wallet, err := s.accountManager.Find(accounts.Account{Address: eb})
+		if wallet == nil || err != nil {
+			log.Error("Etherbase account unavailable locally", "err", err)
+			return fmt.Errorf("signer missing: %v", err)
+		}
+		clique.Authorize(eb, wallet.SignHash)
+	}*/
 
 	if local {
 		// If local (CPU) mining is started, we can disable the transaction rejection
@@ -431,10 +417,10 @@
 func (s *Truechain) IsMining() bool      { return s.miner.Mining() }
 func (s *Truechain) Miner() *miner.Miner { return s.miner }
 
-func (s *Truechain) AccountManager() *accounts.Manager       { return s.accountManager }
-func (s *Truechain) BlockChain() *core.BlockChain            { return s.blockchain }
-func (s *Truechain) SnailBlockChain() *chain.SnailBlockChain { return s.snailblockchain }
-func (s *Truechain) TxPool() *core.TxPool                    { return s.txPool }
+func (s *Truechain) AccountManager() *accounts.Manager { return s.accountManager }
+func (s *Truechain) BlockChain() *core.BlockChain      { return s.blockchain }
+func (s *Truechain) SnailBlockChain() *chain.SnailBlockChain      { return s.snailblockchain }
+func (s *Truechain) TxPool() *core.TxPool              { return s.txPool }
 
 func (s *Truechain) HybridPool() *core.SnailPool { return s.snailPool }
 
@@ -501,11 +487,11 @@
 
 	return nil
 }
-func (s *Truechain) startPbftServer() error {
+func (s *Truechain) startPbftServer() error{
 	var pk *ecdsa.PublicKey
 	var priv *ecdsa.PrivateKey
 	var agent types.PbftAgentProxy
-	s.pbftServer = pbftserver.NewPbftServerMgr(pk, priv, agent)
+	s.pbftServer = pbftserver.NewPbftServerMgr(pk,priv,agent)
 	return nil
 }
 func (s *Truechain) stopPbftServer() error {
